from __future__ import annotations

import asyncio
<<<<<<< HEAD
=======
import json
import os
import sys
>>>>>>> 3b46f152
import time
import wave
from dataclasses import dataclass
from pathlib import Path
from typing import Any, AsyncIterable, Callable

import numpy as np

try:  # pragma: no cover - optional torch
    import torch
except Exception:  # pragma: no cover
    class _CudaStub:
        @staticmethod
        def is_available() -> bool:
            return False

        @staticmethod
        def device_count() -> int:
            return 0

    class _TorchStub:
        cuda = _CudaStub()

    torch = _TorchStub()  # type: ignore

<<<<<<< HEAD
from src import metrics
=======

ROOT = Path(__file__).resolve().parents[1]
if str(ROOT) not in sys.path:
    sys.path.insert(0, str(ROOT))

from src.chat import ChatState
from src.config import Settings, get_openai_api_key
from src.domain import validate_question
from src.hotword import strip_hotword_prefix
from src.oracle import oracle_answer, transcribe
from src.audio import AudioPreprocessor
from src.profile_utils import get_active_profile, make_domain_settings
from src.utils.device import resolve_device

import wave
>>>>>>> 3b46f152


@dataclass
class _TaskJob:
    func: Any
    args: tuple
    kwargs: dict
    submitted: float


class Orchestrator:
    """Simple orchestrator to balance STT (GPU) and TTS (CPU) tasks."""

    def __init__(self) -> None:

        settings = Settings.model_validate_yaml(ROOT / "settings.yaml")
        self.gpu_available = torch.cuda.is_available()
        self.n_gpu = torch.cuda.device_count() if self.gpu_available else 0
        conc = max(1, int(getattr(settings.compute, "device_concurrency", 1)))
        self._gpu_sems = [asyncio.Semaphore(conc) for _ in range(self.n_gpu)]
        self._next_gpu = 0
        self.gpu_available = resolve_device("auto") == "cuda"
        self._gpu_sem = asyncio.Semaphore(1 if self.gpu_available else 0)
        self._cpu_sem = asyncio.Semaphore(4)
        self.metrics: list[dict[str, Any]] = []
        self._metrics_task: asyncio.Task | None = None

    def _ensure_metrics_task(self) -> None:
        if self._metrics_task is None:
            self._metrics_task = asyncio.create_task(metrics.metrics_loop())

    async def run_stt(self, func, *args, **kwargs):
        self._ensure_metrics_task()
        job = _TaskJob(func, args, kwargs, time.time())
<<<<<<< HEAD
        device = metrics.resolve_device()
        sem = self._gpu_sem if device == "cuda" else self._cpu_sem
        async with sem:
            start = time.time()
            self.metrics.append(
                {
                    "task": "stt",
                    "queue_time": start - job.submitted,
                    "device": device,
                }
            )
            metrics.record_system_metrics()
            if "device" not in job.kwargs and "device" in getattr(getattr(job.func, "__code__", None), "co_varnames", []):
                job.kwargs["device"] = device
            return await asyncio.to_thread(job.func, *job.args, **job.kwargs)
=======
        if self.gpu_available and self._gpu_sems:
            start_idx = self._next_gpu
            gpu_id = start_idx
            for i in range(self.n_gpu):
                idx = (start_idx + i) % self.n_gpu
                if not self._gpu_sems[idx].locked():
                    gpu_id = idx
                    break
            self._next_gpu = (gpu_id + 1) % self.n_gpu
            sem = self._gpu_sems[gpu_id]
        else:
            sem = self._cpu_sem
            gpu_id = None

        async with sem:
            start = time.time()
            metric = {
                "task": "stt",
                "queue_time": start - job.submitted,
                "device": "cuda" if gpu_id is not None else "cpu",
            }
            if gpu_id is not None:
                metric["gpu_id"] = gpu_id
            self.metrics.append(metric)

            def _run() -> Any:
                if gpu_id is not None:
                    prev = os.environ.get("CUDA_VISIBLE_DEVICES")
                    os.environ["CUDA_VISIBLE_DEVICES"] = str(gpu_id)
                    try:
                        torch.cuda.set_device(gpu_id)
                    except Exception:
                        pass
                    try:
                        return job.func(*job.args, **job.kwargs)
                    finally:
                        if prev is None:
                            os.environ.pop("CUDA_VISIBLE_DEVICES", None)
                        else:
                            os.environ["CUDA_VISIBLE_DEVICES"] = prev
                return job.func(*job.args, **job.kwargs)

            return await asyncio.to_thread(_run)
>>>>>>> 3b46f152

    async def run_tts(self, coro_func, *args, **kwargs):
        self._ensure_metrics_task()
        job = _TaskJob(coro_func, args, kwargs, time.time())
        device = metrics.resolve_device()
        sem = self._gpu_sem if device == "cuda" else self._cpu_sem
        async with sem:
            start = time.time()
            self.metrics.append(
                {
                    "task": "tts",
                    "queue_time": start - job.submitted,
                    "device": device,
                }
            )
            metrics.record_system_metrics()
            if "device" not in job.kwargs and "device" in getattr(getattr(coro_func, "__code__", None), "co_varnames", []):
                job.kwargs["device"] = device
            return await coro_func(*job.args, **job.kwargs)


ORCH = Orchestrator()


def rms_level(pcm_bytes: bytes) -> float:
    if not pcm_bytes:
        return 0.0
    x = np.frombuffer(pcm_bytes, dtype=np.int16).astype(np.float32)
    if x.size == 0:
        return 0.0
    return float(np.sqrt(np.mean(x * x)))


def write_wav(path: Path, sr: int, pcm: bytes) -> None:
    path.parent.mkdir(parents=True, exist_ok=True)
    with wave.open(str(path), "wb") as w:
        w.setnchannels(1)
        w.setsampwidth(2)
        w.setframerate(sr)
        w.writeframes(pcm)


def off_topic_message(profile: str, keywords: list[str]) -> str:
    """Compose a helpful message when the question is off-topic."""
    tips = ", ".join(keywords[:3]) if keywords else ""
    if tips:
        return (
            f"La domanda non sembra pertinente rispetto al profilo «{profile}». "
            f"Puoi chiedermi, ad esempio, di {tips}."
        )
    return (
        f"La domanda non sembra pertinente rispetto al profilo «{profile}». "
        "Prova a riformularla o a specificare meglio il tema."
<<<<<<< HEAD
    )
=======
    )


async def stream_tts_pcm(
    ws,
    client,
    text_stream: AsyncIterable[str] | str,
    tts_model: str,
    tts_voice: str,
    sr: int = 24000,
    chunk_ms: int = 20,
    *,
    stop: Callable[[], bool] | None = None,
) -> None:
    """Streamma TTS per testo incrementale, interrompendo in caso di barge-in."""

    def _wrap_stream(obj: AsyncIterable[str] | str) -> AsyncIterable[str]:
        if isinstance(obj, str):
            async def gen():
                yield obj
            return gen()
        return obj

    text_iter = _wrap_stream(text_stream)

    chunk_bytes = int(sr * 2 * chunk_ms / 1000)
    block_frames = int(sr * chunk_ms / 1000)
    try:

        async for piece in text_iter:
            if stop and stop():
                break
            try:
                with client.audio.speech.with_streaming_response.create(
                    model=tts_model,
                    voice=tts_voice,
                    input=piece,
                    response_format="pcm",
                    sample_rate=sr,
                ) as resp:
                    for chunk in resp.iter_bytes(chunk_size=chunk_bytes):
                        await ws.send(chunk)
                        await asyncio.sleep(0)
                        if stop and stop():
                            break
                if stop and stop():
                    break
                continue
            except TypeError:
                pass

            import io, wave as _wave

        async with client.audio.speech.with_streaming_response.create(
            model=tts_model,
            voice=tts_voice,
            input=text,
            response_format="pcm",
            sample_rate=sr,
        ) as resp:
            async for chunk in resp.aiter_bytes(chunk_size=chunk_bytes):
                await ws.send(chunk)
                await asyncio.sleep(0)
        return
    except TypeError:
        pass
    async with client.audio.speech.with_streaming_response.create(
        model=tts_model, voice=tts_voice, input=text, response_format="wav"
    ) as resp:
        buf = io.BytesIO()
        async for chunk in resp.aiter_bytes(chunk_size=4096):
            buf.write(chunk)
            if buf.tell() > 48:
                break
        async for chunk in resp.aiter_bytes(chunk_size=8192):
            buf.write(chunk)

    buf.seek(0)
    with _wave.open(buf, "rb") as wf:
        assert wf.getsampwidth() == 2 and wf.getnchannels() == 1
        while True:
            frames = wf.readframes(block_frames)
            if not frames:

                break

class RTSession:
    def __init__(self, ws, setts: Settings, raw: dict) -> None:
        self.ws = ws
        self.SET = setts
        self.raw = raw
        self.client_sr = setts.audio.sample_rate
        self.preproc = AudioPreprocessor(
            self.client_sr,
            denoise=getattr(setts.audio, "denoise", False),
            echo_cancel=getattr(setts.audio, "echo_cancel", False),
        )
        self.buf = bytearray()
        self.state = "idle"
        self.ms_in_state = 0
        self.ms_since_voice = 0
        self.barge = False

        dom = raw.get("domain", {}) or {}
        self.profiles = dom.get("profiles", {})
        self.profile = dom.get("profile", "museo")
        prof = self.profiles.get(self.profile, {})
        self.docstore_path = prof.get(
            "docstore_path", getattr(setts, "docstore_path", "DataBase/index.json")
        )
        self.domain_keywords = prof.get("keywords", [])
        self.domain_weights = prof.get("weights", {})
        self.system_hint = prof.get("system_hint", "")
        self.retrieval_top_k = int(
            prof.get("retrieval_top_k") or getattr(setts, "retrieval_top_k", 3)
        )

        self.active_until = 0.0
        self.wake_phrases = []
        if setts.wake:
            self.wake_phrases = list(getattr(setts.wake, "it_phrases", [])) + list(
                getattr(setts.wake, "en_phrases", [])
            )
        self.idle_timeout = float(getattr(setts.wake, "idle_timeout", 50.0))

        self.chat_enabled = bool(
            getattr(getattr(setts, "chat", None), "enabled", False)
        )
        self.chat = ChatState(
            max_turns=int(getattr(getattr(setts, "chat", None), "max_turns", 10)),
            persist_jsonl=Path(
                getattr(
                    getattr(setts, "chat", None),
                    "persist_jsonl",
                    "data/logs/chat_sessions.jsonl",
                )
            )
            if self.chat_enabled
            else None,
        )

        self.tmp = ROOT / "data" / "temp"
        self.in_wav = self.tmp / "rt_input.wav"

    async def send_json(self, obj: dict) -> None:
        try:
            await self.ws.send(json.dumps(obj))
        except Exception:
            pass

    async def send_partial(self, text: str) -> None:
        await self.send_json({"type": "partial", "text": text})

    async def send_answer(self, text: str) -> None:
        await self.send_json({"type": "answer", "text": text})

    async def stream_file(self, path: Path, chunk_bytes: int = 960) -> None:
        """Invia il contenuto di ``path`` in piccoli chunk al client."""
        if not path.exists():
            return
        try:
            with path.open("rb") as f:
                while True:
                    data = f.read(chunk_bytes)
                    if not data:
                        break
                    await self.ws.send(data)
                    await asyncio.sleep(0.01)
        except Exception:
            pass



    async def stream_tts_pcm(self, text: str, client: Any) -> None:
        """Sintetizza e invia ``text`` in formato PCM con latenza ridotta."""
        self.state = "tts"
        self.barge = False
        try:
            chunk_bytes = int(
                self.client_sr
                * 2
                * self.SET.realtime_audio.chunk_ms
                / 1000
            )
            async with client.audio.speech.with_streaming_response.create(
                model=self.SET.openai.tts_model,
                voice=self.SET.openai.tts_voice,
                input=text,
                response_format="pcm",
                sample_rate=self.client_sr,
            ) as resp:
                async for chunk in resp.aiter_bytes(chunk_size=chunk_bytes):
                    await self.ws.send(chunk)
                    await asyncio.sleep(0)
                    if self.barge:
                        break
        except Exception:
            pass
        self.state = "idle"
        self.barge = False


    async def stream_sentences(self, text: str, client: Any) -> None:
        """Sintetizza ``text`` frase per frase, consentendo il barge-in."""
        import re

        sentences = [s.strip() for s in re.split(r"(?<=[.!?]) +", text) if s.strip()]
        if not sentences:
            return

        self.state = "tts"
        self.barge = False
        for sent in sentences:
            try:
                await stream_tts_pcm(
                    self.ws,
                    client,
                    sent,
                    self.SET.openai.tts_model,
                    self.SET.openai.tts_voice,
                    sr=self.client_sr,
                    chunk_ms=self.SET.realtime_audio.chunk_ms,
                    stop=lambda: self.barge,
                )
            except Exception:
                break
            if self.barge:
                break
        self.state = "idle"
        self.barge = False

    async def on_audio(self, data: bytes, frame_ms: int) -> None:
        self.buf.extend(data)
        level = rms_level(data)

        self.ms_in_state += frame_ms
        start_level = self.SET.realtime_audio.start_level
        end_sil_ms = self.SET.realtime_audio.end_sil_ms
        max_utt_ms = self.SET.realtime_audio.max_utt_ms
        if level > start_level * 0.6:
            self.ms_since_voice = 0
        else:
            self.ms_since_voice += frame_ms

        if self.state == "idle":
            if level >= start_level:
                print("🎤 rilevato parlato", flush=True)
                self.state = "talking"
                self.ms_in_state = 0
                self.ms_since_voice = 0
        elif self.state == "talking":
            if self.ms_since_voice >= end_sil_ms or self.ms_in_state >= max_utt_ms:
                await self._finalize_utterance()
                self.buf.clear()
                self.state = "idle"
                self.ms_in_state = 0
                self.ms_since_voice = 0

    async def _finalize_utterance(self) -> None:
        if not self.buf:
            return
        audio_bytes = bytes(self.buf)
        if self.preproc is not None:
            arr = np.frombuffer(audio_bytes, dtype=np.int16).astype(np.float32) / 32768.0
            arr = self.preproc.process(arr)
            audio_bytes = (np.clip(arr, -1, 1) * 32767).astype(np.int16).tobytes()
        # Convert the raw PCM buffer to a temporary WAV file so that
        # OpenAI's transcription API receives a supported format.
        write_wav(self.in_wav, self.client_sr, audio_bytes)
        self.barge = False

        from openai import AsyncOpenAI

        load_dotenv()
        api_key = get_openai_api_key(self.SET)
        client = AsyncOpenAI(api_key=api_key) if api_key else AsyncOpenAI()



        text, lang = await ORCH.run_stt(
            transcribe,
            self.in_wav,
            client,
            self.SET.openai.stt_model,
            debug=self.SET.debug,

        text = ""
        async for chunk, done in transcribe_stream(
            self.in_wav, client, self.SET.openai.stt_model
        ):
            if self.barge:
                return
            text = chunk
        lang = "it"

        text, lang = await transcribe_async(
            self.in_wav, client, self.SET.openai.stt_model, debug=self.SET.debug

        )

        if not text.strip():
            await self.send_partial("…silenzio…")
            return

        print(f"🗣️ {text.strip()}", flush=True)

        now = time.time()
        if now > self.active_until:
            self.active_until = 0.0

        if self.active_until == 0.0:
            matched, remainder = strip_hotword_prefix(text, self.wake_phrases)
            if not matched:
                await self.send_partial("…attendo 'ciao oracolo' o 'hello oracle'.")
                return
            text = remainder
            if not text.strip():
                await self.send_partial("Dimmi pure…")
                self.active_until = now + self.idle_timeout
                return

        self.active_until = now + self.idle_timeout

        embed_model = getattr(self.SET.openai, "embed_model", None)

        settings_for_domain = make_domain_settings(
            self.SET,
            self.profile,
            {"keywords": self.domain_keywords, "weights": self.domain_weights},
        )

        ok, ctx, clarify, reason, _ = validate_question(
            text,
            lang,
            settings=settings_for_domain,
            client=client,
            docstore_path=self.docstore_path,
            top_k=self.retrieval_top_k,
            embed_model=embed_model,
            topic=self.profile,
            history=(self.chat.history if self.chat_enabled else None),
        )
        if not ok:
            if clarify:
                ans = "La domanda non è chiarissima per questo contesto: puoi riformularla brevemente?"
            else:
                ans = off_topic_message(self.profile, self.domain_keywords)
            await self.send_answer(ans)
            await ORCH.run_tts(self.stream_sentences, ans, client)
            return

        context_texts = [
            item.get("text", "") for item in (ctx or []) if isinstance(item, dict)
        ]
        profile_hint = self.system_hint
        base_system = self.SET.oracle_system
        if profile_hint:
            effective_system = f"{base_system}\n\n[Profilo: {self.profile}]\n{profile_hint}"
        else:
            effective_system = base_system

        ans, _ = await oracle_answer_async(

        final = ""
        async for chunk, done in oracle_answer_stream(

            text,
            lang,
            client,
            self.SET.openai.llm_model,
            effective_system,
            context=context_texts,
            history=(self.chat.history if self.chat_enabled else None),
            topic=self.profile,
        ):
            if self.barge:
                return
            if done:
                final = chunk
            else:
                await self.send_partial(chunk)
        if self.chat_enabled and final:
            self.chat.push_user(text)
            self.chat.push_assistant(final)
        await self.send_answer(final)
        await ORCH.run_tts(self.stream_sentences, final, client)


async def handler(ws):
    raw_cfg = yaml.safe_load((ROOT / "settings.yaml").read_text(encoding="utf-8")) or {}
    SET = Settings.model_validate(raw_cfg)
    sess = RTSession(ws, SET, raw_cfg)

    try:
        hello_raw = await ws.recv()
        if isinstance(hello_raw, (bytes, bytearray)):
            await ws.close(code=1002, reason="expected text hello")
            return
        try:
            hello = json.loads(hello_raw)
        except json.JSONDecodeError:
            await ws.close(code=1002, reason="invalid hello")
            return
        if hello.get("type") not in (None, "hello"):
            await ws.close(code=1002, reason="missing hello type")
            return
        sess.client_sr = int(hello.get("sr", SET.audio.sample_rate))
        print(f"🤝 handshake sr={sess.client_sr}", flush=True)

        await sess.send_json({"type": "ready"})
        await sess.send_partial("Sto capendo...")

        bytes_per_ms = max(int(sess.client_sr * 2 / 1000), 1)
        async for msg in ws:
            if isinstance(msg, (bytes, bytearray)):
                est_ms = max(int(len(msg) / bytes_per_ms), 1)
                await sess.on_audio(bytes(msg), est_ms)
            else:
                try:
                    data = json.loads(msg)
                except Exception:
                    continue
                if data.get("type") == "barge_in":
                    sess.barge = True
                elif data.get("type") == "reset":
                    sess.chat.reset()
                    await sess.send_json({"type": "reset_ok"})
                elif data.get("type") == "profile":
                    sess.profile = data.get("value", "")
                    prof = sess.profiles.get(sess.profile, {})
                    sess.docstore_path = prof.get(
                        "docstore_path",
                        getattr(sess.SET, "docstore_path", "DataBase/index.json"),
                    )
                    sess.topic = sess.profile
                    sess.domain_keywords = prof.get("keywords", [])
                    sess.domain_weights = prof.get("weights", {})
                    sess.system_hint = prof.get("system_hint", "")
                    sess.retrieval_top_k = int(
                        prof.get("retrieval_top_k")
                        or getattr(sess.SET, "retrieval_top_k", 3)
                    )
                    await sess.send_json(
                        {"type": "info", "text": f"Profilo attivo: {sess.profile}"}
                    )
    except websockets.ConnectionClosed:
        pass


async def main(host="127.0.0.1", port=8765):
    async with websockets.serve(
        handler, host, port, ping_interval=20, ping_timeout=40, max_size=None
    ):
        print(f"WS Realtime server pronto su ws://{host}:{port}", flush=True)
        await asyncio.Future()


if __name__ == "__main__":
    try:
        import argparse

        p = argparse.ArgumentParser()
        p.add_argument("--host", default="127.0.0.1")
        p.add_argument("--port", type=int, default=8765)
        args = p.parse_args()
        asyncio.run(main(args.host, args.port))
    except KeyboardInterrupt:
        pass

>>>>>>> 3b46f152
<|MERGE_RESOLUTION|>--- conflicted
+++ resolved
@@ -1,12 +1,9 @@
 from __future__ import annotations
 
 import asyncio
-<<<<<<< HEAD
-=======
 import json
 import os
 import sys
->>>>>>> 3b46f152
 import time
 import wave
 from dataclasses import dataclass
@@ -32,9 +29,9 @@
 
     torch = _TorchStub()  # type: ignore
 
-<<<<<<< HEAD
+
 from src import metrics
-=======
+
 
 ROOT = Path(__file__).resolve().parents[1]
 if str(ROOT) not in sys.path:
@@ -50,7 +47,7 @@
 from src.utils.device import resolve_device
 
 import wave
->>>>>>> 3b46f152
+
 
 
 @dataclass
@@ -85,7 +82,7 @@
     async def run_stt(self, func, *args, **kwargs):
         self._ensure_metrics_task()
         job = _TaskJob(func, args, kwargs, time.time())
-<<<<<<< HEAD
+
         device = metrics.resolve_device()
         sem = self._gpu_sem if device == "cuda" else self._cpu_sem
         async with sem:
@@ -101,7 +98,7 @@
             if "device" not in job.kwargs and "device" in getattr(getattr(job.func, "__code__", None), "co_varnames", []):
                 job.kwargs["device"] = device
             return await asyncio.to_thread(job.func, *job.args, **job.kwargs)
-=======
+
         if self.gpu_available and self._gpu_sems:
             start_idx = self._next_gpu
             gpu_id = start_idx
@@ -145,7 +142,7 @@
                 return job.func(*job.args, **job.kwargs)
 
             return await asyncio.to_thread(_run)
->>>>>>> 3b46f152
+
 
     async def run_tts(self, coro_func, *args, **kwargs):
         self._ensure_metrics_task()
@@ -199,10 +196,8 @@
     return (
         f"La domanda non sembra pertinente rispetto al profilo «{profile}». "
         "Prova a riformularla o a specificare meglio il tema."
-<<<<<<< HEAD
     )
-=======
-    )
+
 
 
 async def stream_tts_pcm(
@@ -671,4 +666,4 @@
     except KeyboardInterrupt:
         pass
 
->>>>>>> 3b46f152
+
