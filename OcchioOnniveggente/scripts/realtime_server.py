from __future__ import annotations

import asyncio
import json
import os
import sys
import time
from pathlib import Path
from typing import Any
from dataclasses import dataclass
from typing import Any, AsyncIterable, Callable

import numpy as np
import websockets
import yaml
from dotenv import load_dotenv
<<<<<<< HEAD
try:
    import torch
except Exception:  # pragma: no cover - fallback when torch isn't installed
    class _CudaStub:
        @staticmethod
        def is_available() -> bool:
            return False

        @staticmethod
        def device_count() -> int:
            return 0

    class _TorchStub:
        cuda = _CudaStub()

    torch = _TorchStub()  # type: ignore
=======
>>>>>>> b3d51be1

ROOT = Path(__file__).resolve().parents[1]
if str(ROOT) not in sys.path:
    sys.path.insert(0, str(ROOT))

from src.chat import ChatState
from src.config import Settings, get_openai_api_key
from src.domain import validate_question
from src.hotword import strip_hotword_prefix
from src.oracle import oracle_answer, transcribe
from src.audio import AudioPreprocessor
from src.profile_utils import get_active_profile, make_domain_settings
from src.utils.device import resolve_device

import wave


@dataclass
class _TaskJob:
    func: Any
    args: tuple
    kwargs: dict
    submitted: float


class Orchestrator:
    """Simple orchestrator to balance STT (GPU) and TTS (CPU) tasks."""

    def __init__(self) -> None:
<<<<<<< HEAD
        settings = Settings.model_validate_yaml(ROOT / "settings.yaml")
        self.gpu_available = torch.cuda.is_available()
        self.n_gpu = torch.cuda.device_count() if self.gpu_available else 0
        conc = max(1, int(getattr(settings.compute, "device_concurrency", 1)))
        self._gpu_sems = [asyncio.Semaphore(conc) for _ in range(self.n_gpu)]
        self._next_gpu = 0
=======
        self.gpu_available = resolve_device("auto") == "cuda"
        self._gpu_sem = asyncio.Semaphore(1 if self.gpu_available else 0)
>>>>>>> b3d51be1
        self._cpu_sem = asyncio.Semaphore(4)
        self.metrics: list[dict[str, Any]] = []

    async def run_stt(self, func, *args, **kwargs):
        job = _TaskJob(func, args, kwargs, time.time())
        if self.gpu_available and self._gpu_sems:
            start_idx = self._next_gpu
            gpu_id = start_idx
            for i in range(self.n_gpu):
                idx = (start_idx + i) % self.n_gpu
                if not self._gpu_sems[idx].locked():
                    gpu_id = idx
                    break
            self._next_gpu = (gpu_id + 1) % self.n_gpu
            sem = self._gpu_sems[gpu_id]
        else:
            sem = self._cpu_sem
            gpu_id = None

        async with sem:
            start = time.time()
            metric = {
                "task": "stt",
                "queue_time": start - job.submitted,
                "device": "cuda" if gpu_id is not None else "cpu",
            }
            if gpu_id is not None:
                metric["gpu_id"] = gpu_id
            self.metrics.append(metric)

            def _run() -> Any:
                if gpu_id is not None:
                    prev = os.environ.get("CUDA_VISIBLE_DEVICES")
                    os.environ["CUDA_VISIBLE_DEVICES"] = str(gpu_id)
                    try:
                        torch.cuda.set_device(gpu_id)
                    except Exception:
                        pass
                    try:
                        return job.func(*job.args, **job.kwargs)
                    finally:
                        if prev is None:
                            os.environ.pop("CUDA_VISIBLE_DEVICES", None)
                        else:
                            os.environ["CUDA_VISIBLE_DEVICES"] = prev
                return job.func(*job.args, **job.kwargs)

            return await asyncio.to_thread(_run)

    async def run_tts(self, coro_func, *args, **kwargs):
        job = _TaskJob(coro_func, args, kwargs, time.time())
        async with self._cpu_sem:
            start = time.time()
            self.metrics.append(
                {
                    "task": "tts",
                    "queue_time": start - job.submitted,
                    "device": "cpu",
                }
            )
            return await job.func(*job.args, **job.kwargs)


ORCH = Orchestrator()


def rms_level(pcm_bytes: bytes) -> float:
    if not pcm_bytes:
        return 0.0
    x = np.frombuffer(pcm_bytes, dtype=np.int16).astype(np.float32)
    if x.size == 0:
        return 0.0
    return float(np.sqrt(np.mean(x * x)))


def write_wav(path: Path, sr: int, pcm: bytes) -> None:
    path.parent.mkdir(parents=True, exist_ok=True)
    with wave.open(str(path), "wb") as w:
        w.setnchannels(1)
        w.setsampwidth(2)
        w.setframerate(sr)
        w.writeframes(pcm)


def off_topic_message(profile: str, keywords: list[str]) -> str:
    """Compose a helpful message when the question is off-topic."""
    tips = ", ".join(keywords[:3]) if keywords else ""
    if tips:
        return (
            f"La domanda non sembra pertinente rispetto al profilo «{profile}». "
            f"Puoi chiedermi, ad esempio, di {tips}."
        )
    return (
        f"La domanda non sembra pertinente rispetto al profilo «{profile}». "
        "Prova a riformularla o a specificare meglio il tema."
<<<<<<< HEAD
    )
=======
    )


async def stream_tts_pcm(
    ws,
    client,
    text_stream: AsyncIterable[str] | str,
    tts_model: str,
    tts_voice: str,
    sr: int = 24000,
    chunk_ms: int = 20,
    *,
    stop: Callable[[], bool] | None = None,
) -> None:
    """Streamma TTS per testo incrementale, interrompendo in caso di barge-in."""

    def _wrap_stream(obj: AsyncIterable[str] | str) -> AsyncIterable[str]:
        if isinstance(obj, str):
            async def gen():
                yield obj
            return gen()
        return obj

    text_iter = _wrap_stream(text_stream)

    chunk_bytes = int(sr * 2 * chunk_ms / 1000)
    block_frames = int(sr * chunk_ms / 1000)
    try:

        async for piece in text_iter:
            if stop and stop():
                break
            try:
                with client.audio.speech.with_streaming_response.create(
                    model=tts_model,
                    voice=tts_voice,
                    input=piece,
                    response_format="pcm",
                    sample_rate=sr,
                ) as resp:
                    for chunk in resp.iter_bytes(chunk_size=chunk_bytes):
                        await ws.send(chunk)
                        await asyncio.sleep(0)
                        if stop and stop():
                            break
                if stop and stop():
                    break
                continue
            except TypeError:
                pass

            import io, wave as _wave

        async with client.audio.speech.with_streaming_response.create(
            model=tts_model,
            voice=tts_voice,
            input=text,
            response_format="pcm",
            sample_rate=sr,
        ) as resp:
            async for chunk in resp.aiter_bytes(chunk_size=chunk_bytes):
                await ws.send(chunk)
                await asyncio.sleep(0)
        return
    except TypeError:
        pass
    async with client.audio.speech.with_streaming_response.create(
        model=tts_model, voice=tts_voice, input=text, response_format="wav"
    ) as resp:
        buf = io.BytesIO()
        async for chunk in resp.aiter_bytes(chunk_size=4096):
            buf.write(chunk)
            if buf.tell() > 48:
                break
        async for chunk in resp.aiter_bytes(chunk_size=8192):
            buf.write(chunk)

    buf.seek(0)
    with _wave.open(buf, "rb") as wf:
        assert wf.getsampwidth() == 2 and wf.getnchannels() == 1
        while True:
            frames = wf.readframes(block_frames)
            if not frames:

                break

class RTSession:
    def __init__(self, ws, setts: Settings, raw: dict) -> None:
        self.ws = ws
        self.SET = setts
        self.raw = raw
        self.client_sr = setts.audio.sample_rate
        self.preproc = AudioPreprocessor(
            self.client_sr,
            denoise=getattr(setts.audio, "denoise", False),
            echo_cancel=getattr(setts.audio, "echo_cancel", False),
        )
        self.buf = bytearray()
        self.state = "idle"
        self.ms_in_state = 0
        self.ms_since_voice = 0
        self.barge = False

        dom = raw.get("domain", {}) or {}
        self.profiles = dom.get("profiles", {})
        self.profile = dom.get("profile", "museo")
        prof = self.profiles.get(self.profile, {})
        self.docstore_path = prof.get(
            "docstore_path", getattr(setts, "docstore_path", "DataBase/index.json")
        )
        self.domain_keywords = prof.get("keywords", [])
        self.domain_weights = prof.get("weights", {})
        self.system_hint = prof.get("system_hint", "")
        self.retrieval_top_k = int(
            prof.get("retrieval_top_k") or getattr(setts, "retrieval_top_k", 3)
        )

        self.active_until = 0.0
        self.wake_phrases = []
        if setts.wake:
            self.wake_phrases = list(getattr(setts.wake, "it_phrases", [])) + list(
                getattr(setts.wake, "en_phrases", [])
            )
        self.idle_timeout = float(getattr(setts.wake, "idle_timeout", 50.0))

        self.chat_enabled = bool(
            getattr(getattr(setts, "chat", None), "enabled", False)
        )
        self.chat = ChatState(
            max_turns=int(getattr(getattr(setts, "chat", None), "max_turns", 10)),
            persist_jsonl=Path(
                getattr(
                    getattr(setts, "chat", None),
                    "persist_jsonl",
                    "data/logs/chat_sessions.jsonl",
                )
            )
            if self.chat_enabled
            else None,
        )

        self.tmp = ROOT / "data" / "temp"
        self.in_wav = self.tmp / "rt_input.wav"

    async def send_json(self, obj: dict) -> None:
        try:
            await self.ws.send(json.dumps(obj))
        except Exception:
            pass

    async def send_partial(self, text: str) -> None:
        await self.send_json({"type": "partial", "text": text})

    async def send_answer(self, text: str) -> None:
        await self.send_json({"type": "answer", "text": text})

    async def stream_file(self, path: Path, chunk_bytes: int = 960) -> None:
        """Invia il contenuto di ``path`` in piccoli chunk al client."""
        if not path.exists():
            return
        try:
            with path.open("rb") as f:
                while True:
                    data = f.read(chunk_bytes)
                    if not data:
                        break
                    await self.ws.send(data)
                    await asyncio.sleep(0.01)
        except Exception:
            pass



    async def stream_tts_pcm(self, text: str, client: Any) -> None:
        """Sintetizza e invia ``text`` in formato PCM con latenza ridotta."""
        self.state = "tts"
        self.barge = False
        try:
            chunk_bytes = int(
                self.client_sr
                * 2
                * self.SET.realtime_audio.chunk_ms
                / 1000
            )
            async with client.audio.speech.with_streaming_response.create(
                model=self.SET.openai.tts_model,
                voice=self.SET.openai.tts_voice,
                input=text,
                response_format="pcm",
                sample_rate=self.client_sr,
            ) as resp:
                async for chunk in resp.aiter_bytes(chunk_size=chunk_bytes):
                    await self.ws.send(chunk)
                    await asyncio.sleep(0)
                    if self.barge:
                        break
        except Exception:
            pass
        self.state = "idle"
        self.barge = False


    async def stream_sentences(self, text: str, client: Any) -> None:
        """Sintetizza ``text`` frase per frase, consentendo il barge-in."""
        import re

        sentences = [s.strip() for s in re.split(r"(?<=[.!?]) +", text) if s.strip()]
        if not sentences:
            return

        self.state = "tts"
        self.barge = False
        for sent in sentences:
            try:
                await stream_tts_pcm(
                    self.ws,
                    client,
                    sent,
                    self.SET.openai.tts_model,
                    self.SET.openai.tts_voice,
                    sr=self.client_sr,
                    chunk_ms=self.SET.realtime_audio.chunk_ms,
                    stop=lambda: self.barge,
                )
            except Exception:
                break
            if self.barge:
                break
        self.state = "idle"
        self.barge = False

    async def on_audio(self, data: bytes, frame_ms: int) -> None:
        self.buf.extend(data)
        level = rms_level(data)

        self.ms_in_state += frame_ms
        start_level = self.SET.realtime_audio.start_level
        end_sil_ms = self.SET.realtime_audio.end_sil_ms
        max_utt_ms = self.SET.realtime_audio.max_utt_ms
        if level > start_level * 0.6:
            self.ms_since_voice = 0
        else:
            self.ms_since_voice += frame_ms

        if self.state == "idle":
            if level >= start_level:
                print("🎤 rilevato parlato", flush=True)
                self.state = "talking"
                self.ms_in_state = 0
                self.ms_since_voice = 0
        elif self.state == "talking":
            if self.ms_since_voice >= end_sil_ms or self.ms_in_state >= max_utt_ms:
                await self._finalize_utterance()
                self.buf.clear()
                self.state = "idle"
                self.ms_in_state = 0
                self.ms_since_voice = 0

    async def _finalize_utterance(self) -> None:
        if not self.buf:
            return
        audio_bytes = bytes(self.buf)
        if self.preproc is not None:
            arr = np.frombuffer(audio_bytes, dtype=np.int16).astype(np.float32) / 32768.0
            arr = self.preproc.process(arr)
            audio_bytes = (np.clip(arr, -1, 1) * 32767).astype(np.int16).tobytes()
        # Convert the raw PCM buffer to a temporary WAV file so that
        # OpenAI's transcription API receives a supported format.
        write_wav(self.in_wav, self.client_sr, audio_bytes)
        self.barge = False

        from openai import AsyncOpenAI

        load_dotenv()
        api_key = get_openai_api_key(self.SET)
        client = AsyncOpenAI(api_key=api_key) if api_key else AsyncOpenAI()



        text, lang = await ORCH.run_stt(
            transcribe,
            self.in_wav,
            client,
            self.SET.openai.stt_model,
            debug=self.SET.debug,

        text = ""
        async for chunk, done in transcribe_stream(
            self.in_wav, client, self.SET.openai.stt_model
        ):
            if self.barge:
                return
            text = chunk
        lang = "it"

        text, lang = await transcribe_async(
            self.in_wav, client, self.SET.openai.stt_model, debug=self.SET.debug

        )

        if not text.strip():
            await self.send_partial("…silenzio…")
            return

        print(f"🗣️ {text.strip()}", flush=True)

        now = time.time()
        if now > self.active_until:
            self.active_until = 0.0

        if self.active_until == 0.0:
            matched, remainder = strip_hotword_prefix(text, self.wake_phrases)
            if not matched:
                await self.send_partial("…attendo 'ciao oracolo' o 'hello oracle'.")
                return
            text = remainder
            if not text.strip():
                await self.send_partial("Dimmi pure…")
                self.active_until = now + self.idle_timeout
                return

        self.active_until = now + self.idle_timeout

        embed_model = getattr(self.SET.openai, "embed_model", None)

        settings_for_domain = make_domain_settings(
            self.SET,
            self.profile,
            {"keywords": self.domain_keywords, "weights": self.domain_weights},
        )

        ok, ctx, clarify, reason, _ = validate_question(
            text,
            lang,
            settings=settings_for_domain,
            client=client,
            docstore_path=self.docstore_path,
            top_k=self.retrieval_top_k,
            embed_model=embed_model,
            topic=self.profile,
            history=(self.chat.history if self.chat_enabled else None),
        )
        if not ok:
            if clarify:
                ans = "La domanda non è chiarissima per questo contesto: puoi riformularla brevemente?"
            else:
                ans = off_topic_message(self.profile, self.domain_keywords)
            await self.send_answer(ans)
            await ORCH.run_tts(self.stream_sentences, ans, client)
            return

        context_texts = [
            item.get("text", "") for item in (ctx or []) if isinstance(item, dict)
        ]
        profile_hint = self.system_hint
        base_system = self.SET.oracle_system
        if profile_hint:
            effective_system = f"{base_system}\n\n[Profilo: {self.profile}]\n{profile_hint}"
        else:
            effective_system = base_system

        ans, _ = await oracle_answer_async(

        final = ""
        async for chunk, done in oracle_answer_stream(

            text,
            lang,
            client,
            self.SET.openai.llm_model,
            effective_system,
            context=context_texts,
            history=(self.chat.history if self.chat_enabled else None),
            topic=self.profile,
        ):
            if self.barge:
                return
            if done:
                final = chunk
            else:
                await self.send_partial(chunk)
        if self.chat_enabled and final:
            self.chat.push_user(text)
            self.chat.push_assistant(final)
        await self.send_answer(final)
        await ORCH.run_tts(self.stream_sentences, final, client)


async def handler(ws):
    raw_cfg = yaml.safe_load((ROOT / "settings.yaml").read_text(encoding="utf-8")) or {}
    SET = Settings.model_validate(raw_cfg)
    sess = RTSession(ws, SET, raw_cfg)

    try:
        hello_raw = await ws.recv()
        if isinstance(hello_raw, (bytes, bytearray)):
            await ws.close(code=1002, reason="expected text hello")
            return
        try:
            hello = json.loads(hello_raw)
        except json.JSONDecodeError:
            await ws.close(code=1002, reason="invalid hello")
            return
        if hello.get("type") not in (None, "hello"):
            await ws.close(code=1002, reason="missing hello type")
            return
        sess.client_sr = int(hello.get("sr", SET.audio.sample_rate))
        print(f"🤝 handshake sr={sess.client_sr}", flush=True)

        await sess.send_json({"type": "ready"})
        await sess.send_partial("Sto capendo...")

        bytes_per_ms = max(int(sess.client_sr * 2 / 1000), 1)
        async for msg in ws:
            if isinstance(msg, (bytes, bytearray)):
                est_ms = max(int(len(msg) / bytes_per_ms), 1)
                await sess.on_audio(bytes(msg), est_ms)
            else:
                try:
                    data = json.loads(msg)
                except Exception:
                    continue
                if data.get("type") == "barge_in":
                    sess.barge = True
                elif data.get("type") == "reset":
                    sess.chat.reset()
                    await sess.send_json({"type": "reset_ok"})
                elif data.get("type") == "profile":
                    sess.profile = data.get("value", "")
                    prof = sess.profiles.get(sess.profile, {})
                    sess.docstore_path = prof.get(
                        "docstore_path",
                        getattr(sess.SET, "docstore_path", "DataBase/index.json"),
                    )
                    sess.topic = sess.profile
                    sess.domain_keywords = prof.get("keywords", [])
                    sess.domain_weights = prof.get("weights", {})
                    sess.system_hint = prof.get("system_hint", "")
                    sess.retrieval_top_k = int(
                        prof.get("retrieval_top_k")
                        or getattr(sess.SET, "retrieval_top_k", 3)
                    )
                    await sess.send_json(
                        {"type": "info", "text": f"Profilo attivo: {sess.profile}"}
                    )
    except websockets.ConnectionClosed:
        pass


async def main(host="127.0.0.1", port=8765):
    async with websockets.serve(
        handler, host, port, ping_interval=20, ping_timeout=40, max_size=None
    ):
        print(f"WS Realtime server pronto su ws://{host}:{port}", flush=True)
        await asyncio.Future()


if __name__ == "__main__":
    try:
        import argparse

        p = argparse.ArgumentParser()
        p.add_argument("--host", default="127.0.0.1")
        p.add_argument("--port", type=int, default=8765)
        args = p.parse_args()
        asyncio.run(main(args.host, args.port))
    except KeyboardInterrupt:
        pass
>>>>>>> b3d51be1
<|MERGE_RESOLUTION|>--- conflicted
+++ resolved
@@ -14,7 +14,6 @@
 import websockets
 import yaml
 from dotenv import load_dotenv
-<<<<<<< HEAD
 try:
     import torch
 except Exception:  # pragma: no cover - fallback when torch isn't installed
@@ -31,8 +30,7 @@
         cuda = _CudaStub()
 
     torch = _TorchStub()  # type: ignore
-=======
->>>>>>> b3d51be1
+
 
 ROOT = Path(__file__).resolve().parents[1]
 if str(ROOT) not in sys.path:
@@ -62,17 +60,15 @@
     """Simple orchestrator to balance STT (GPU) and TTS (CPU) tasks."""
 
     def __init__(self) -> None:
-<<<<<<< HEAD
+
         settings = Settings.model_validate_yaml(ROOT / "settings.yaml")
         self.gpu_available = torch.cuda.is_available()
         self.n_gpu = torch.cuda.device_count() if self.gpu_available else 0
         conc = max(1, int(getattr(settings.compute, "device_concurrency", 1)))
         self._gpu_sems = [asyncio.Semaphore(conc) for _ in range(self.n_gpu)]
         self._next_gpu = 0
-=======
         self.gpu_available = resolve_device("auto") == "cuda"
         self._gpu_sem = asyncio.Semaphore(1 if self.gpu_available else 0)
->>>>>>> b3d51be1
         self._cpu_sem = asyncio.Semaphore(4)
         self.metrics: list[dict[str, Any]] = []
 
@@ -168,9 +164,6 @@
     return (
         f"La domanda non sembra pertinente rispetto al profilo «{profile}». "
         "Prova a riformularla o a specificare meglio il tema."
-<<<<<<< HEAD
-    )
-=======
     )
 
 
@@ -639,4 +632,4 @@
         asyncio.run(main(args.host, args.port))
     except KeyboardInterrupt:
         pass
->>>>>>> b3d51be1
+
