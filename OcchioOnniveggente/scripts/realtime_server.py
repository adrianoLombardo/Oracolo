
"""Utility e placeholder per il server realtime."""

from __future__ import annotations

"""Minimal realtime server helpers used in tests."""
from __future__ import annotations


from typing import Dict, List, Tuple

from src.profile_utils import get_active_profile, make_domain_settings

import asyncio
import json
import os
import sys
import time
import wave
from dataclasses import dataclass
from pathlib import Path
from typing import Any, AsyncIterable, Callable

import numpy as np

try:  # pragma: no cover - optional torch
    import torch
except Exception:  # pragma: no cover
    class _CudaStub:
        @staticmethod
        def is_available() -> bool:
            return False

        @staticmethod
        def device_count() -> int:
            return 0

    class _TorchStub:
        cuda = _CudaStub()

    torch = _TorchStub()  # type: ignore


from src import metrics


ROOT = Path(__file__).resolve().parents[1]
if str(ROOT) not in sys.path:
    sys.path.insert(0, str(ROOT))

from src.chat import ChatState
from src.config import Settings, get_openai_api_key
from src.domain import validate_question
from src.hotword import strip_hotword_prefix
from src.oracle import oracle_answer, transcribe
from src.audio import AudioPreprocessor
from src.profile_utils import get_active_profile, make_domain_settings
from src.utils.device import resolve_device

import wave



@dataclass
class _TaskJob:
    func: Any
    args: tuple
    kwargs: dict
    submitted: float
    future: asyncio.Future
    tag: str


class Orchestrator:
    """Orchestrates CPU-bound and GPU-bound work using queues."""

<<<<<<< HEAD
    def __init__(self, n_cpu: int = 4, n_gpu: int = 1) -> None:
=======
    def __init__(self) -> None:

        settings = Settings.model_validate_yaml(ROOT / "settings.yaml")
        self.gpu_available = torch.cuda.is_available()
        self.n_gpu = torch.cuda.device_count() if self.gpu_available else 0
        conc = max(1, int(getattr(settings.compute, "device_concurrency", 1)))
        self._gpu_sems = [asyncio.Semaphore(conc) for _ in range(self.n_gpu)]
        self._next_gpu = 0
>>>>>>> 6194b3f1
        self.gpu_available = resolve_device("auto") == "cuda"
        self.cpu_queue: asyncio.Queue[_TaskJob] = asyncio.Queue()
        self.gpu_queue: asyncio.Queue[_TaskJob] = asyncio.Queue()
        self.metrics: list[dict[str, Any]] = []
<<<<<<< HEAD
        self.cpu_workers = [asyncio.create_task(self._cpu_worker()) for _ in range(n_cpu)]
        self.gpu_workers: list[asyncio.Task] = []
        if self.gpu_available:
            self.gpu_workers = [asyncio.create_task(self._gpu_worker()) for _ in range(n_gpu)]

    async def _cpu_worker(self) -> None:
        while True:
            job = await self.cpu_queue.get()
            start = time.time()
            try:
                if asyncio.iscoroutinefunction(job.func):
                    res = await job.func(*job.args, **job.kwargs)
                else:
                    res = await asyncio.to_thread(job.func, *job.args, **job.kwargs)
                job.future.set_result(res)
            except Exception as exc:  # pragma: no cover - pass through
                job.future.set_exception(exc)
            finally:
                qlen = self.cpu_queue.qsize()
                sat = qlen / max(len(self.cpu_workers), 1)
                self.metrics.append(
                    {
                        "task": job.tag,
                        "queue_time": start - job.submitted,
                        "device": "cpu",
                        "saturation": sat,
                    }
                )
                self.cpu_queue.task_done()

    async def _gpu_worker(self) -> None:
        while True:
            job = await self.gpu_queue.get()
            start = time.time()
            try:
                if asyncio.iscoroutinefunction(job.func):
                    res = await job.func(*job.args, **job.kwargs)
                else:
                    res = await asyncio.to_thread(job.func, *job.args, **job.kwargs)
                job.future.set_result(res)
            except Exception as exc:  # pragma: no cover - pass through
                job.future.set_exception(exc)
            finally:
                qlen = self.gpu_queue.qsize()
                sat_base = len(self.gpu_workers) or 1
                sat = qlen / sat_base
                self.metrics.append(
                    {
                        "task": job.tag,
                        "queue_time": start - job.submitted,
                        "device": "cuda" if self.gpu_available else "cpu",
                        "saturation": sat,
                    }
                )
                self.gpu_queue.task_done()

    async def run_cpu(self, func, *args, tag="cpu", **kwargs):
        loop = asyncio.get_running_loop()
        fut = loop.create_future()
        job = _TaskJob(func, args, kwargs, time.time(), fut, tag)
        await self.cpu_queue.put(job)
        return await fut

    async def run_gpu(self, func, *args, tag="gpu", **kwargs):
        if not self.gpu_available:
            return await self.run_cpu(func, *args, tag=tag, **kwargs)
        loop = asyncio.get_running_loop()
        fut = loop.create_future()
        job = _TaskJob(func, args, kwargs, time.time(), fut, tag)
        await self.gpu_queue.put(job)
        return await fut

    async def run_stt(self, func, *args, **kwargs):
        return await self.run_gpu(func, *args, tag="stt", **kwargs)

    async def run_tts(self, coro_func, *args, **kwargs):
        return await self.run_cpu(coro_func, *args, tag="tts", **kwargs)
=======
        self._metrics_task: asyncio.Task | None = None

    def _ensure_metrics_task(self) -> None:
        if self._metrics_task is None:
            self._metrics_task = asyncio.create_task(metrics.metrics_loop())

    async def run_stt(self, func, *args, **kwargs):
        self._ensure_metrics_task()
        job = _TaskJob(func, args, kwargs, time.time())

        device = metrics.resolve_device()
        sem = self._gpu_sem if device == "cuda" else self._cpu_sem
        async with sem:
            start = time.time()
            self.metrics.append(
                {
                    "task": "stt",
                    "queue_time": start - job.submitted,
                    "device": device,
                }
            )
            metrics.record_system_metrics()
            if "device" not in job.kwargs and "device" in getattr(getattr(job.func, "__code__", None), "co_varnames", []):
                job.kwargs["device"] = device
            return await asyncio.to_thread(job.func, *job.args, **job.kwargs)

        if self.gpu_available and self._gpu_sems:
            start_idx = self._next_gpu
            gpu_id = start_idx
            for i in range(self.n_gpu):
                idx = (start_idx + i) % self.n_gpu
                if not self._gpu_sems[idx].locked():
                    gpu_id = idx
                    break
            self._next_gpu = (gpu_id + 1) % self.n_gpu
            sem = self._gpu_sems[gpu_id]
        else:
            sem = self._cpu_sem
            gpu_id = None

        async with sem:
            start = time.time()
            metric = {
                "task": "stt",
                "queue_time": start - job.submitted,
                "device": "cuda" if gpu_id is not None else "cpu",
            }
            if gpu_id is not None:
                metric["gpu_id"] = gpu_id
            self.metrics.append(metric)

            def _run() -> Any:
                if gpu_id is not None:
                    prev = os.environ.get("CUDA_VISIBLE_DEVICES")
                    os.environ["CUDA_VISIBLE_DEVICES"] = str(gpu_id)
                    try:
                        torch.cuda.set_device(gpu_id)
                    except Exception:
                        pass
                    try:
                        return job.func(*job.args, **job.kwargs)
                    finally:
                        if prev is None:
                            os.environ.pop("CUDA_VISIBLE_DEVICES", None)
                        else:
                            os.environ["CUDA_VISIBLE_DEVICES"] = prev
                return job.func(*job.args, **job.kwargs)

            return await asyncio.to_thread(_run)


    async def run_tts(self, coro_func, *args, **kwargs):
        self._ensure_metrics_task()
        job = _TaskJob(coro_func, args, kwargs, time.time())
        device = metrics.resolve_device()
        sem = self._gpu_sem if device == "cuda" else self._cpu_sem
        async with sem:
            start = time.time()
            self.metrics.append(
                {
                    "task": "tts",
                    "queue_time": start - job.submitted,
                    "device": device,
                }
            )
            metrics.record_system_metrics()
            if "device" not in job.kwargs and "device" in getattr(getattr(coro_func, "__code__", None), "co_varnames", []):
                job.kwargs["device"] = device
            return await coro_func(*job.args, **job.kwargs)
>>>>>>> 6194b3f1


ORCH: Orchestrator | None = None


def rms_level(pcm_bytes: bytes) -> float:
    if not pcm_bytes:
        return 0.0
    x = np.frombuffer(pcm_bytes, dtype=np.int16).astype(np.float32)
    if x.size == 0:
        return 0.0
    return float(np.sqrt(np.mean(x * x)))


def write_wav(path: Path, sr: int, pcm: bytes) -> None:
    path.parent.mkdir(parents=True, exist_ok=True)
    with wave.open(str(path), "wb") as w:
        w.setnchannels(1)
        w.setsampwidth(2)
        w.setframerate(sr)
        w.writeframes(pcm)



def off_topic_message(profile: str, keywords: list[str]) -> str:
    """Genera un messaggio per input fuori contesto."""

    if keywords:
        kw = ", ".join(keywords)
        return f"La domanda non riguarda il profilo «{profile}». Prova con parole chiave come {kw}."
    return (
        f"La domanda non riguarda il profilo «{profile}». "
        "Per favore riformularla in tema."
    )



__all__ = ["off_topic_message"]


async def stream_tts_pcm(
    ws,
    client,
    text_stream: AsyncIterable[str] | str,
    tts_model: str,
    tts_voice: str,
    sr: int = 24000,
    chunk_ms: int = 20,
    *,
    stop: Callable[[], bool] | None = None,
) -> None:
    """Streamma TTS per testo incrementale, interrompendo in caso di barge-in."""

    def _wrap_stream(obj: AsyncIterable[str] | str) -> AsyncIterable[str]:
        if isinstance(obj, str):
            async def gen():
                yield obj
            return gen()
        return obj

    text_iter = _wrap_stream(text_stream)
    chunk_bytes = int(sr * 2 * chunk_ms / 1000)

    try:
        async for piece in text_iter:
            if stop and stop():
                break
<<<<<<< HEAD
            async with client.audio.speech.with_streaming_response.create(
                model=tts_model,
                voice=tts_voice,
                input=piece,
                response_format="pcm",
                sample_rate=sr,
            ) as resp:
                async for chunk in resp.aiter_bytes(chunk_size=chunk_bytes):
                    await ws.send(chunk)
                    await asyncio.sleep(0)
                    if stop and stop():
                        break
            if stop and stop():
                break
    except Exception:
        pass
        pass

=======
            try:
                with client.audio.speech.with_streaming_response.create(
                    model=tts_model,
                    voice=tts_voice,
                    input=piece,
                    response_format="pcm",
                    sample_rate=sr,
                ) as resp:
                    for chunk in resp.iter_bytes(chunk_size=chunk_bytes):
                        await ws.send(chunk)
                        await asyncio.sleep(0)
                        if stop and stop():
                            break
                if stop and stop():
                    break
                continue
            except TypeError:
                pass

            import io, wave as _wave

        async with client.audio.speech.with_streaming_response.create(
            model=tts_model,
            voice=tts_voice,
            input=text,
            response_format="pcm",
            sample_rate=sr,
        ) as resp:
            async for chunk in resp.aiter_bytes(chunk_size=chunk_bytes):
                await ws.send(chunk)
                await asyncio.sleep(0)
        return
    except TypeError:
        pass
    async with client.audio.speech.with_streaming_response.create(
        model=tts_model, voice=tts_voice, input=text, response_format="wav"
    ) as resp:
        buf = io.BytesIO()
        async for chunk in resp.aiter_bytes(chunk_size=4096):
            buf.write(chunk)
            if buf.tell() > 48:
                break
        async for chunk in resp.aiter_bytes(chunk_size=8192):
            buf.write(chunk)

    buf.seek(0)
    with _wave.open(buf, "rb") as wf:
        assert wf.getsampwidth() == 2 and wf.getnchannels() == 1
        while True:
            frames = wf.readframes(block_frames)
            if not frames:

                break
>>>>>>> 6194b3f1

class RTSession:
    def __init__(self, ws, setts: Settings, raw: dict) -> None:
        self.ws = ws
        self.SET = setts
        self.raw = raw
        self.client_sr = setts.audio.sample_rate
        self.preproc = AudioPreprocessor(
            self.client_sr,
            denoise=getattr(setts.audio, "denoise", False),
            echo_cancel=getattr(setts.audio, "echo_cancel", False),
        )
        self.buf = bytearray()
        self.state = "idle"
        self.ms_in_state = 0
        self.ms_since_voice = 0
        self.barge = False

        dom = raw.get("domain", {}) or {}
        self.profiles = dom.get("profiles", {})
        self.profile = dom.get("profile", "museo")
        prof = self.profiles.get(self.profile, {})
        self.docstore_path = prof.get(
            "docstore_path", getattr(setts, "docstore_path", "DataBase/index.json")
        )
        self.domain_keywords = prof.get("keywords", [])
        self.domain_weights = prof.get("weights", {})
        self.system_hint = prof.get("system_hint", "")
        self.retrieval_top_k = int(
            prof.get("retrieval_top_k") or getattr(setts, "retrieval_top_k", 3)
        )

        self.active_until = 0.0
        self.wake_phrases = []
        if setts.wake:
            self.wake_phrases = list(getattr(setts.wake, "it_phrases", [])) + list(
                getattr(setts.wake, "en_phrases", [])
            )
        self.idle_timeout = float(getattr(setts.wake, "idle_timeout", 50.0))

        self.chat_enabled = bool(
            getattr(getattr(setts, "chat", None), "enabled", False)
        )
        self.chat = ChatState(
            max_turns=int(getattr(getattr(setts, "chat", None), "max_turns", 10)),
            persist_jsonl=Path(
                getattr(
                    getattr(setts, "chat", None),
                    "persist_jsonl",
                    "data/logs/chat_sessions.jsonl",
                )
            )
            if self.chat_enabled
            else None,
        )

        self.tmp = ROOT / "data" / "temp"
        self.in_wav = self.tmp / "rt_input.wav"

    async def send_json(self, obj: dict) -> None:
        try:
            await self.ws.send(json.dumps(obj))
        except Exception:
            pass

    async def send_partial(self, text: str) -> None:
        await self.send_json({"type": "partial", "text": text})

    async def send_answer(self, text: str) -> None:
        await self.send_json({"type": "answer", "text": text})

    async def stream_file(self, path: Path, chunk_bytes: int = 960) -> None:
        """Invia il contenuto di ``path`` in piccoli chunk al client."""
        if not path.exists():
            return
        try:
            with path.open("rb") as f:
                while True:
                    data = f.read(chunk_bytes)
                    if not data:
                        break
                    await self.ws.send(data)
                    await asyncio.sleep(0.01)
        except Exception:
            pass



    async def stream_tts_pcm(self, text: str, client: Any) -> None:
        """Sintetizza e invia ``text`` in formato PCM con latenza ridotta."""
        self.state = "tts"
        self.barge = False
        try:
            chunk_bytes = int(
                self.client_sr
                * 2
                * self.SET.realtime_audio.chunk_ms
                / 1000
            )
            async with client.audio.speech.with_streaming_response.create(
                model=self.SET.openai.tts_model,
                voice=self.SET.openai.tts_voice,
                input=text,
                response_format="pcm",
                sample_rate=self.client_sr,
            ) as resp:
                async for chunk in resp.aiter_bytes(chunk_size=chunk_bytes):
                    await self.ws.send(chunk)
                    await asyncio.sleep(0)
                    if self.barge:
                        break
        except Exception:
            pass
        self.state = "idle"
        self.barge = False


    async def stream_sentences(self, text: str, client: Any) -> None:
        """Sintetizza ``text`` frase per frase, consentendo il barge-in."""
        import re

        sentences = [s.strip() for s in re.split(r"(?<=[.!?]) +", text) if s.strip()]
        if not sentences:
            return

        self.state = "tts"
        self.barge = False
        for sent in sentences:
            try:
                await stream_tts_pcm(
                    self.ws,
                    client,
                    sent,
                    self.SET.openai.tts_model,
                    self.SET.openai.tts_voice,
                    sr=self.client_sr,
                    chunk_ms=self.SET.realtime_audio.chunk_ms,
                    stop=lambda: self.barge,
                )
            except Exception:
                break
            if self.barge:
                break
        self.state = "idle"
        self.barge = False

    async def on_audio(self, data: bytes, frame_ms: int) -> None:
        self.buf.extend(data)
        level = rms_level(data)

        self.ms_in_state += frame_ms
        start_level = self.SET.realtime_audio.start_level
        end_sil_ms = self.SET.realtime_audio.end_sil_ms
        max_utt_ms = self.SET.realtime_audio.max_utt_ms
        if level > start_level * 0.6:
            self.ms_since_voice = 0
        else:
            self.ms_since_voice += frame_ms

        if self.state == "idle":
            if level >= start_level:
                print("🎤 rilevato parlato", flush=True)
                self.state = "talking"
                self.ms_in_state = 0
                self.ms_since_voice = 0
        elif self.state == "talking":
            if self.ms_since_voice >= end_sil_ms or self.ms_in_state >= max_utt_ms:
                await self._finalize_utterance()
                self.buf.clear()
                self.state = "idle"
                self.ms_in_state = 0
                self.ms_since_voice = 0

    async def _finalize_utterance(self) -> None:
        if not self.buf:
            return
        audio_bytes = bytes(self.buf)
        if self.preproc is not None:
            arr = np.frombuffer(audio_bytes, dtype=np.int16).astype(np.float32) / 32768.0
            arr = self.preproc.process(arr)
            audio_bytes = (np.clip(arr, -1, 1) * 32767).astype(np.int16).tobytes()
        # Convert the raw PCM buffer to a temporary WAV file so that
        # OpenAI's transcription API receives a supported format.
        write_wav(self.in_wav, self.client_sr, audio_bytes)
        self.barge = False

        from openai import AsyncOpenAI

        load_dotenv()
        api_key = get_openai_api_key(self.SET)
        client = AsyncOpenAI(api_key=api_key) if api_key else AsyncOpenAI()



        text, lang = await ORCH.run_stt(
            transcribe,
            self.in_wav,
            client,
            self.SET.openai.stt_model,
            debug=self.SET.debug,
        )

        text = ""
        async for chunk, done in transcribe_stream(
            self.in_wav, client, self.SET.openai.stt_model
        ):
            if self.barge:
                return
            text = chunk
        lang = "it"

        text, lang = await ORCH.run_gpu(
            transcribe_async,
            self.in_wav,
            client,
            self.SET.openai.stt_model,
            debug=self.SET.debug,
        )

        if not text.strip():
            await self.send_partial("…silenzio…")
            return

        print(f"🗣️ {text.strip()}", flush=True)

        now = time.time()
        if now > self.active_until:
            self.active_until = 0.0

        if self.active_until == 0.0:
            matched, remainder = strip_hotword_prefix(text, self.wake_phrases)
            if not matched:
                await self.send_partial("…attendo 'ciao oracolo' o 'hello oracle'.")
                return
            text = remainder
            if not text.strip():
                await self.send_partial("Dimmi pure…")
                self.active_until = now + self.idle_timeout
                return

        self.active_until = now + self.idle_timeout

        embed_model = getattr(self.SET.openai, "embed_model", None)

        settings_for_domain = make_domain_settings(
            self.SET,
            self.profile,
            {"keywords": self.domain_keywords, "weights": self.domain_weights},
        )

        ok, ctx, clarify, reason, _ = validate_question(
            text,
            lang,
            settings=settings_for_domain,
            client=client,
            docstore_path=self.docstore_path,
            top_k=self.retrieval_top_k,
            embed_model=embed_model,
            topic=self.profile,
            history=(self.chat.history if self.chat_enabled else None),
        )
        if not ok:
            if clarify:
                ans = "La domanda non è chiarissima per questo contesto: puoi riformularla brevemente?"
            else:
                ans = off_topic_message(self.profile, self.domain_keywords)
            await self.send_answer(ans)
            await ORCH.run_tts(self.stream_sentences, ans, client)
            return

        context_texts = [
            item.get("text", "") for item in (ctx or []) if isinstance(item, dict)
        ]
        profile_hint = self.system_hint
        base_system = self.SET.oracle_system
        if profile_hint:
            effective_system = f"{base_system}\n\n[Profilo: {self.profile}]\n{profile_hint}"
        else:
            effective_system = base_system

        ans, _ = await ORCH.run_gpu(
            oracle_answer_async,
            text,
            lang,
            client,
            self.SET.openai.llm_model,
            effective_system,
            context=context_texts,
            history=(self.chat.history if self.chat_enabled else None),
            topic=self.profile,
        )

        final = ""
        async for chunk, done in oracle_answer_stream(

            text,
            lang,
            client,
            self.SET.openai.llm_model,
            effective_system,
            context=context_texts,
            history=(self.chat.history if self.chat_enabled else None),
            topic=self.profile,
        ):
            if self.barge:
                return
            if done:
                final = chunk
            else:
                await self.send_partial(chunk)
        if self.chat_enabled and final:
            self.chat.push_user(text)
            self.chat.push_assistant(final)
        await self.send_answer(final)
        await ORCH.run_tts(self.stream_sentences, final, client)


async def handler(ws):
    global ORCH
    raw_cfg = yaml.safe_load((ROOT / "settings.yaml").read_text(encoding="utf-8")) or {}
    SET = Settings.model_validate(raw_cfg)
    if ORCH is None:
        ORCH = Orchestrator(SET.realtime.cpu_workers, SET.realtime.gpu_workers)
    sess = RTSession(ws, SET, raw_cfg)

    try:
        hello_raw = await ws.recv()
        if isinstance(hello_raw, (bytes, bytearray)):
            await ws.close(code=1002, reason="expected text hello")
            return
        try:
            hello = json.loads(hello_raw)
        except json.JSONDecodeError:
            await ws.close(code=1002, reason="invalid hello")
            return
        if hello.get("type") not in (None, "hello"):
            await ws.close(code=1002, reason="missing hello type")
            return
        sess.client_sr = int(hello.get("sr", SET.audio.sample_rate))
        print(f"🤝 handshake sr={sess.client_sr}", flush=True)

        await sess.send_json({"type": "ready"})
        await sess.send_partial("Sto capendo...")

        bytes_per_ms = max(int(sess.client_sr * 2 / 1000), 1)
        async for msg in ws:
            if isinstance(msg, (bytes, bytearray)):
                est_ms = max(int(len(msg) / bytes_per_ms), 1)
                await sess.on_audio(bytes(msg), est_ms)
            else:
                try:
                    data = json.loads(msg)
                except Exception:
                    continue
                if data.get("type") == "barge_in":
                    sess.barge = True
                elif data.get("type") == "reset":
                    sess.chat.reset()
                    await sess.send_json({"type": "reset_ok"})
                elif data.get("type") == "profile":
                    sess.profile = data.get("value", "")
                    prof = sess.profiles.get(sess.profile, {})
                    sess.docstore_path = prof.get(
                        "docstore_path",
                        getattr(sess.SET, "docstore_path", "DataBase/index.json"),
                    )
                    sess.topic = sess.profile
                    sess.domain_keywords = prof.get("keywords", [])
                    sess.domain_weights = prof.get("weights", {})
                    sess.system_hint = prof.get("system_hint", "")
                    sess.retrieval_top_k = int(
                        prof.get("retrieval_top_k")
                        or getattr(sess.SET, "retrieval_top_k", 3)
                    )
                    await sess.send_json(
                        {"type": "info", "text": f"Profilo attivo: {sess.profile}"}
                    )
    except websockets.ConnectionClosed:
        pass



def get_active_profile(settings: dict) -> tuple[str, dict]:
    """Restituisce il profilo attivo dalle impostazioni."""

    dom = settings.get("domain", {})
    name = dom.get("profile", "")
    profiles = dom.get("profiles", {})
    return name, profiles.get(name, {})



__all__.append("get_active_profile")


def off_topic_message(profile: str, keywords: List[str]) -> str:
    """Return a simple off-topic warning message."""
    if keywords:
        kw = ", ".join(keywords)
        return f"La domanda non rientra nel profilo «{profile}». Prova con questi temi: {kw}."
    return f"La domanda non rientra nel profilo «{profile}». Per favore riformularla."


__all__ = ["off_topic_message", "get_active_profile", "make_domain_settings"]




<|MERGE_RESOLUTION|>--- conflicted
+++ resolved
@@ -74,9 +74,9 @@
 class Orchestrator:
     """Orchestrates CPU-bound and GPU-bound work using queues."""
 
-<<<<<<< HEAD
+
     def __init__(self, n_cpu: int = 4, n_gpu: int = 1) -> None:
-=======
+
     def __init__(self) -> None:
 
         settings = Settings.model_validate_yaml(ROOT / "settings.yaml")
@@ -85,12 +85,12 @@
         conc = max(1, int(getattr(settings.compute, "device_concurrency", 1)))
         self._gpu_sems = [asyncio.Semaphore(conc) for _ in range(self.n_gpu)]
         self._next_gpu = 0
->>>>>>> 6194b3f1
+
         self.gpu_available = resolve_device("auto") == "cuda"
         self.cpu_queue: asyncio.Queue[_TaskJob] = asyncio.Queue()
         self.gpu_queue: asyncio.Queue[_TaskJob] = asyncio.Queue()
         self.metrics: list[dict[str, Any]] = []
-<<<<<<< HEAD
+
         self.cpu_workers = [asyncio.create_task(self._cpu_worker()) for _ in range(n_cpu)]
         self.gpu_workers: list[asyncio.Task] = []
         if self.gpu_available:
@@ -168,7 +168,7 @@
 
     async def run_tts(self, coro_func, *args, **kwargs):
         return await self.run_cpu(coro_func, *args, tag="tts", **kwargs)
-=======
+
         self._metrics_task: asyncio.Task | None = None
 
     def _ensure_metrics_task(self) -> None:
@@ -258,7 +258,7 @@
             if "device" not in job.kwargs and "device" in getattr(getattr(coro_func, "__code__", None), "co_varnames", []):
                 job.kwargs["device"] = device
             return await coro_func(*job.args, **job.kwargs)
->>>>>>> 6194b3f1
+
 
 
 ORCH: Orchestrator | None = None
@@ -326,7 +326,7 @@
         async for piece in text_iter:
             if stop and stop():
                 break
-<<<<<<< HEAD
+
             async with client.audio.speech.with_streaming_response.create(
                 model=tts_model,
                 voice=tts_voice,
@@ -345,7 +345,7 @@
         pass
         pass
 
-=======
+
             try:
                 with client.audio.speech.with_streaming_response.create(
                     model=tts_model,
@@ -399,7 +399,7 @@
             if not frames:
 
                 break
->>>>>>> 6194b3f1
+
 
 class RTSession:
     def __init__(self, ws, setts: Settings, raw: dict) -> None:
