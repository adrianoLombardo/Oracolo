--- conflicted
+++ resolved
@@ -1,8 +1,8 @@
-<<<<<<< HEAD
+
 """Utility e placeholder per il server realtime."""
 
 from __future__ import annotations
-=======
+
 """Minimal realtime server helpers used in tests."""
 from __future__ import annotations
 
@@ -194,7 +194,7 @@
         w.setsampwidth(2)
         w.setframerate(sr)
         w.writeframes(pcm)
->>>>>>> 751ec42f
+
 
 
 def off_topic_message(profile: str, keywords: list[str]) -> str:
@@ -209,9 +209,9 @@
     )
 
 
-<<<<<<< HEAD
+
 __all__ = ["off_topic_message"]
-=======
+
 
 async def stream_tts_pcm(
     ws,
@@ -657,7 +657,7 @@
                     )
     except websockets.ConnectionClosed:
         pass
->>>>>>> 751ec42f
+
 
 
 def get_active_profile(settings: dict) -> tuple[str, dict]:
@@ -669,9 +669,9 @@
     return name, profiles.get(name, {})
 
 
-<<<<<<< HEAD
+
 __all__.append("get_active_profile")
-=======
+
 
 def off_topic_message(profile: str, keywords: List[str]) -> str:
     """Return a simple off-topic warning message."""
@@ -685,4 +685,4 @@
 
 
 
->>>>>>> 751ec42f
+
