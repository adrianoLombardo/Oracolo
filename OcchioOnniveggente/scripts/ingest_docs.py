from __future__ import annotations

import argparse
import importlib
import json
import logging
import shutil
import sys
import warnings
from pathlib import Path
from typing import Iterable, List, Optional

# --- Assicura che la root del progetto sia in sys.path anche se lanci come file ---
ROOT = Path(__file__).resolve().parents[1]
if str(ROOT) not in sys.path:
    sys.path.insert(0, str(ROOT))

# Dipendenze opzionali per l'estrazione testo
try:
    from pypdf import PdfReader  # pip install pypdf
except Exception:
    PdfReader = None

try:
    import docx  # pip install python-docx
except Exception:
    docx = None

# language detection opzionale
try:
    from langdetect import detect
except Exception:
    detect = None

# settings opzionali
try:
    from src.config import Settings  # se disponibile
except Exception:
    Settings = None  # fallback

logging.basicConfig(level=logging.INFO, format="%(levelname)s: %(message)s")


# ----------------------------- Simple fallback DB ----------------------------- #
class SimpleDocumentDB:
    """
    Docstore minimale basato su JSON.

    Struttura attesa: {"documents": [{"id": "...", "text": "...", "topic": "..."}]}
    Nota: salva il testo nell'indice (ok per volumi piccoli/medi).
    """

    def __init__(self, index_path: str | Path) -> None:
        self.index_path = Path(index_path)
        self.index_path.parent.mkdir(parents=True, exist_ok=True)
        self._data = {"documents": []}
        self._load()

    def _load(self) -> None:
        if self.index_path.exists():
            try:
                self._data = json.loads(self.index_path.read_text(encoding="utf-8"))
                if "documents" in self._data and isinstance(self._data["documents"], list):
                    return
                # compatibilità con vecchi indici {"docs": []}
                if "docs" in self._data and isinstance(self._data["docs"], list):
                    self._data = {"documents": self._data["docs"]}
                else:
                    self._data = {"documents": []}
            except Exception:
                self._data = {"documents": []}

    def _save(self) -> None:
        self.index_path.write_text(
            json.dumps(self._data, ensure_ascii=False, indent=2),
            encoding="utf-8",
        )

    def add_documents(self, documents: List[dict]) -> None:
        """Aggiunge o sostituisce documenti conservando anche l'mtime."""

        existing = {d["id"]: i for i, d in enumerate(self._data["documents"]) if "id" in d}
        for doc in documents:
            doc_id = doc.get("id")
            if not doc_id:
                continue
            if "mtime" not in doc:
                p = Path(doc_id)
                if p.exists():
                    doc["mtime"] = p.stat().st_mtime
            if doc_id in existing:
                self._data["documents"][existing[doc_id]] = doc
            else:
                self._data["documents"].append(doc)
        self._save()

    def get_documents(self) -> List[dict]:
        """Restituisce i documenti memorizzati."""

        return list(self._data["documents"])

    def delete_documents(self, ids: List[str]) -> None:
        self._data["documents"] = [d for d in self._data["documents"] if d.get("id") not in ids]
        self._save()

    # Comodo per il bottone "Aggiorna indice": rilegge i file solo se cambiati
    def reindex(self) -> None:
        updated: List[dict] = []
        for d in self.get_documents():
            fid = d.get("id")
            if not fid:
                continue
            p = Path(fid)
            if p.exists() and p.is_file():
                current = p.stat().st_mtime
                if d.get("mtime") != current:
                    txt = _read_file_text(p)
                    nd = {"id": str(p), "text": txt, "mtime": current}
                    if "topic" in d:
                        nd["topic"] = d["topic"]
                    updated.append(nd)
        if updated:
            self.add_documents(updated)

    def clear(self) -> None:
        self._data["documents"] = []
        self._save()


# ----------------------------- Utilità I/O ----------------------------------- #
ALLOWED_EXTS = {".pdf", ".docx", ".txt", ".md"}


def _gather_files(paths: Iterable[str]) -> List[Path]:
    files: List[Path] = []
    for raw in paths:
        path = Path(raw)
        if path.is_dir():
            for file in path.rglob("*"):
                if file.is_file() and file.suffix.lower() in ALLOWED_EXTS:
                    files.append(file)
        elif path.is_file():
            if path.suffix.lower() in ALLOWED_EXTS:
                files.append(path)
            else:
                logging.warning("Skipping unsupported file %s", path.name)
        else:
            logging.warning("Skipping unknown path %s", path)
    # de-dup per percorso assoluto
    uniq: List[Path] = []
    seen = set()
    for f in files:
        s = str(f.resolve())
        if s not in seen:
            uniq.append(f)
            seen.add(s)
    return uniq


def _extract_pdf_text(pdf_path: Path) -> str:
    if PdfReader is None:
        logging.warning("pypdf non installato: salto estrazione testo per %s", pdf_path.name)
        return ""
    try:
        with warnings.catch_warnings():
            warnings.filterwarnings("ignore", category=UserWarning)
            reader = PdfReader(str(pdf_path), strict=False)
        parts = []
        for page in reader.pages:
            try:
                parts.append(page.extract_text() or "")
            except Exception:
                continue
        text = "\n".join(parts).strip()
        if not text:
            logging.info("Nessun testo estratto da %s", pdf_path.name)
        return text
    except Exception as e:
        logging.error("PDF read error for %s: %s", pdf_path.name, e)
        return ""


def _extract_docx_text(docx_path: Path) -> str:
    if docx is None:
        logging.warning("python-docx non installato: salto estrazione testo per %s", docx_path.name)
        return ""
    try:
        d = docx.Document(str(docx_path))
        return "\n".join(p.text for p in d.paragraphs).strip()
    except Exception as e:
        logging.error("DOCX read error for %s: %s", docx_path.name, e)
        return ""


def _read_file_text(file: Path) -> str:
    ext = file.suffix.lower()
    if ext == ".pdf":
        return _extract_pdf_text(file)
    if ext == ".docx":
        return _extract_docx_text(file)
    if ext in {".txt", ".md"}:
        try:
            return file.read_text(encoding="utf-8", errors="replace")
        except Exception as e:
            logging.error("Text read error for %s: %s", file.name, e)
            return ""
    return ""


def _extract_title(file: Path) -> str:
    ext = file.suffix.lower()
    if ext == ".pdf" and PdfReader is not None:
        try:
            with warnings.catch_warnings():
                warnings.filterwarnings("ignore", category=UserWarning)
                reader = PdfReader(str(file), strict=False)
            meta = getattr(reader, "metadata", None)
            if meta:
                title = getattr(meta, "title", "") or meta.get("/Title", "")
                if isinstance(title, str) and title.strip():
                    return title.strip()
        except Exception:
            pass
    if ext == ".docx" and docx is not None:
        try:
            d = docx.Document(str(file))
            title = getattr(d.core_properties, "title", "")
            if title:
                return title
        except Exception:
            pass
    return file.stem


def _detect_language(text: str) -> str:
    if detect is None:
        return ""
    try:
        return detect(text)
    except Exception:
        return ""


# ----------------------------- DB loader ------------------------------------- #
def _load_db(path: str) -> object:
    # prova a caricare un DocumentDB custom
    try:
        module = importlib.import_module("documentdb")
        DocumentDB = getattr(module, "DocumentDB")
        logging.info("Uso DocumentDB personalizzato (%s)", module.__file__)
        return DocumentDB(path)
    except Exception:
        logging.info("Uso SimpleDocumentDB (fallback) → %s", path)
        return SimpleDocumentDB(path)


def _backup_index(index_path: str) -> None:
    src = Path(index_path)
    if not src.exists():
        logging.warning("Indice %s non trovato: backup saltato", src)
        return
    dst = src.with_name(src.name + ".bak")
    shutil.copy2(src, dst)
    logging.info("Backup creato: %s", dst)


# ----------------------------- Operazioni ------------------------------------ #
def _add(paths: Iterable[str], docstore_path: str, topic: str | None = None) -> None:
    db = _load_db(docstore_path)
    files = _gather_files(paths)
    documents = []
    for file in files:
        text = _read_file_text(file)
<<<<<<< HEAD
        doc = {"id": str(file), "text": text, "mtime": file.stat().st_mtime}
=======
        title = _extract_title(file)
        lang = _detect_language(text)
        doc = {"id": str(file), "text": text, "title": title, "lang": lang}
>>>>>>> 754d89fb
        if topic:
            doc["topic"] = topic
        documents.append(doc)
    if documents:
        db.add_documents(documents)
    logging.info("Indexed %d document(s)", len(documents))


def _remove(paths: Iterable[str], docstore_path: str) -> None:
    db = _load_db(docstore_path)
    files = _gather_files(paths)
    ids = [str(file) for file in files]
    # compat con nomi alternativi
    if hasattr(db, "delete_documents"):
        db.delete_documents(ids)
    elif hasattr(db, "remove_documents"):
        db.remove_documents(ids)
    else:
        raise AttributeError("DocumentDB does not support removing documents")
    logging.info("Removed %d document(s)", len(ids))


def _reindex(docstore_path: str) -> None:
    db = _load_db(docstore_path)
    if hasattr(db, "get_documents"):
        docs = db.get_documents()
    elif hasattr(db, "_data") and isinstance(db._data, dict):
        docs = db._data.get("documents", [])
    else:
        logging.warning("DocumentDB non supporta reindex().")
        return

    updated: List[dict] = []
    for d in docs:
        fid = d.get("id")
        if not fid:
            continue
        p = Path(fid)
        if p.exists() and p.is_file():
            current = p.stat().st_mtime
            if d.get("mtime") != current:
                txt = _read_file_text(p)
                nd = {"id": str(p), "text": txt, "mtime": current}
                if "topic" in d:
                    nd["topic"] = d["topic"]
                updated.append(nd)

    if updated:
        db.add_documents(updated)
    logging.info("Reindex completed (%d documenti aggiornati).", len(updated))


def _clear(docstore_path: str) -> None:
    db = _load_db(docstore_path)
    if hasattr(db, "clear"):
        db.clear()
        logging.info("Indice svuotato.")
    else:
        logging.warning("DocumentDB non supporta clear().")

    """Svuota completamente il DocumentDB."""
    db = _load_db(docstore_path)
    if hasattr(db, "clear"):
        db.clear()  # type: ignore[call-arg]
    elif isinstance(db, SimpleDocumentDB):
        db._data = {"documents": []}
        db._save()
    else:
        index_path = Path(docstore_path)
        index_path.write_text(
            json.dumps({"documents": []}, ensure_ascii=False, indent=2),
            encoding="utf-8",
        )
    logging.info("Cleared document store.")



# ----------------------------- Entry point ------------------------------------ #
def _default_docstore_path() -> str:
    # Se hai Settings, prova a usarlo; altrimenti default sensato
    if Settings is not None:
        try:
            setts = Settings.model_validate_yaml(ROOT / "settings.yaml")
            path = getattr(setts, "docstore_path", None)
            if path:
                return str(path)
        except Exception:
            pass
    # fallback
    return str(ROOT / "data" / "index.json")


def main() -> None:
    parser = argparse.ArgumentParser(description="Ingest or remove documents")
    parser.add_argument(
        "--path",
        default=_default_docstore_path(),
        help="Path al document store (default: settings.yaml docstore_path o data/index.json)",
    )
    parser.add_argument("--topic", help="Etichetta topic da associare ai documenti aggiunti")
    parser.add_argument(
        "--no-backup",
        action="store_true",
        help="Non creare index.bak prima di remove/clear/reindex",
    )
    group = parser.add_mutually_exclusive_group(required=True)
    group.add_argument("--add", nargs="+", help="File o cartelle da indicizzare (PDF/DOCX/TXT/MD)")
    group.add_argument("--remove", nargs="+", help="File o cartelle da rimuovere dall'indice")
    group.add_argument("--reindex", action="store_true", help="Rigenera l'indice rileggendo i file già noti")
    group.add_argument("--clear", action="store_true", help="Svuota completamente l'indice")
    group.add_argument("--clear", action="store_true", help="Svuota completamente l’indice")
    args = parser.parse_args()

    if args.add:
        _add(args.add, args.path, args.topic)
    elif args.remove:
        if not args.no_backup:
            _backup_index(args.path)
        _remove(args.remove, args.path)
    elif args.reindex:
        if not args.no_backup:
            _backup_index(args.path)
        _reindex(args.path)
    elif args.clear:

        if not args.no_backup:
            _backup_index(args.path)

        _clear(args.path)


if __name__ == "__main__":
    main()<|MERGE_RESOLUTION|>--- conflicted
+++ resolved
@@ -271,13 +271,11 @@
     documents = []
     for file in files:
         text = _read_file_text(file)
-<<<<<<< HEAD
         doc = {"id": str(file), "text": text, "mtime": file.stat().st_mtime}
-=======
         title = _extract_title(file)
         lang = _detect_language(text)
         doc = {"id": str(file), "text": text, "title": title, "lang": lang}
->>>>>>> 754d89fb
+
         if topic:
             doc["topic"] = topic
         documents.append(doc)
