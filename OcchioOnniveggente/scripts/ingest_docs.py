from __future__ import annotations

import argparse
import importlib
import json
import logging
import shutil
import sys
import warnings
from pathlib import Path
from typing import Iterable, List, Optional

# --- Assicura che la root del progetto sia in sys.path anche se lanci come file ---
ROOT = Path(__file__).resolve().parents[1]
if str(ROOT) not in sys.path:
    sys.path.insert(0, str(ROOT))

# Dipendenze opzionali per l'estrazione testo
try:
    from pypdf import PdfReader  # pip install pypdf
except Exception:
    PdfReader = None

try:
    import docx  # pip install python-docx
except Exception:
    docx = None

# language detection opzionale
try:
    from langdetect import detect
except Exception:
    detect = None

# settings opzionali
try:
    from src.config import Settings  # se disponibile
except Exception:
    Settings = None  # fallback

logging.basicConfig(level=logging.INFO, format="%(levelname)s: %(message)s")


# ----------------------------- Simple fallback DB ----------------------------- #
class SimpleDocumentDB:
    """
    Docstore minimale basato su JSON.

    Struttura attesa: {"documents": [{"id": "...", "text": "...", "topic": "..."}]}
    Nota: salva il testo nell'indice (ok per volumi piccoli/medi).
    """

    def __init__(self, index_path: str | Path) -> None:
        self.index_path = Path(index_path)
        self.index_path.parent.mkdir(parents=True, exist_ok=True)
        self._data = {"documents": []}
        self._load()

    def _load(self) -> None:
        if self.index_path.exists():
            try:
                self._data = json.loads(self.index_path.read_text(encoding="utf-8"))
                if "documents" in self._data and isinstance(self._data["documents"], list):
                    return
                # compatibilità con vecchi indici {"docs": []}
                if "docs" in self._data and isinstance(self._data["docs"], list):
                    self._data = {"documents": self._data["docs"]}
                else:
                    self._data = {"documents": []}
            except Exception:
                self._data = {"documents": []}

    def _save(self) -> None:
        self.index_path.write_text(
            json.dumps(self._data, ensure_ascii=False, indent=2),
            encoding="utf-8",
        )

    def add_documents(self, documents: List[dict]) -> None:
        # sostituisce per id
        existing = {d["id"]: i for i, d in enumerate(self._data["documents"]) if "id" in d}
        for doc in documents:
            doc_id = doc.get("id")
            if not doc_id:
                continue
            if doc_id in existing:
                self._data["documents"][existing[doc_id]] = doc
            else:
                self._data["documents"].append(doc)
        self._save()

    def delete_documents(self, ids: List[str]) -> None:
        self._data["documents"] = [d for d in self._data["documents"] if d.get("id") not in ids]
        self._save()

    # Comodo per il bottone "Aggiorna indice": rilegge i file dai path id
    def reindex(self) -> None:
        new_docs = []
        for d in self._data["documents"]:
            fid = d.get("id")
            if not fid:
                continue
            p = Path(fid)
            if p.exists() and p.is_file():
                txt = _read_file_text(p)
                new_docs.append({"id": str(p), "text": txt, "topic": d.get("topic")})
        self._data["documents"] = new_docs
        self._save()

    def clear(self) -> None:
        self._data["documents"] = []
        self._save()


# ----------------------------- Utilità I/O ----------------------------------- #
ALLOWED_EXTS = {".pdf", ".docx", ".txt", ".md"}


def _gather_files(paths: Iterable[str]) -> List[Path]:
    files: List[Path] = []
    for raw in paths:
        path = Path(raw)
        if path.is_dir():
            for file in path.rglob("*"):
                if file.is_file() and file.suffix.lower() in ALLOWED_EXTS:
                    files.append(file)
        elif path.is_file():
            if path.suffix.lower() in ALLOWED_EXTS:
                files.append(path)
            else:
                logging.warning("Skipping unsupported file %s", path.name)
        else:
            logging.warning("Skipping unknown path %s", path)
    # de-dup per percorso assoluto
    uniq: List[Path] = []
    seen = set()
    for f in files:
        s = str(f.resolve())
        if s not in seen:
            uniq.append(f)
            seen.add(s)
    return uniq


def _extract_pdf_text(pdf_path: Path) -> str:
    if PdfReader is None:
        logging.warning("pypdf non installato: salto estrazione testo per %s", pdf_path.name)
        return ""
    try:
        with warnings.catch_warnings():
            warnings.filterwarnings("ignore", category=UserWarning)
            reader = PdfReader(str(pdf_path), strict=False)
        parts = []
        for page in reader.pages:
            try:
                parts.append(page.extract_text() or "")
            except Exception:
                continue
        text = "\n".join(parts).strip()
        if not text:
            logging.info("Nessun testo estratto da %s", pdf_path.name)
        return text
    except Exception as e:
        logging.error("PDF read error for %s: %s", pdf_path.name, e)
        return ""


def _extract_docx_text(docx_path: Path) -> str:
    if docx is None:
        logging.warning("python-docx non installato: salto estrazione testo per %s", docx_path.name)
        return ""
    try:
        d = docx.Document(str(docx_path))
        return "\n".join(p.text for p in d.paragraphs).strip()
    except Exception as e:
        logging.error("DOCX read error for %s: %s", docx_path.name, e)
        return ""


def _read_file_text(file: Path) -> str:
    ext = file.suffix.lower()
    if ext == ".pdf":
        return _extract_pdf_text(file)
    if ext == ".docx":
        return _extract_docx_text(file)
    if ext in {".txt", ".md"}:
        try:
            return file.read_text(encoding="utf-8", errors="replace")
        except Exception as e:
            logging.error("Text read error for %s: %s", file.name, e)
            return ""
    return ""


def _extract_title(file: Path) -> str:
    ext = file.suffix.lower()
    if ext == ".pdf" and PdfReader is not None:
        try:
            with warnings.catch_warnings():
                warnings.filterwarnings("ignore", category=UserWarning)
                reader = PdfReader(str(file), strict=False)
            meta = getattr(reader, "metadata", None)
            if meta:
                title = getattr(meta, "title", "") or meta.get("/Title", "")
                if isinstance(title, str) and title.strip():
                    return title.strip()
        except Exception:
            pass
    if ext == ".docx" and docx is not None:
        try:
            d = docx.Document(str(file))
            title = getattr(d.core_properties, "title", "")
            if title:
                return title
        except Exception:
            pass
    return file.stem


def _detect_language(text: str) -> str:
    if detect is None:
        return ""
    try:
        return detect(text)
    except Exception:
        return ""


# ----------------------------- DB loader ------------------------------------- #
def _load_db(path: str) -> object:
    # prova a caricare un DocumentDB custom
    try:
        module = importlib.import_module("documentdb")
        DocumentDB = getattr(module, "DocumentDB")
        logging.info("Uso DocumentDB personalizzato (%s)", module.__file__)
        return DocumentDB(path)
    except Exception:
        logging.info("Uso SimpleDocumentDB (fallback) → %s", path)
        return SimpleDocumentDB(path)


def _backup_index(index_path: str) -> None:
    src = Path(index_path)
    if not src.exists():
        logging.warning("Indice %s non trovato: backup saltato", src)
        return
    dst = src.with_name(src.name + ".bak")
    shutil.copy2(src, dst)
    logging.info("Backup creato: %s", dst)


# ----------------------------- Operazioni ------------------------------------ #
def _add(paths: Iterable[str], docstore_path: str, topic: str | None = None) -> None:
    db = _load_db(docstore_path)
    files = _gather_files(paths)
    documents = []
    for file in files:
        text = _read_file_text(file)
        title = _extract_title(file)
        lang = _detect_language(text)
        doc = {"id": str(file), "text": text, "title": title, "lang": lang}
        if topic:
            doc["topic"] = topic
        documents.append(doc)
    if documents:
        db.add_documents(documents)
    logging.info("Indexed %d document(s)", len(documents))


def _remove(paths: Iterable[str], docstore_path: str) -> None:
    db = _load_db(docstore_path)
    files = _gather_files(paths)
    ids = [str(file) for file in files]
    # compat con nomi alternativi
    if hasattr(db, "delete_documents"):
        db.delete_documents(ids)
    elif hasattr(db, "remove_documents"):
        db.remove_documents(ids)
    else:
        raise AttributeError("DocumentDB does not support removing documents")
    logging.info("Removed %d document(s)", len(ids))


def _reindex(docstore_path: str) -> None:
    db = _load_db(docstore_path)
    if hasattr(db, "reindex"):
        db.reindex()
        logging.info("Reindex completed.")
    else:
        logging.warning("DocumentDB non supporta reindex().")


def _clear(docstore_path: str) -> None:
<<<<<<< HEAD
    db = _load_db(docstore_path)
    if hasattr(db, "clear"):
        db.clear()
        logging.info("Indice svuotato.")
    else:
        logging.warning("DocumentDB non supporta clear().")
=======
    """Svuota completamente il DocumentDB."""
    db = _load_db(docstore_path)
    if hasattr(db, "clear"):
        db.clear()  # type: ignore[call-arg]
    elif isinstance(db, SimpleDocumentDB):
        db._data = {"documents": []}
        db._save()
    else:
        index_path = Path(docstore_path)
        index_path.write_text(
            json.dumps({"documents": []}, ensure_ascii=False, indent=2),
            encoding="utf-8",
        )
    logging.info("Cleared document store.")
>>>>>>> 8eb8910c


# ----------------------------- Entry point ------------------------------------ #
def _default_docstore_path() -> str:
    # Se hai Settings, prova a usarlo; altrimenti default sensato
    if Settings is not None:
        try:
            setts = Settings.model_validate_yaml(ROOT / "settings.yaml")
            path = getattr(setts, "docstore_path", None)
            if path:
                return str(path)
        except Exception:
            pass
    # fallback
    return str(ROOT / "data" / "index.json")


def main() -> None:
    parser = argparse.ArgumentParser(description="Ingest or remove documents")
    parser.add_argument(
        "--path",
        default=_default_docstore_path(),
        help="Path al document store (default: settings.yaml docstore_path o data/index.json)",
    )
    parser.add_argument("--topic", help="Etichetta topic da associare ai documenti aggiunti")
    parser.add_argument(
        "--no-backup",
        action="store_true",
        help="Non creare index.bak prima di remove/clear/reindex",
    )
    group = parser.add_mutually_exclusive_group(required=True)
    group.add_argument("--add", nargs="+", help="File o cartelle da indicizzare (PDF/DOCX/TXT/MD)")
    group.add_argument("--remove", nargs="+", help="File o cartelle da rimuovere dall'indice")
    group.add_argument("--reindex", action="store_true", help="Rigenera l'indice rileggendo i file già noti")
<<<<<<< HEAD
    group.add_argument("--clear", action="store_true", help="Svuota completamente l'indice")
=======
    group.add_argument("--clear", action="store_true", help="Svuota completamente l’indice")
>>>>>>> 8eb8910c
    args = parser.parse_args()

    if args.add:
        _add(args.add, args.path, args.topic)
    elif args.remove:
        if not args.no_backup:
            _backup_index(args.path)
        _remove(args.remove, args.path)
    elif args.reindex:
        if not args.no_backup:
            _backup_index(args.path)
        _reindex(args.path)
    elif args.clear:
<<<<<<< HEAD
        if not args.no_backup:
            _backup_index(args.path)
=======
>>>>>>> 8eb8910c
        _clear(args.path)


if __name__ == "__main__":
    main()<|MERGE_RESOLUTION|>--- conflicted
+++ resolved
@@ -291,14 +291,13 @@
 
 
 def _clear(docstore_path: str) -> None:
-<<<<<<< HEAD
     db = _load_db(docstore_path)
     if hasattr(db, "clear"):
         db.clear()
         logging.info("Indice svuotato.")
     else:
         logging.warning("DocumentDB non supporta clear().")
-=======
+
     """Svuota completamente il DocumentDB."""
     db = _load_db(docstore_path)
     if hasattr(db, "clear"):
@@ -313,7 +312,7 @@
             encoding="utf-8",
         )
     logging.info("Cleared document store.")
->>>>>>> 8eb8910c
+
 
 
 # ----------------------------- Entry point ------------------------------------ #
@@ -348,11 +347,8 @@
     group.add_argument("--add", nargs="+", help="File o cartelle da indicizzare (PDF/DOCX/TXT/MD)")
     group.add_argument("--remove", nargs="+", help="File o cartelle da rimuovere dall'indice")
     group.add_argument("--reindex", action="store_true", help="Rigenera l'indice rileggendo i file già noti")
-<<<<<<< HEAD
     group.add_argument("--clear", action="store_true", help="Svuota completamente l'indice")
-=======
     group.add_argument("--clear", action="store_true", help="Svuota completamente l’indice")
->>>>>>> 8eb8910c
     args = parser.parse_args()
 
     if args.add:
@@ -366,11 +362,10 @@
             _backup_index(args.path)
         _reindex(args.path)
     elif args.clear:
-<<<<<<< HEAD
+
         if not args.no_backup:
             _backup_index(args.path)
-=======
->>>>>>> 8eb8910c
+
         _clear(args.path)
 
 
