--- conflicted
+++ resolved
@@ -19,10 +19,6 @@
 PySide6-Addons>=6.6
 shiboken6>=6.6
 
-<<<<<<< HEAD
-# PySide6 6.7+ may require PySide6-Essentials as well
-redis>=5.0.0
-=======
 # Observability
 prometheus-client>=0.20.0
 opentelemetry-sdk>=1.25.0
@@ -30,4 +26,4 @@
 sentry-sdk>=2.0.0
 
 # PySide6 6.7+ may require PySide6-Essentials as well
->>>>>>> a390a9fc
+redis>=5.0.0