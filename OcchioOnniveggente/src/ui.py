--- conflicted
+++ resolved
@@ -196,7 +196,7 @@
         self.stop_event = asyncio.Event()
         async with websockets.connect(self.url, ping_interval=20, ping_timeout=20) as ws:
             self.ws = ws
-<<<<<<< HEAD
+        codex/review-project-files-and-websocket-scripts-ag8z2e
             print(
                 f"🔌 Realtime WS → {self.url}  (sr={self.sr}, in={sd.default.device[0]}, out={sd.default.device[1]})",
                 flush=True,
@@ -205,29 +205,29 @@
             try:
                 ready_raw = await ws.recv()
                 if json.loads(ready_raw).get("type") != "ready":
-=======
+
             # handshake
             await ws.send(json.dumps({"type": "hello", "sr": self.sr, "format": "pcm_s16le", "channels": 1}))
             try:
                 ready_raw = await asyncio.wait_for(ws.recv(), timeout=10)
                 data = json.loads(ready_raw) if isinstance(ready_raw, str) else {}
                 if data.get("type") != "ready":
->>>>>>> 19bd5baf
+         main
                     print("Handshake non valido", flush=True)
                     return
             except Exception:
                 print("Handshake non valido", flush=True)
                 return
-<<<<<<< HEAD
+        codex/review-project-files-and-websocket-scripts-ag8z2e
             print("✅ pronto a ricevere audio", flush=True)
-=======
+
 
             print(
                 f"🔌 Realtime WS → {self.url}  (sr={self.sr}, in={sd.default.device[0]}, out={sd.default.device[1]})",
                 flush=True,
             )
 
->>>>>>> 19bd5baf
+        main
             tasks = [
                 asyncio.create_task(self._mic_worker()),
                 asyncio.create_task(self._sender()),
