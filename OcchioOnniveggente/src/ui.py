--- conflicted
+++ resolved
@@ -30,13 +30,11 @@
 from src.domain import validate_question
 from src.validators import validate_device_config
 from src.config import get_openai_api_key
-<<<<<<< HEAD
 from src.ui_state import UIState
 from src.ui_controller import UIController
-=======
 from src.oracle import synthesize
 from src.ui_controller import UiController, _REASON_RE
->>>>>>> 071a5e3a
+
 
 import asyncio
 import numpy as np
