# src/ui.py
"""
UI Tkinter per Occhio Onniveggente.

- Carica settings.yaml + settings.local.yaml (overlay).
- Salvataggio "split": debug e audio.(input/output)_device -> settings.local.yaml,
  tutto il resto -> settings.yaml.
- Menu Documenti: Aggiungi / Rimuovi / Aggiorna indice.
- Avvio/Stop di src.main in modalità --autostart con log in tempo reale.
- Controllo client Realtime WebSocket (start/stop) con streaming audio.
"""

from __future__ import annotations

import copy
import json
import csv
import os
import queue
import subprocess
import sys
import threading
import time
import tkinter as tk
from pathlib import Path
from tkinter import filedialog, messagebox, scrolledtext, simpledialog, ttk
from typing import Any

from src.retrieval import retrieve
from src.chat import ChatState
from src.oracle import oracle_answer, synthesize
from src.domain import validate_question

import asyncio
import numpy as np
import sounddevice as sd
import websockets
import yaml
try:  # markdown2 è opzionale
    from markdown2 import markdown
except ImportError:  # pragma: no cover - fallback se non installato
    def markdown(text: str, *_, **__):
        """Ritorna il testo originale se markdown2 non è disponibile."""
        return text
from openai import OpenAI
import re
import webbrowser

try:  # opzionale: drag&drop documenti
    import tkinterdnd2 as tkdnd  # type: ignore
except Exception:  # pragma: no cover - fallback se non disponibile
    tkdnd = None

WS_URL = os.getenv("ORACOLO_WS_URL", "ws://localhost:8765")
SR = 24_000

_REASON_RE = re.compile(
    r"kw=(?P<kw>[-0-9.]+) emb=(?P<emb>[-0-9.]+) rag=(?P<rag>[-0-9.]+) score=(?P<score>[-0-9.]+) thr=(?P<thr>[-0-9.]+)"
)


def _highlight_terms(text: str, query: str) -> str:
    """Evidenzia i termini della query all'interno del testo."""
    tokens = set(re.findall(r"[A-Za-zÀ-ÖØ-öø-ÿ0-9]+", query.lower()))
    for t in sorted(tokens, key=len, reverse=True):
        pattern = re.compile(re.escape(t), re.IGNORECASE)
        text = pattern.sub(lambda m: f"[{m.group(0)}]", text)
    return text

# opzionale: compatibilità icona PNG via Pillow
try:
    from PIL import Image, ImageTk  # pip install pillow
except Exception:
    Image = None
    ImageTk = None


# ------------------------------ helpers ---------------------------------- #
def deep_update(base: dict, upd: dict) -> dict:
    for k, v in (upd or {}).items():
        if isinstance(v, dict) and isinstance(base.get(k), dict):
            deep_update(base[k], v)
        else:
            base[k] = v
    return base


def deep_copy(d: dict) -> dict:
    return copy.deepcopy(d or {})


def load_settings_pair(root: Path) -> tuple[dict, dict, dict]:
    """Ritorna (base, local, merged)."""
    base_p = root / "settings.yaml"
    local_p = root / "settings.local.yaml"

    base = {}
    local = {}
    if base_p.exists():
        base = yaml.safe_load(base_p.read_text(encoding="utf-8")) or {}
    if local_p.exists():
        local = yaml.safe_load(local_p.read_text(encoding="utf-8")) or {}

    merged = deep_copy(base)
    merged = deep_update(merged, deep_copy(local))
    return base, local, merged


def routed_save(base_now: dict, local_now: dict, merged_new: dict, root: Path) -> None:
    """
    Salva split:
      - In settings.local.yaml: debug, audio.input_device, audio.output_device
      - In settings.yaml: tutto il resto
    Mantiene eventuali altre chiavi locali preesistenti.
    """
    local_out = deep_copy(local_now)
    local_out.setdefault("audio", {})
    local_out["debug"] = bool(merged_new.get("debug", local_out.get("debug", False)))

    audio_new = deep_copy(merged_new.get("audio", {}))
    if "input_device" in audio_new:
        local_out["audio"]["input_device"] = audio_new.get(
            "input_device", local_out["audio"].get("input_device")
        )
    if "output_device" in audio_new:
        local_out["audio"]["output_device"] = audio_new.get(
            "output_device", local_out["audio"].get("output_device")
        )

    base_out = deep_copy(merged_new)
    base_out.pop("debug", None)
    if "audio" in base_out:
        base_out["audio"].pop("input_device", None)
        base_out["audio"].pop("output_device", None)

    (root / "settings.yaml").write_text(
        yaml.safe_dump(base_out, sort_keys=False, allow_unicode=True), encoding="utf-8"
    )
    (root / "settings.local.yaml").write_text(
        yaml.safe_dump(local_out, sort_keys=False, allow_unicode=True), encoding="utf-8"
    )


# ------------------------- Realtime WS client ---------------------------- #
class RealtimeWSClient:
    """Gestisce la connessione WebSocket realtime con audio bidirezionale."""

    def __init__(
        self,
        url: str,
        sr: int,
        on_partial,
        on_answer,
        *,
        barge_threshold: float = 500.0,
        ping_interval: int = 20,
        ping_timeout: int = 20,
        auto_reconnect: bool = False,
        on_input_level=lambda level: None,
        on_output_level=lambda level: None,
        on_event=lambda evt: None,
        on_ping=lambda ms: None,
        profile_name: str = "museo",
    ) -> None:
        self.url = url
        self.sr = sr
        self.frame_samples = int(self.sr * 0.02)
        self.on_partial = on_partial
        self.on_answer = on_answer
        self.barge_threshold = barge_threshold
        self.ping_interval = ping_interval
        self.ping_timeout = ping_timeout
        self.auto_reconnect = auto_reconnect
        self.on_input_level = on_input_level
        self.on_output_level = on_output_level
        self.on_event = on_event
        self.on_ping = on_ping
        self.profile_name = profile_name
        self.send_q: "queue.Queue[bytes]" = queue.Queue()
        self.audio_q: "queue.Queue[bytes]" = queue.Queue()
        self.state: dict[str, Any] = {
            "tts_playing": False,
            "barge_sent": False,
            "barge_threshold": barge_threshold,
        }
        self.loop: asyncio.AbstractEventLoop | None = None
        self.thread: threading.Thread | None = None
        self.ws = None
        self.stop_event: asyncio.Event | None = None

    async def _mic_worker(self) -> None:
        assert self.ws is not None and self.stop_event is not None
        loop = asyncio.get_running_loop()

        def callback(indata, frames, time_info, status) -> None:  # type: ignore[override]
            data = bytes(indata)  # CFFI -> bytes

            if not self.state.get("tts_playing"):
                self.send_q.put_nowait(data)

            samples = np.frombuffer(data, dtype=np.int16).astype(np.float32)
            level = float(np.sqrt(np.mean(samples ** 2)))
            self.on_input_level(level / 32768.0)

            if self.state.get("tts_playing"):
                if level > self.state.get("barge_threshold", 500.0):
                    self.state["hot_frames"] = self.state.get("hot_frames", 0) + 1
                else:
                    self.state["hot_frames"] = 0
                now = time.monotonic()
                if (
                    self.state.get("hot_frames", 0) >= 10
                    and not self.state.get("barge_sent", False)
                    and now - self.state.get("last_barge_ts", 0) > 0.6
                ):
                    self.state["barge_sent"] = True
                    self.state["last_barge_ts"] = now
                    asyncio.run_coroutine_threadsafe(
                        self.ws.send(json.dumps({"type": "barge_in"})), loop
                    )

        with sd.RawInputStream(
            samplerate=self.sr,
            blocksize=self.frame_samples,
            channels=1,
            dtype="int16",
            callback=callback,
            latency="low",
        ):
            while not self.stop_event.is_set():
                await asyncio.sleep(0.1)

    async def _sender(self) -> None:
        assert self.ws is not None and self.stop_event is not None
        while not self.stop_event.is_set():
            data = await asyncio.get_running_loop().run_in_executor(None, self.send_q.get)
            await self.ws.send(data)

    async def _receiver(self) -> None:
        assert self.ws is not None and self.stop_event is not None
        async for msg in self.ws:
            if isinstance(msg, bytes):
                self.audio_q.put_nowait(msg)
                continue
            try:
                data = json.loads(msg)
            except json.JSONDecodeError:
                continue
            kind = data.get("type")
            if kind == "partial":
                self.on_partial(data.get("text", ""))
            elif kind == "answer":
                self.on_answer(data.get("text", ""))
            if self.stop_event.is_set():
                break

    async def _player(self) -> None:
        assert self.stop_event is not None

        def callback(outdata, frames, time_info, status) -> None:  # type: ignore[override]
            try:
                chunk = self.audio_q.get_nowait()
                n = len(outdata)
                vol = 0.3 if self.state.get("barge_sent") else 1.0
                data = np.frombuffer(chunk, dtype=np.int16).astype(np.float32)
                data = np.clip(data * vol, -32768, 32767).astype(np.int16).tobytes()
                if len(data) >= n:
                    outdata[:] = data[:n]
                else:
                    outdata[:len(data)] = data
                    outdata[len(data):] = b"\x00" * (n - len(data))
                samples = np.frombuffer(outdata, dtype=np.int16).astype(np.float32)
                level = float(np.sqrt(np.mean(samples ** 2)))
                self.on_output_level(level / 32768.0)
                self.state["tts_playing"] = True
            except queue.Empty:
                outdata[:] = b"\x00" * len(outdata)
                self.state["tts_playing"] = False
                self.state["barge_sent"] = False
                self.on_output_level(0.0)

        with sd.RawOutputStream(
            samplerate=self.sr,
            blocksize=self.frame_samples,
            channels=1,
            dtype="int16",
            callback=callback,
        ):
            while not self.stop_event.is_set():
                await asyncio.sleep(0.1)

    async def _pinger(self) -> None:
        assert self.ws is not None and self.stop_event is not None
        while not self.stop_event.is_set():
            start = time.perf_counter()
            try:
                pong = await self.ws.ping()
                await pong
                self.on_ping((time.perf_counter() - start) * 1000)
            except Exception:
                break
            await asyncio.sleep(self.ping_interval)

    async def _run(self) -> None:
        self.stop_event = asyncio.Event()
        while not self.stop_event.is_set():
            try:
                async with websockets.connect(
                    self.url, ping_interval=None, ping_timeout=self.ping_timeout
                ) as ws:
                    self.ws = ws
                    self.on_event("connected")
                    await ws.send(
                        json.dumps(
                            {"type": "hello", "sr": self.sr, "format": "pcm_s16le", "channels": 1}
                        )
                    )
                    try:
                        ready_raw = await asyncio.wait_for(ws.recv(), timeout=10)
                        data = json.loads(ready_raw) if isinstance(ready_raw, str) else {}
                        if data.get("type") != "ready":
                            raise RuntimeError("handshake")
                    except Exception as e:
                        self.on_event(f"handshake_error:{e}")
                        if not self.auto_reconnect:
                            return
                        await asyncio.sleep(2)
                        continue

                    self.on_event("handshake_ok")
                    try:
                        await ws.send(json.dumps({"type": "profile", "value": self.profile_name}))
                    except Exception:
                        pass

                    tasks = [
                        asyncio.create_task(self._mic_worker()),
                        asyncio.create_task(self._sender()),
                        asyncio.create_task(self._receiver()),
                        asyncio.create_task(self._player()),
                        asyncio.create_task(self._pinger()),
                    ]
                    await self.stop_event.wait()
                    for t in tasks:
                        t.cancel()
            except Exception as e:
                self.on_event(f"error:{e}")
                if not self.auto_reconnect:
                    break
                await asyncio.sleep(2)
            finally:
                self.ws = None
            if not self.auto_reconnect:
                break
        self.on_event("disconnected")

    def start(self) -> None:
        if self.thread and self.thread.is_alive():
            return
        self.loop = asyncio.new_event_loop()
        self.thread = threading.Thread(target=self.loop.run_until_complete, args=(self._run(),), daemon=True)
        self.thread.start()

    def stop(self) -> None:
        if not self.loop:
            return
        if self.stop_event is not None:
            self.loop.call_soon_threadsafe(self.stop_event.set)
        if self.ws is not None:
            asyncio.run_coroutine_threadsafe(self.ws.close(), self.loop)
        if self.thread and self.thread.is_alive():
            self.thread.join(timeout=1)
        self.thread = None
        self.loop = None


# ------------------------------- UI class -------------------------------- #
class OracoloUI(tk.Tk):
    """Interfaccia grafica per l'Oracolo."""

    def __init__(self) -> None:
        super().__init__()
        self.root_dir = Path(__file__).resolve().parents[1]
        self.title("Occhio Onniveggente")

        # icona con fallback
        try:
            logo_png = self.root_dir / "img" / "logo.png"
            if logo_png.exists():
                try:
                    self.iconphoto(False, tk.PhotoImage(file=str(logo_png)))
                except tk.TclError:
                    if Image is not None and ImageTk is not None:
                        try:
                            img = Image.open(str(logo_png))
                            icon = ImageTk.PhotoImage(img)
                            self.iconphoto(False, icon)
                        except Exception:
                            pass
            logo_ico = self.root_dir / "img" / "logo.ico"
            if sys.platform.startswith("win") and logo_ico.exists():
                try:
                    self.iconbitmap(default=str(logo_ico))
                except Exception:
                    pass
        except Exception:
            pass

        self.geometry("900x600")

        # tema
        self._bg = "#0f0f0f"
        self._fg = "#00ffe1"
        self._mid = "#161616"
        self.configure(bg=self._bg)

        style = ttk.Style(self)
        style.theme_use("clam")
        style.configure(
            "TButton",
            background="#1e1e1e",
            foreground=self._fg,
            borderwidth=1,
            focusthickness=3,
            focuscolor="none",
            padding=8,
        )
        style.map("TButton", background=[("active", self._fg)], foreground=[("active", self._bg)])
        style.configure("TLabel", background=self._bg, foreground=self._fg)
        style.configure("TFrame", background=self._bg)

        # settings
        self.base_settings, self.local_settings, self.settings = load_settings_pair(self.root_dir)

        # quick toggles state
        self.lang_map = {"Auto": "auto", "IT": "it", "EN": "en"}
        self.mode_map = {"Dettagliata": "detailed", "Concisa": "concise"}
        self.lang_choice = tk.StringVar(value="Auto")
        default_mode = (
            "Dettagliata" if self.settings.get("answer_mode", "detailed") == "detailed" else "Concisa"
        )
        self.mode_choice = tk.StringVar(value=default_mode)
        self.style_var = tk.BooleanVar(value=True)
        self.use_mic_var = tk.BooleanVar(value=True)
        chat_conf = self.settings.get("chat", {})
        self.chat_state = ChatState()
        self.chat_state.max_turns = int(chat_conf.get("max_turns", 10)) if chat_conf.get("enabled", True) else 0
        pj = chat_conf.get("persist_jsonl")
        if pj:
            self.chat_state.persist_jsonl = Path(pj)
        self.remember_var = tk.BooleanVar(value=bool(chat_conf.get("enabled", True)))
        self.turns_var = tk.IntVar(value=int(chat_conf.get("max_turns", 10)))
        profiles = self.settings.get("profiles", {}) or {}
        self.profile_names = list(profiles.keys())
        current_profile = (self.settings.get("profile", {}) or {}).get(
            "current", self.profile_names[0] if self.profile_names else ""
        )
        self.profile_var = tk.StringVar(value=current_profile)
        self.tts_muted = False
        self.last_answer = ""
        self.last_sources: list[dict[str, str]] = []
        self.last_activity = time.time()
        self.last_test_result: dict[str, Any] | None = None
        self.topic_threshold = tk.DoubleVar(value=float(self.settings.get("topic_threshold", 0.65)))
        self.keywords: list[str] = list(self.settings.get("keywords", []))

        # sandbox and log state
        self.sandbox_var = tk.BooleanVar(value=False)
        self.log_filters = {c: tk.BooleanVar(value=True) for c in ["STT", "LLM", "TTS", "WS", "DOMAIN"]}
        self.log_entries: list[tuple[str, str]] = []

        self.profile_cb: ttk.Combobox | None = None

        # process & logs
        self.proc: subprocess.Popen | None = None
        self._reader_thread: threading.Thread | None = None
        self._stop_reader = threading.Event()

        # realtime client
        self.ws_client: RealtimeWSClient | None = None

        # UI
        self._build_menubar()
        self._build_layout()
        if self.profile_var.get():
            self._apply_profile(self.profile_var.get())

        # poll
        self.after(500, self._poll_process)
        self.after(500, self._poll_status)
        self.after(1000, self._poll_idle)
        self.protocol("WM_DELETE_WINDOW", self._on_close)

    # --------------------------- Menubar & dialogs ------------------------ #
    def _build_menubar(self) -> None:
        menubar = tk.Menu(self)

        # Documenti
        docs_menu = tk.Menu(menubar, tearoff=0)
        docs_menu.add_command(label="Aggiungi…", command=self._add_documents)
        docs_menu.add_command(label="Rimuovi…", command=self._remove_documents)
        docs_menu.add_separator()
        docs_menu.add_command(label="Aggiorna indice…", command=self._reindex_documents)
        docs_menu.add_command(label="Libreria…", command=self._open_library_dialog)
        menubar.add_cascade(label="Documenti", menu=docs_menu)

        # Impostazioni
        settings_menu = tk.Menu(menubar, tearoff=0)
        self.debug_var = tk.BooleanVar(value=bool(self.settings.get("debug", False)))
        settings_menu.add_checkbutton(label="Debug", variable=self.debug_var, command=self._update_debug)
        settings_menu.add_command(label="Audio…", command=self._open_audio_dialog)
        settings_menu.add_command(label="Recording…", command=self._open_recording_dialog)
        settings_menu.add_command(label="Luci…", command=self._open_lighting_dialog)
        settings_menu.add_command(label="OpenAI…", command=self._open_openai_dialog)
        settings_menu.add_command(label="Argomenti & Regole…", command=self._open_domain_dialog)
        settings_menu.add_command(label="Conoscenza…", command=self._open_knowledge_dialog)
        settings_menu.add_command(label="Wake…", command=self._open_wake_dialog)
        settings_menu.add_separator()
        settings_menu.add_command(label="Importa profili…", command=self._import_profiles)
        settings_menu.add_command(label="Esporta profili…", command=self._export_profiles)
        settings_menu.add_separator()
        settings_menu.add_command(label="Salva", command=self.save_settings)
        menubar.add_cascade(label="Impostazioni", menu=settings_menu)

        # Strumenti
        tools_menu = tk.Menu(menubar, tearoff=0)
        tools_menu.add_command(label="Prompt di sistema…", command=self._open_system_prompt_dialog)
        tools_menu.add_command(label="Pannello Test…", command=self._open_test_dialog)
        tools_menu.add_checkbutton(label="Sandbox", variable=self.sandbox_var, command=self._update_sandbox)
        tools_menu.add_command(label="Esporta conversazione…", command=self._export_chat)
        tools_menu.add_command(label="Risposta in audio…", command=self._export_audio)
        tools_menu.add_command(label="Limiti OpenAI…", command=self._open_quota_dialog)
        tools_menu.add_command(label="Salva log…", command=self._export_log)
        menubar.add_cascade(label="Strumenti", menu=tools_menu)

        self.config(menu=menubar)

    # --------------------------- Layout / Widgets ------------------------- #
    def _build_layout(self) -> None:
        header = ttk.Frame(self)
        header.pack(fill="x", padx=16, pady=(12, 8))
        ttk.Label(header, text="Occhio Onniveggente", font=("Helvetica", 18, "bold")).pack(side="left")
        if self.profile_names:
            ttk.Label(header, text="Profilo:").pack(side="left", padx=(16, 4))
            cb = ttk.Combobox(header, textvariable=self.profile_var, values=self.profile_names, state="readonly", width=12)
            cb.pack(side="left")
            cb.bind("<<ComboboxSelected>>", self._on_profile_change)
            self.profile_cb = cb

        bar = ttk.Frame(self)
        bar.pack(fill="x", padx=16, pady=(0, 8))
        self.start_btn = ttk.Button(bar, text="Avvia", command=self.start_oracolo)
        self.stop_btn = ttk.Button(bar, text="Ferma", command=self.stop_oracolo, state="disabled")
        self.ws_start_btn = ttk.Button(bar, text="Avvia WS", command=self.start_realtime)
        self.ws_stop_btn = ttk.Button(bar, text="Ferma WS", command=self.stop_realtime, state="disabled")
        self.start_btn.pack(side="left", padx=(0, 8))
        self.stop_btn.pack(side="left")
        self.ws_start_btn.pack(side="left", padx=(8, 8))
        self.ws_stop_btn.pack(side="left")
        self.in_level = tk.DoubleVar(value=0.0)
        self.out_level = tk.DoubleVar(value=0.0)

        self.status_var = tk.StringVar(value="🟡 In attesa")
        ttk.Label(bar, textvariable=self.status_var).pack(side="right")

        opts = ttk.Frame(self)
        opts.pack(fill="x", padx=16, pady=(0, 8))
        ttk.Checkbutton(opts, text="Stile poetico", variable=self.style_var).pack(side="left")
        ttk.Label(opts, text="Lingua:").pack(side="left", padx=(8, 4))
        self.lang_cb = ttk.Combobox(
            opts,
            textvariable=self.lang_choice,
            values=list(self.lang_map.keys()),
            state="readonly",
            width=7,
        )
        self.lang_cb.pack(side="left")
        ttk.Checkbutton(opts, text="Ricorda", variable=self.remember_var, command=self._update_memory).pack(side="left", padx=(8, 4))
        self.turns_spin = tk.Spinbox(opts, from_=1, to=20, width=3, textvariable=self.turns_var, command=self._update_memory)
        self.turns_spin.pack(side="left")
        ttk.Label(opts, text="Risposta:").pack(side="left", padx=(8, 4))
        self.mode_cb = ttk.Combobox(
            opts,
            textvariable=self.mode_choice,
            values=list(self.mode_map.keys()),
            state="readonly",
            width=11,
        )
        self.mode_cb.pack(side="left")
        ttk.Label(opts, text="Voce TTS:").pack(side="left", padx=(8, 4))
        self.tts_voice = tk.StringVar(value=self.settings.get("tts_voice", "alloy"))
        self.tts_cb = ttk.Combobox(
            opts,
            textvariable=self.tts_voice,
            values=["alloy", "verse", "aria"],
            state="readonly",
            width=10,
        )
        self.tts_cb.pack(side="left")
        ttk.Button(opts, text="▶ Prova", command=self._test_voice).pack(side="left", padx=(4, 4))
        ttk.Label(opts, text="Velocità:").pack(side="left", padx=(8, 4))
        self.tts_speed = tk.DoubleVar(value=1.0)
        ttk.Scale(opts, from_=0.5, to=2.0, variable=self.tts_speed, orient="horizontal", length=100).pack(side="left")

        notebook = ttk.Notebook(self)
        notebook.pack(fill="both", expand=True, padx=16, pady=(0, 12))

        chat_frame = ttk.Frame(notebook)
        notebook.add(chat_frame, text="Chat")

        self.chat_view = scrolledtext.ScrolledText(
            chat_frame,
            wrap="word",
            state="disabled",
            height=15,
            bg=self._mid,
            fg="#d7fff9",
            insertbackground=self._fg,
            relief="flat",
            font=("Consolas", 10),
        )
        self.chat_view.pack(fill="both", expand=True, padx=4, pady=(4, 0))

        input_frame = ttk.Frame(chat_frame)
        input_frame.pack(fill="x", padx=4, pady=(4, 0))
        ttk.Checkbutton(input_frame, text="Usa microfono", variable=self.use_mic_var).pack(side="left")
        self.chat_entry = tk.Entry(input_frame)
        self.chat_entry.pack(side="left", fill="x", expand=True, padx=(8, 8))
        self.chat_entry.bind("<Return>", self._on_chat_enter)

        btns = ttk.Frame(chat_frame)
        btns.pack(fill="x", padx=4, pady=(4, 4))
        ttk.Button(btns, text="/reset", command=lambda: self._handle_command("/reset")).pack(side="left")
        ttk.Button(btns, text="/mute TTS", command=self._mute_tts).pack(side="left", padx=(4, 0))
        ttk.Button(btns, text="/stop TTS", command=self._stop_tts).pack(side="left", padx=(4, 0))
        ttk.Button(btns, text="Copia risposta", command=self._copy_last).pack(side="left", padx=(4, 0))
        ttk.Button(btns, text="Citazioni", command=self._copy_citations).pack(side="left", padx=(4, 0))
        ttk.Button(btns, text="Audio", command=self._export_audio).pack(side="left", padx=(4, 0))
        ttk.Button(btns, text="Esporta", command=self._export_chat).pack(side="left", padx=(4, 0))
        ttk.Button(btns, text="Pin messaggio", command=self._pin_last).pack(side="left", padx=(4, 0))

        log_frame = ttk.Frame(notebook)
        notebook.add(log_frame, text="Log")
        filt = ttk.Frame(log_frame)
        filt.pack(fill="x")
        for name, var in self.log_filters.items():
            ttk.Checkbutton(filt, text=name, variable=var, command=self._refresh_log).pack(side="left")
        ttk.Button(filt, text="Salva", command=self._export_log).pack(side="right")
        self.log = scrolledtext.ScrolledText(
            log_frame,
            wrap="word",
            state="disabled",
            height=15,
            bg=self._mid,
            fg="#d7fff9",
            insertbackground=self._fg,
            relief="flat",
            font=("Consolas", 10),
        )
        self.log.pack(fill="both", expand=True)

        topics_frame = ttk.Frame(notebook)
        notebook.add(topics_frame, text="Argomenti & Regole")
        ttk.Label(topics_frame, text="Soglia cambio argomento:").pack(anchor="w", padx=8, pady=(8, 0))
        ttk.Scale(
            topics_frame,
            from_=0.0,
            to=1.0,
            variable=self.topic_threshold,
            orient="horizontal",
            length=200,
        ).pack(fill="x", padx=8)
        kw_frame = ttk.Frame(topics_frame)
        kw_frame.pack(fill="both", expand=True, padx=8, pady=8)
        self.keyword_entry = tk.Entry(kw_frame)
        self.keyword_entry.pack(fill="x")
        ttk.Button(kw_frame, text="Aggiungi", command=self._add_keyword).pack(pady=4)
        self.keyword_listbox = tk.Listbox(kw_frame, height=5)
        self.keyword_listbox.pack(fill="both", expand=True)
        ttk.Button(kw_frame, text="Rimuovi selezionati", command=self._remove_keyword).pack(pady=4)
        for kw in self.keywords:
            self.keyword_listbox.insert("end", kw)

        status = ttk.Frame(self)
        status.pack(fill="x", padx=16, pady=(0, 4))
        ttk.Progressbar(
            status, orient="horizontal", length=80, mode="determinate", variable=self.in_level, maximum=1.0
        ).pack(side="left", padx=(0, 2))
        ttk.Progressbar(
            status, orient="horizontal", length=80, mode="determinate", variable=self.out_level, maximum=1.0
        ).pack(side="left", padx=(2, 8))
        self.ping_var = tk.StringVar(value="Ping: -")
        self.tts_queue = tk.StringVar(value="TTS q=0")
        self.doc_index = tk.StringVar(value="Index: OK")
        self.ws_reconnect_var = tk.BooleanVar(value=True)
        ttk.Label(status, textvariable=self.ping_var).pack(side="left")
        ttk.Label(status, textvariable=self.tts_queue).pack(side="left", padx=(8, 0))
        ttk.Checkbutton(status, text="Auto-reconnect", variable=self.ws_reconnect_var).pack(side="left", padx=(8, 0))
        ttk.Label(status, textvariable=self.doc_index).pack(side="right")

        footer = ttk.Frame(self)
        footer.pack(fill="x", padx=16, pady=(0, 12))
        ttk.Button(footer, text="Esci", command=self._on_close).pack(side="right")

    # --------------------------- Chat helpers ------------------------------ #
    def _append_chat(self, role: str, text: str) -> None:
        html = markdown(text, extras=["fenced-code-blocks"]) if text else ""
        clean = re.sub("<[^<]+?>", "", html)
        self.chat_view.configure(state="normal")
        prefix = "👤" if role == "user" else ("🔮" if role == "assistant" else "ℹ️")
        self.chat_view.insert("end", f"{prefix} {clean}\n")
        self.chat_view.see("end")
        self.chat_view.configure(state="disabled")
        if role == "assistant":
            self.last_answer = clean

    def _append_citations(self, sources: list[dict[str, str]]) -> None:
        if not sources:
            return
        self.chat_view.configure(state="normal")
        for i, src in enumerate(sources, 1):
            cid = src.get("id", f"doc{i}")
            self.chat_view.insert("end", f"[{i}] {cid} ")
            btn = ttk.Button(self.chat_view, text="apri documento", command=lambda s=src: self._open_citation(s))
            self.chat_view.window_create("end", window=btn)
            self.chat_view.insert("end", "\n")
        self.chat_view.configure(state="disabled")
        self.chat_view.see("end")

    def _open_citation(self, src: dict[str, str]) -> None:
        path = src.get("path")
        if path and Path(path).exists():
            webbrowser.open(Path(path).as_uri())
            return
        win = tk.Toplevel(self)
        win.title(src.get("title") or src.get("id", "Documento"))
        box = scrolledtext.ScrolledText(win, wrap="word", width=60, height=20)
        box.pack(fill="both", expand=True)
        box.insert("1.0", src.get("text", ""))
        box.configure(state="disabled")

    def _update_memory(self) -> None:
        if self.remember_var.get():
            self.chat_state.max_turns = int(self.turns_var.get())
        else:
            self.chat_state.max_turns = 0
        chat_conf = self.settings.setdefault("chat", {})
        chat_conf["enabled"] = bool(self.remember_var.get())
        chat_conf["max_turns"] = int(self.turns_var.get())

    def _add_keyword(self) -> None:
        kw = self.keyword_entry.get().strip()
        if kw and kw not in self.keywords:
            self.keywords.append(kw)
            self.keyword_listbox.insert("end", kw)
        self.keyword_entry.delete(0, "end")

    def _remove_keyword(self) -> None:
        sel = list(self.keyword_listbox.curselection())
        for idx in reversed(sel):
            kw = self.keyword_listbox.get(idx)
            self.keywords.remove(kw)
            self.keyword_listbox.delete(idx)

    def _pin_last(self) -> None:
        self.chat_state.pin_last_user()
        self._append_chat("system", "Messaggio fissato.")

    def _on_profile_change(self, event=None) -> None:
        self._apply_profile(self.profile_var.get())
        self._append_chat("system", f"Profilo cambiato: {self.profile_var.get()}")

    def _apply_profile(self, name: str) -> None:
        self.settings.setdefault("profile", {})["current"] = name
        routed_save(self.base_settings, self.local_settings, self.settings, self.root_dir)
        if self.ws_client is not None:
            self.ws_client.profile_name = name
            if self.ws_client.ws is not None:
                asyncio.run_coroutine_threadsafe(
                    self.ws_client.ws.send(json.dumps({"type": "profile", "value": name})),
                    self.ws_client.loop,
                )
        self.chat_state.reset()

    def _on_chat_enter(self, event) -> str:
        text = self.chat_entry.get().strip()
        if not text:
            return "break"
        self.chat_entry.delete(0, "end")
        if text.startswith("/"):
            self._handle_command(text)
        else:
            self._send_chat(text)
        return "break"

    def _handle_command(self, cmd: str) -> None:
        parts = cmd.strip().split()
        if not parts:
            return
        base = parts[0].lower()
        args = parts[1:]
        if base == "/reset":
            self.chat_state.reset()
            self.chat_view.configure(state="normal")
            self.chat_view.delete("1.0", "end")
            self.chat_view.configure(state="disabled")
        elif base == "/profile" and args:
            self._append_chat("system", f"Profilo cambiato: {args[0]}")
        elif base == "/topic" and args:
            self.chat_state.topic_text = " ".join(args)
            self._append_chat("system", f"Topic: {' '.join(args)}")
        elif base == "/docs" and args:
            if args[0] == "add":
                self._add_documents()
            elif args[0] == "reindex":
                self._reindex_documents()
        elif base == "/realtime" and args:
            if args[0].lower() == "on":
                self.start_realtime()
            else:
                self.stop_realtime()
        else:
            self._append_chat("system", "Comando sconosciuto")

    def _send_chat(self, text: str) -> None:
        self.last_activity = time.time()
        self._append_chat("user", text)
        self.chat_state.push_user(text)
        self.last_sources = []
        try:
            openai_conf = self.settings.get("openai", {})
            api_key = openai_conf.get("api_key") or os.environ.get("OPENAI_API_KEY")
            client = OpenAI(api_key=api_key) if api_key else OpenAI()
            style_prompt = self.settings.get("style_prompt", "") if self.style_var.get() else ""
            lang = self.lang_map.get(self.lang_choice.get(), "auto")
            mode = self.mode_map.get(self.mode_choice.get(), "detailed")
            ok, ctx, needs_clar, reason, _ = validate_question(
                text,
                settings=self.settings,
                client=client,
<<<<<<< HEAD
                embed_model=openai_conf.get("embed_model", "text-embedding-3-small"),
                topic=(self.settings.get("domain", {}) or {}).get("profile"),
=======
                topic=(self.settings.get("domain", {}).get("profile")),
                embed_model=openai_conf.get("embed_model", "text-embedding-3-small"),
>>>>>>> e2b8f147
                history=self.chat_state.history,
            )
            if not ok:
                if needs_clar:
                    ans = "Potresti fornire maggiori dettagli o chiarire la tua domanda?"
                else:
                    m = _REASON_RE.search(reason)
                    if m:
                        score = float(m.group("score"))
                        thr = float(m.group("thr"))
                        ans = f"Richiesta fuori dominio (score {score:.2f} < {thr:.2f})."
                    else:
                        ans = "Richiesta fuori dominio."
                self.chat_state.push_assistant(ans)
                self._append_chat("assistant", ans)
                self._append_citations([])
                self.last_activity = time.time()
                self.status_var.set("🟢 Attivo")
                return
            if self.sandbox_var.get():
                ctx = []
            else:
                ctx = retrieve(
                    text,
                    self.settings.get("docstore_path", ""),
                    top_k=int(self.settings.get("retrieval_top_k", 3)),
                    topic=(self.settings.get("domain", {}) or {}).get("profile"),
                )
            pin_ctx = [{"id": f"pin{i}", "text": t} for i, t in enumerate(self.chat_state.pinned)]
            ctx = pin_ctx + ctx
            ans, used_ctx = oracle_answer(
                text,
                lang,
                client,
                self.settings.get("llm_model", "gpt-4o"),
                style_prompt,
                context=ctx,
                history=self.chat_state.history,
                topic=self.chat_state.topic_text,
                mode=mode,
            )
            self.last_sources = used_ctx
        except Exception as e:
            ans = f"Errore: {e}"
        self.chat_state.push_assistant(ans)
        self._append_chat("assistant", ans)
        self._append_citations(self.last_sources)
        self.last_activity = time.time()
        self.status_var.set("🟢 Attivo")

    def _mute_tts(self) -> None:
        self.tts_muted = not self.tts_muted

    def _stop_tts(self) -> None:
        if self.ws_client is not None and self.ws_client.ws is not None:
            try:
                asyncio.run(self.ws_client.ws.send(json.dumps({"type": "barge_in"})))
            except Exception:
                pass

    def _copy_last(self) -> None:
        if self.last_answer:
            self.clipboard_clear()
            self.clipboard_append(self.last_answer)

    def _export_chat(self) -> None:
        path = filedialog.asksaveasfilename(
            defaultextension=".txt",
            filetypes=[("Text", "*.txt"), ("Markdown", "*.md"), ("JSON", "*.json")],
            parent=self,
        )
        if not path:
            return
        text = self.chat_view.get("1.0", "end")
        if path.lower().endswith(".json"):
            data = self.chat_state.history
            Path(path).write_text(json.dumps(data, ensure_ascii=False, indent=2), encoding="utf-8")
        else:
            Path(path).write_text(text, encoding="utf-8")

    def _export_audio(self) -> None:
        if not self.last_answer:
            return
        path = filedialog.asksaveasfilename(
            defaultextension=".wav",
            filetypes=[("WAV", "*.wav"), ("MP3", "*.mp3")],
            parent=self,
        )
        if not path:
            return
        try:
            openai_conf = self.settings.get("openai", {})
            api_key = openai_conf.get("api_key") or os.environ.get("OPENAI_API_KEY")
            client = OpenAI(api_key=api_key) if api_key else OpenAI()
            tts_model = openai_conf.get("tts_model", "gpt-4o-mini-tts")
            tts_voice = openai_conf.get("tts_voice", "alloy")
            synthesize(self.last_answer, Path(path), client, tts_model, tts_voice)
        except Exception as e:
            messagebox.showerror("Audio", f"Errore esportando audio: {e}")

    def _copy_citations(self) -> None:
        if not self.last_sources:
            return
        cites = ", ".join(s.get("id", "") for s in self.last_sources)
        self.clipboard_clear()
        self.clipboard_append(cites)

    def _export_log(self) -> None:
        path = filedialog.asksaveasfilename(
            defaultextension=".json",
            filetypes=[("JSON", "*.json"), ("CSV", "*.csv")],
            parent=self,
        )
        if not path:
            return
        if path.lower().endswith(".csv"):
            with open(path, "w", encoding="utf-8", newline="") as f:
                w = csv.writer(f)
                w.writerow(["category", "text"])
                for cat, txt in self.log_entries:
                    w.writerow([cat, txt.strip()])
        else:
            data = [{"category": c, "text": t.strip()} for c, t in self.log_entries]
            Path(path).write_text(json.dumps(data, ensure_ascii=False, indent=2), encoding="utf-8")

    def _test_voice(self) -> None:
        self._append_log(f"Voce test: {self.tts_voice.get()}\n", "TTS")

    def _poll_status(self) -> None:
        if self.ws_client is not None:
            self.tts_queue.set(f"TTS q={self.ws_client.audio_q.qsize()}")
        else:
            self.tts_queue.set("TTS q=0")
            self.ping_var.set("Ping: -")
            self.in_level.set(0.0)
            self.out_level.set(0.0)
        self.after(500, self._poll_status)

    def _poll_idle(self) -> None:
        now = time.time()
        timeout = self.settings.get("wake", {}).get("idle_timeout", 50)
        if now - self.last_activity > timeout:
            self.status_var.set("😴 Dormiente — dì Ciao Oracolo per riattivarmi")
        elif self.status_var.get().startswith("😴"):
            self.status_var.set("🟡 In attesa")
        self.after(1000, self._poll_idle)

    # --------------------------- Log helpers ------------------------------ #
    def _append_log(self, text: str, category: str = "MISC") -> None:
        if self.sandbox_var.get():
            return
        cat = category.upper()
        self.log_entries.append((cat, text))
        if cat in self.log_filters and not self.log_filters[cat].get():
            return
        self.log.configure(state="normal")
        self.log.insert("end", text)
        self.log.see("end")
        self.log.configure(state="disabled")

    def _clear_log(self) -> None:
        self.log_entries.clear()
        self.log.configure(state="normal")
        self.log.delete("1.0", "end")
        self.log.configure(state="disabled")

    def _refresh_log(self) -> None:
        if self.sandbox_var.get():
            return
        self.log.configure(state="normal")
        self.log.delete("1.0", "end")
        for cat, txt in self.log_entries:
            if cat in self.log_filters and not self.log_filters[cat].get():
                continue
            self.log.insert("end", txt)
        self.log.see("end")
        self.log.configure(state="disabled")

    def _open_test_dialog(self) -> None:
        win = tk.Toplevel(self)
        win.title("Pannello Test")
        win.configure(bg=self._bg)

        q_var = tk.StringVar()
        lang_var = tk.StringVar(value=self.lang_choice.get())
        topk_var = tk.StringVar(value=str(self.settings.get("retrieval_top_k", 3)))

        tk.Label(win, text="Domanda", fg=self._fg, bg=self._bg).grid(row=0, column=0, padx=6, pady=6, sticky="e")
        tk.Entry(win, textvariable=q_var, width=50).grid(row=0, column=1, columnspan=2, padx=6, pady=6)

        tk.Label(win, text="Lingua", fg=self._fg, bg=self._bg).grid(row=1, column=0, padx=6, pady=6, sticky="e")
        ttk.Combobox(win, textvariable=lang_var, values=list(self.lang_map.keys()), state="readonly", width=10).grid(
            row=1, column=1, padx=6, pady=6, sticky="w"
        )

        tk.Label(win, text="Top-K", fg=self._fg, bg=self._bg).grid(row=1, column=2, padx=6, pady=6, sticky="e")
        tk.Entry(win, textvariable=topk_var, width=4).grid(row=1, column=3, padx=6, pady=6, sticky="w")

        result_box = scrolledtext.ScrolledText(win, width=70, height=20)
        result_box.grid(row=3, column=0, columnspan=4, padx=6, pady=6)

        def run_test() -> None:
            question = q_var.get().strip()
            if not question:
                return
            try:
                k = int(topk_var.get() or 3)
            except Exception:
                k = 3
            lang = self.lang_map.get(lang_var.get(), "auto")
            start = time.time()
            try:
                openai_conf = self.settings.get("openai", {})
                api_key = openai_conf.get("api_key") or os.environ.get("OPENAI_API_KEY")
                client = OpenAI(api_key=api_key) if api_key else OpenAI()
            except Exception:
                client = None
            ok, ctx, _clar, reason, _ = validate_question(
                question,
                lang,
                settings=self.settings,
                client=client,
                docstore_path=self.settings.get("docstore_path"),
                top_k=k,
<<<<<<< HEAD
                embed_model=openai_conf.get("embed_model", "text-embedding-3-small")
                if openai_conf
                else None,
                topic=(self.settings.get("domain", {}) or {}).get("profile"),
=======
                topic=(self.settings.get("domain", {}).get("profile")),
                embed_model=openai_conf.get("embed_model", "text-embedding-3-small"),
>>>>>>> e2b8f147
            )
            end = time.time()
            m = _REASON_RE.search(reason)
            kw = emb = rag = score = thr = 0.0
            if m:
                kw = float(m.group("kw"))
                emb = float(m.group("emb"))
                rag = float(m.group("rag"))
                score = float(m.group("score"))
                thr = float(m.group("thr"))
            result_box.delete("1.0", "end")
            result_box.insert(
                "end",
                f"kw_overlap={kw:.2f} emb_sim={emb:.2f} rag_score={rag:.2f}\nscore={score:.2f} thr={thr:.2f} → {'OK' if ok else 'NO'}\n\n",
            )
            toks = q_var.get()
            for i, ch in enumerate(ctx[:k], start=1):
                text = _highlight_terms(str(ch.get("text", "")), toks)
                result_box.insert("end", f"[{i}] {text}\n\n")
            self.last_test_result = {
                "input": question,
                "lang": lang,
                "messages": [{"role": "user", "content": question}],
                "context": ctx,
                "citations": [c.get("id", "") for c in ctx],
                "timings": {"start": start, "end": end, "elapsed": end - start},
                "metrics": {
                    "kw_overlap": kw,
                    "emb_sim": emb,
                    "rag_score": rag,
                    "score": score,
                    "threshold": thr,
                    "decision": ok,
                },
            }

        def export_session() -> None:
            if not self.last_test_result:
                return
            path = filedialog.asksaveasfilename(
                parent=win,
                defaultextension=".json",
                filetypes=[("JSON", "*.json"), ("Tutti", "*.*")],
            )
            if not path:
                return
            Path(path).write_text(
                json.dumps(self.last_test_result, ensure_ascii=False, indent=2),
                encoding="utf-8",
            )

        ttk.Button(win, text="Prova", command=run_test).grid(row=0, column=3, padx=6, pady=6)
        ttk.Button(win, text="Esporta", command=export_session).grid(row=4, column=0, columnspan=4, pady=(0, 6))

    def _open_system_prompt_dialog(self) -> None:
        win = tk.Toplevel(self)
        win.title("Prompt di sistema")
        txt = scrolledtext.ScrolledText(win, width=60, height=15)
        txt.pack(padx=8, pady=8)
        txt.insert("1.0", self.settings.get("style_prompt", ""))
        presets = list(self.settings.get("profiles", {}).keys())
        if presets:
            var = tk.StringVar(value="")
            combo = ttk.Combobox(win, textvariable=var, values=presets, state="readonly")
            combo.pack(padx=8, pady=(0, 8))

            def on_sel(event=None):
                name = var.get()
                prof = self.settings.get("profiles", {}).get(name, {})
                sp = prof.get("oracle_system", "")
                txt.delete("1.0", "end")
                txt.insert("1.0", sp)

            combo.bind("<<ComboboxSelected>>", on_sel)

        btns = ttk.Frame(win)
        btns.pack(pady=8)

        def reset() -> None:
            txt.delete("1.0", "end")

        def save() -> None:
            self.settings["style_prompt"] = txt.get("1.0", "end").strip()
            win.destroy()

        ttk.Button(btns, text="Ripristina", command=reset).pack(side="left", padx=4)
        ttk.Button(btns, text="Salva", command=save).pack(side="left", padx=4)
        ttk.Button(btns, text="Chiudi", command=win.destroy).pack(side="left", padx=4)

    def _open_quota_dialog(self) -> None:
        win = tk.Toplevel(self)
        win.title("Limiti OpenAI")
        try:
            openai_conf = self.settings.get("openai", {})
            api_key = openai_conf.get("api_key") or os.environ.get("OPENAI_API_KEY")
            client = OpenAI(api_key=api_key) if api_key else OpenAI()
            model = self.settings.get("llm_model", "gpt-4o")
            info = client.models.retrieve(model)
            ttk.Label(win, text=f"Modello: {info.id}").pack(anchor="w", padx=8, pady=4)
        except Exception as e:
            ttk.Label(win, text=f"Errore: {e}").pack(anchor="w", padx=8, pady=4)
        ttk.Button(win, text="Chiudi", command=win.destroy).pack(pady=8)

    def _update_sandbox(self) -> None:
        if self.sandbox_var.get():
            self.tts_muted = True
            self.chat_state.persist_jsonl = None
        else:
            self.tts_muted = False
            pj = self.settings.get("chat", {}).get("persist_jsonl")
            if pj:
                self.chat_state.persist_jsonl = Path(pj)

    def _import_profiles(self) -> None:
        path = filedialog.askdirectory(parent=self)
        if not path:
            return
        prof_dir = Path(path)
        profiles = self.settings.setdefault("profiles", {})
        for p in prof_dir.glob("*.yaml"):
            profiles[p.stem] = yaml.safe_load(p.read_text(encoding="utf-8")) or {}
        self.profile_names = list(profiles.keys())
        if self.profile_cb:
            self.profile_cb["values"] = self.profile_names
        if self.profile_names and self.profile_var.get() not in self.profile_names:
            self.profile_var.set(self.profile_names[0])

    def _export_profiles(self) -> None:
        path = filedialog.askdirectory(parent=self)
        if not path:
            return
        out_dir = Path(path)
        out_dir.mkdir(parents=True, exist_ok=True)
        for name, conf in self.settings.get("profiles", {}).items():
            (out_dir / f"{name}.yaml").write_text(
                yaml.safe_dump(conf, sort_keys=False, allow_unicode=True), encoding="utf-8"
            )

    # --------------------------- Document actions ------------------------- #
    def _find_ingest_script(self) -> Path | None:
        p = self.root_dir / "scripts" / "ingest_docs.py"
        return p if p.exists() else None

    def _add_documents(self) -> None:
        paths = list(filedialog.askopenfilenames(parent=self))
        if not paths:
            directory = filedialog.askdirectory(parent=self)
            if directory:
                paths = [directory]
        if not paths:
            return
        script = self._find_ingest_script()
        if not script:
            messagebox.showwarning("Documento", "Script di ingest non trovato (scripts/ingest_docs.py).")
            return
        try:
            subprocess.run(
                [sys.executable, "-m", "scripts.ingest_docs", "--add", *paths],
                check=True,
                cwd=self.root_dir,
            )
            messagebox.showinfo("Successo", "Documenti aggiunti.")
        except subprocess.CalledProcessError as exc:
            messagebox.showerror("Errore", f"Ingest fallito: {exc}")

    def _remove_documents(self) -> None:
        paths = list(filedialog.askopenfilenames(parent=self))
        if not paths:
            directory = filedialog.askdirectory(parent=self)
            if directory:
                paths = [directory]
        if not paths:
            return
        script = self._find_ingest_script()
        if not script:
            messagebox.showwarning("Documento", "Script di ingest non trovato (scripts/ingest_docs.py).")
            return
        try:
            subprocess.run(
                [sys.executable, "-m", "scripts.ingest_docs", "--remove", *paths],
                check=True,
                cwd=self.root_dir,
            )
            messagebox.showinfo("Successo", "Documenti rimossi.")
        except subprocess.CalledProcessError as exc:
            messagebox.showerror("Errore", f"Rimozione fallita: {exc}")

    def _reindex_documents(self) -> None:
        script = self._find_ingest_script()
        if not script:
            messagebox.showwarning("Indice", "Script di ingest non trovato (scripts/ingest_docs.py).")
            return
        tried = (["--reindex"], ["--rebuild"], ["--refresh"])
        for args in tried:
            try:
                subprocess.run(
                    [sys.executable, "-m", "scripts.ingest_docs", *args],
                    check=True,
                    cwd=self.root_dir,
                )
                messagebox.showinfo("Indice", f"Indice aggiornato ({' '.join(args)}).")
                return
            except subprocess.CalledProcessError:
                continue
        messagebox.showerror("Indice", "Impossibile aggiornare l'indice (nessuna delle opzioni supportata).")

    def _open_library_dialog(self) -> None:
        win = tk.Toplevel(self)
        win.title("Libreria")
        win.configure(bg=self._bg)

        tree = ttk.Treeview(win, columns=("tag", "date", "size"), show="headings")
        tree.heading("tag", text="Tag")
        tree.heading("date", text="Indicizzazione")
        tree.heading("size", text="Dim.")
        tree.pack(fill="both", expand=True, padx=6, pady=6)

        docs = self._load_doc_index()
        for d in docs:
            name = d.get("title") or d.get("id") or ""
            tag = ", ".join(d.get("tags", [])) or d.get("topic", "")
            date = d.get("date", "")
            size = len(d.get("text", ""))
            tree.insert("", "end", iid=str(d.get("id", name)), values=(tag, date, size), text=name)

        btn_frame = ttk.Frame(win)
        btn_frame.pack(fill="x", padx=6, pady=4)

        def make_collection() -> None:
            sel = tree.selection()
            if not sel:
                messagebox.showinfo("Collezione", "Seleziona almeno un documento")
                return
            names = [tree.item(i, "text") for i in sel]
            dom = self.settings.setdefault("domain", {})
            dom["topic"] = "\n".join(names)
            messagebox.showinfo("Collezione", "Topic aggiornato dalla selezione.")

        ttk.Button(btn_frame, text="Crea Collezione da selezione", command=make_collection).pack(side="left")
        ttk.Button(btn_frame, text="Verifica indice", command=self._open_knowledge_dialog).pack(side="right")

    def _load_doc_index(self) -> list[dict]:
        path = self.settings.get("docstore_path", "DataBase/index.json")
        try:
            data = json.loads(Path(path).read_text(encoding="utf-8"))
        except Exception:
            return []
        if isinstance(data, dict) and "documents" in data:
            return list(data.get("documents", []))
        if isinstance(data, list):
            return data
        return []

    # --------------------------- Settings dialogs ------------------------- #
    def _update_debug(self) -> None:
        self.settings["debug"] = bool(self.debug_var.get())

    def _open_audio_dialog(self) -> None:
        win = tk.Toplevel(self)
        win.title("Dispositivi audio")
        win.configure(bg=self._bg)
        try:
            devs = sd.query_devices()
        except Exception as e:
            messagebox.showerror("Audio", f"Impossibile leggere i device: {e}")
            return

        options = []
        for idx, d in enumerate(devs):
            options.append(f"[{idx}] {d['name']}  (in:{d['max_input_channels']} out:{d['max_output_channels']})")

        audio = self.settings.setdefault("audio", {})
        cur_in = audio.get("input_device", None)
        cur_out = audio.get("output_device", None)
        rt_conf = self.settings.setdefault("realtime", {})
        rec_conf = self.settings.setdefault("recording", {})
        barge_var = tk.DoubleVar(value=float(rt_conf.get("barge_rms_threshold", 500.0)))
        vad_var = tk.DoubleVar(value=float(rec_conf.get("min_speech_level", 0.01)))

        def find_label_for_index(i: int | None) -> str:
            if i is None:
                return "(default di sistema)"
            if isinstance(i, int) and 0 <= i < len(options):
                return options[i]
            if isinstance(i, str):
                for s in options:
                    if i.lower() in s.lower():
                        return s
            return "(default di sistema)"

        in_var = tk.StringVar(value=find_label_for_index(cur_in))
        out_var = tk.StringVar(value=find_label_for_index(cur_out))

        tk.Label(win, text="Input", fg=self._fg, bg=self._bg).grid(row=0, column=0, padx=6, pady=6, sticky="e")
        tk.OptionMenu(win, in_var, "(default di sistema)", *options).grid(row=0, column=1, padx=6, pady=6, sticky="w")

        tk.Label(win, text="Output", fg=self._fg, bg=self._bg).grid(row=1, column=0, padx=6, pady=6, sticky="e")
        tk.OptionMenu(win, out_var, "(default di sistema)", *options).grid(row=1, column=1, padx=6, pady=6, sticky="w")

        tk.Label(win, text="Barge soglia", fg=self._fg, bg=self._bg).grid(row=2, column=0, padx=6, pady=6, sticky="e")
        ttk.Scale(win, from_=100, to=5000, orient="horizontal", length=200, variable=barge_var).grid(row=2, column=1, padx=6, pady=6, sticky="w")
        tk.Label(win, text="Sens. VAD", fg=self._fg, bg=self._bg).grid(row=3, column=0, padx=6, pady=6, sticky="e")
        ttk.Scale(win, from_=0.001, to=0.1, orient="horizontal", length=200, variable=vad_var).grid(row=3, column=1, padx=6, pady=6, sticky="w")
        ttk.Button(win, text="Test microfono", command=lambda: self._test_mic(label_to_index(in_var.get()))).grid(row=4, column=0, padx=6, pady=6)
        ttk.Button(win, text="Test altoparlanti", command=lambda: self._test_speakers(label_to_index(out_var.get()))).grid(row=4, column=1, padx=6, pady=6)

        def label_to_index(lbl: str) -> int | None:
            if not lbl or lbl.startswith("(default"):
                return None
            try:
                num = lbl.split("]", 1)[0].strip("[")
                return int(num)
            except Exception:
                return None

        def on_ok() -> None:
            audio["input_device"] = label_to_index(in_var.get())
            audio["output_device"] = label_to_index(out_var.get())
            rt_conf["barge_rms_threshold"] = float(barge_var.get())
            rec_conf["min_speech_level"] = float(vad_var.get())
            # applica immediatamente
            sd.default.device = (audio["input_device"], audio["output_device"])
            win.destroy()

        ttk.Button(win, text="OK", command=on_ok).grid(row=5, column=0, columnspan=2, pady=10)

    def _test_mic(self, device_index: int | None) -> None:
        sr = int(self.settings.get("realtime", {}).get("sample_rate", SR))
        win = tk.Toplevel(self)
        win.title("Test microfono")
        win.configure(bg=self._bg)
        level_var = tk.DoubleVar(value=0.0)
        ttk.Progressbar(win, orient="horizontal", length=200, mode="determinate", maximum=1.0, variable=level_var).pack(
            padx=10, pady=10
        )
        running = True

        def callback(indata, frames, time_info, status) -> None:  # type: ignore[override]
            if not running:
                return
            samples = np.frombuffer(indata, dtype=np.int16).astype(np.float32)
            lvl = float(np.sqrt(np.mean(samples ** 2))) / 32768.0
            self.after(0, level_var.set, lvl)

        try:
            stream = sd.RawInputStream(
                samplerate=sr,
                blocksize=1024,
                channels=1,
                dtype="int16",
                callback=callback,
                device=device_index,
            )
            stream.start()
        except Exception as e:
            messagebox.showerror("Audio", f"Errore microfono: {e}")
            win.destroy()
            return

        def on_close() -> None:
            nonlocal running
            running = False
            try:
                stream.stop()
                stream.close()
            except Exception:
                pass
            win.destroy()

        win.protocol("WM_DELETE_WINDOW", on_close)

    def _test_speakers(self, device_index: int | None) -> None:
        sr = int(self.settings.get("realtime", {}).get("sample_rate", SR))
        t = np.linspace(0, 0.5, int(sr * 0.5), endpoint=False)
        tone = (0.5 * np.sin(2 * np.pi * 440 * t)).astype(np.float32)
        try:
            sd.play(tone, sr, device=device_index)
            sd.wait()
        except Exception as e:
            messagebox.showerror("Audio", f"Errore altoparlanti: {e}")

    def _open_recording_dialog(self) -> None:
        win = tk.Toplevel(self)
        win.title("Recording")
        win.configure(bg=self._bg)

        rec = self.settings.setdefault("recording", {})
        vad = self.settings.setdefault("vad", {})

        mode_var = tk.StringVar(value=rec.get("mode", "vad"))
        timed_var = tk.StringVar(value=str(rec.get("timed_seconds", 10)))
        fallback_var = tk.BooleanVar(value=bool(rec.get("fallback_to_timed", False)))
        minlevel_var = tk.StringVar(value=str(rec.get("min_speech_level", 0.01)))

        frame_ms = tk.StringVar(value=str(vad.get("frame_ms", 30)))
        start_ms = tk.StringVar(value=str(vad.get("start_ms", 150)))
        end_ms = tk.StringVar(value=str(vad.get("end_ms", 800)))
        max_ms = tk.StringVar(value=str(vad.get("max_ms", 15000)))
        preroll_ms = tk.StringVar(value=str(vad.get("preroll_ms", 300)))
        noise_win = tk.StringVar(value=str(vad.get("noise_window_ms", 800)))
        start_mult = tk.StringVar(value=str(vad.get("start_mult", 1.8)))
        end_mult = tk.StringVar(value=str(vad.get("end_mult", 1.3)))
        base_start = tk.StringVar(value=str(vad.get("base_start", 0.006)))
        base_end = tk.StringVar(value=str(vad.get("base_end", 0.0035)))

        r = 0

        def add_row(label, var):
            nonlocal r
            tk.Label(win, text=label, fg=self._fg, bg=self._bg).grid(row=r, column=0, padx=6, pady=4, sticky="e")
            tk.Entry(win, textvariable=var, width=10).grid(row=r, column=1, padx=6, pady=4, sticky="w")
            r += 1

        tk.Label(win, text="Mode (vad/timed)", fg=self._fg, bg=self._bg).grid(row=r, column=0, padx=6, pady=4, sticky="e")
        tk.OptionMenu(win, mode_var, "vad", "timed").grid(row=r, column=1, padx=6, pady=4, sticky="w")
        r += 1
        add_row("Timed seconds", timed_var)
        tk.Checkbutton(
            win,
            text="Fallback to timed in silenzio",
            variable=fallback_var,
            bg=self._bg,
            fg=self._fg,
            selectcolor="#222",
        ).grid(row=r, column=0, columnspan=2, padx=6, pady=4, sticky="w")
        r += 1
        add_row("Min speech level", minlevel_var)

        ttk.Separator(win).grid(row=r, column=0, columnspan=2, sticky="ew", pady=8)
        r += 1
        tk.Label(win, text="Parametri VAD", fg=self._fg, bg=self._bg, font=("Helvetica", 11, "bold")).grid(
            row=r, column=0, columnspan=2, pady=(0, 6)
        )
        r += 1

        for lab, var in [
            ("frame_ms", frame_ms),
            ("start_ms", start_ms),
            ("end_ms", end_ms),
            ("max_ms", max_ms),
            ("preroll_ms", preroll_ms),
            ("noise_window_ms", noise_win),
            ("start_mult", start_mult),
            ("end_mult", end_mult),
            ("base_start", base_start),
            ("base_end", base_end),
        ]:
            add_row(lab, var)

        def on_ok() -> None:
            rec["mode"] = mode_var.get().strip().lower()
            try:
                rec["timed_seconds"] = int(timed_var.get())
            except Exception:
                rec["timed_seconds"] = 10
            rec["fallback_to_timed"] = bool(fallback_var.get())
            try:
                rec["min_speech_level"] = float(minlevel_var.get())
            except Exception:
                rec["min_speech_level"] = 0.01

            for var, key, cast, default in [
                (frame_ms, "frame_ms", int, 30),
                (start_ms, "start_ms", int, 150),
                (end_ms, "end_ms", int, 800),
                (max_ms, "max_ms", int, 15000),
                (preroll_ms, "preroll_ms", int, 300),
                (noise_win, "noise_window_ms", int, 800),
                (start_mult, "start_mult", float, 1.8),
                (end_mult, "end_mult", float, 1.3),
                (base_start, "base_start", float, 0.006),
                (base_end, "base_end", float, 0.0035),
            ]:
                try:
                    vad[key] = cast(var.get())
                except Exception:
                    vad[key] = default
            win.destroy()

        ttk.Button(win, text="OK", command=on_ok).grid(row=r, column=0, columnspan=2, pady=10)

    def _open_openai_dialog(self) -> None:
        win = tk.Toplevel(self)
        win.title("OpenAI")
        win.configure(bg=self._bg)

        openai_conf = self.settings.setdefault("openai", {})
        api_var = tk.StringVar(value=openai_conf.get("api_key", ""))
        stt_var = tk.StringVar(value=openai_conf.get("stt_model", ""))
        llm_var = tk.StringVar(value=openai_conf.get("llm_model", ""))
        tts_model_var = tk.StringVar(value=openai_conf.get("tts_model", ""))
        tts_voice_var = tk.StringVar(value=openai_conf.get("tts_voice", ""))

        rows = [
            ("API key", api_var),
            ("STT model", stt_var),
            ("LLM model", llm_var),
            ("TTS model", tts_model_var),
            ("TTS voice", tts_voice_var),
        ]
        for i, (lab, var) in enumerate(rows):
            tk.Label(win, text=lab, fg=self._fg, bg=self._bg).grid(row=i, column=0, padx=6, pady=6, sticky="e")
            show = "*" if lab == "API key" else None
            tk.Entry(win, textvariable=var, show=show, width=30).grid(row=i, column=1, padx=6, pady=6, sticky="w")

        def on_ok() -> None:
            openai_conf["api_key"] = api_var.get().strip()
            openai_conf["stt_model"] = stt_var.get().strip()
            openai_conf["llm_model"] = llm_var.get().strip()
            openai_conf["tts_model"] = tts_model_var.get().strip()
            openai_conf["tts_voice"] = tts_voice_var.get().strip()
            win.destroy()

        ttk.Button(win, text="OK", command=on_ok).grid(row=len(rows), column=0, columnspan=2, pady=10)

    def _open_domain_dialog(self) -> None:
        win = tk.Toplevel(self)
        win.title("Argomenti & Regole")
        win.configure(bg=self._bg)

        dom = self.settings.setdefault("domain", {})

        topic_box = scrolledtext.ScrolledText(win, width=40, height=4)
        topic_box.insert("1.0", dom.get("topic", ""))
        tk.Label(win, text="Topic", fg=self._fg, bg=self._bg).grid(row=0, column=0, padx=6, pady=6, sticky="ne")
        topic_box.grid(row=0, column=1, padx=6, pady=6, sticky="w")

        kw_var = tk.StringVar(value=", ".join(dom.get("keywords", [])))
        tk.Label(win, text="Keywords", fg=self._fg, bg=self._bg).grid(row=1, column=0, padx=6, pady=6, sticky="e")
        tk.Entry(win, textvariable=kw_var, width=40).grid(row=1, column=1, padx=6, pady=6, sticky="w")

        weights = dom.get("weights", {})
        ov_var = tk.DoubleVar(value=weights.get("kw", 0.4))
        emb_var = tk.DoubleVar(value=weights.get("emb", 0.3))
        rag_var = tk.DoubleVar(value=weights.get("rag", 0.3))
        tk.Label(win, text="Peso Overlap", fg=self._fg, bg=self._bg).grid(row=2, column=0, padx=6, pady=6, sticky="e")
        ttk.Scale(win, from_=0, to=1, variable=ov_var, orient="horizontal", length=180).grid(row=2, column=1, padx=6, pady=6, sticky="w")
        tk.Label(win, text="Peso Embedding", fg=self._fg, bg=self._bg).grid(row=3, column=0, padx=6, pady=6, sticky="e")
        ttk.Scale(win, from_=0, to=1, variable=emb_var, orient="horizontal", length=180).grid(row=3, column=1, padx=6, pady=6, sticky="w")
        tk.Label(win, text="Peso RAG", fg=self._fg, bg=self._bg).grid(row=4, column=0, padx=6, pady=6, sticky="e")
        ttk.Scale(win, from_=0, to=1, variable=rag_var, orient="horizontal", length=180).grid(row=4, column=1, padx=6, pady=6, sticky="w")

        acc_var = tk.DoubleVar(value=dom.get("accept_threshold", 0.5))
        clar_var = tk.DoubleVar(value=dom.get("clarify_margin", 0.15))
        tk.Label(win, text="Accept threshold", fg=self._fg, bg=self._bg).grid(row=5, column=0, padx=6, pady=6, sticky="e")
        ttk.Scale(win, from_=0, to=1, variable=acc_var, orient="horizontal", length=180).grid(row=5, column=1, padx=6, pady=6, sticky="w")
        tk.Label(win, text="Clarify margin", fg=self._fg, bg=self._bg).grid(row=6, column=0, padx=6, pady=6, sticky="e")
        ttk.Scale(win, from_=0, to=1, variable=clar_var, orient="horizontal", length=180).grid(row=6, column=1, padx=6, pady=6, sticky="w")

        wake_var = tk.BooleanVar(value=dom.get("always_accept_wake", True))
        tk.Checkbutton(
            win,
            text="Accetta sempre saluti/wake words",
            variable=wake_var,
            bg=self._bg,
            fg=self._fg,
            selectcolor=self._bg,
        ).grid(row=7, column=0, columnspan=2, padx=6, pady=6, sticky="w")

        def on_ok() -> None:
            dom["topic"] = topic_box.get("1.0", "end").strip()
            dom["keywords"] = [k.strip() for k in kw_var.get().split(",") if k.strip()]
            dom["weights"] = {"kw": float(ov_var.get()), "emb": float(emb_var.get()), "rag": float(rag_var.get())}
            dom["accept_threshold"] = float(acc_var.get())
            dom["clarify_margin"] = float(clar_var.get())
            dom["always_accept_wake"] = bool(wake_var.get())
            win.destroy()

        ttk.Button(win, text="OK", command=on_ok).grid(row=8, column=0, columnspan=2, pady=10)

    def _open_wake_dialog(self) -> None:
        win = tk.Toplevel(self)
        win.title("Inattività & Wake")
        win.configure(bg=self._bg)

        wake = self.settings.setdefault("wake", {})
        timeout_var = tk.IntVar(value=int(wake.get("idle_timeout", 50)))
        it_var = tk.StringVar(value=", ".join(wake.get("it_phrases", [])))
        en_var = tk.StringVar(value=", ".join(wake.get("en_phrases", [])))

        tk.Label(win, text="Timeout (s)", fg=self._fg, bg=self._bg).grid(row=0, column=0, padx=6, pady=6, sticky="e")
        tk.Scale(win, from_=10, to=300, orient="horizontal", variable=timeout_var, length=200).grid(row=0, column=1, padx=6, pady=6, sticky="w")
        tk.Label(win, text="Wake IT", fg=self._fg, bg=self._bg).grid(row=1, column=0, padx=6, pady=6, sticky="e")
        tk.Entry(win, textvariable=it_var, width=40).grid(row=1, column=1, padx=6, pady=6, sticky="w")
        tk.Label(win, text="Wake EN", fg=self._fg, bg=self._bg).grid(row=2, column=0, padx=6, pady=6, sticky="e")
        tk.Entry(win, textvariable=en_var, width=40).grid(row=2, column=1, padx=6, pady=6, sticky="w")

        def on_ok() -> None:
            wake["idle_timeout"] = int(timeout_var.get())
            wake["it_phrases"] = [p.strip() for p in it_var.get().split(",") if p.strip()]
            wake["en_phrases"] = [p.strip() for p in en_var.get().split(",") if p.strip()]
            win.destroy()

        ttk.Button(win, text="OK", command=on_ok).grid(row=3, column=0, columnspan=2, pady=10)

    def _open_knowledge_dialog(self) -> None:
        if tkdnd is not None:
            win = tkdnd.TkinterDnD.Toplevel(self)  # type: ignore[attr-defined]
        else:
            win = tk.Toplevel(self)
        win.title("Conoscenza")
        win.configure(bg=self._bg)

        doc_var = tk.StringVar(value=self.settings.get("docstore_path", ""))
        topk_var = tk.StringVar(value=str(self.settings.get("retrieval_top_k", 3)))
        query_var = tk.StringVar()

        tk.Label(win, text="Indice", fg=self._fg, bg=self._bg).grid(row=0, column=0, padx=6, pady=6, sticky="e")
        tk.Entry(win, textvariable=doc_var, width=40).grid(row=0, column=1, padx=6, pady=6, sticky="w")

        def browse() -> None:
            p = filedialog.askopenfilename(
                title="Indice", filetypes=[("JSON", "*.json"), ("Tutti", "*.*")]
            )
            if p:
                doc_var.set(p)

        ttk.Button(win, text="Sfoglia", command=browse).grid(row=0, column=2, padx=6, pady=6)

        tk.Label(win, text="Top-K", fg=self._fg, bg=self._bg).grid(row=1, column=0, padx=6, pady=6, sticky="e")
        tk.Entry(win, textvariable=topk_var, width=6).grid(row=1, column=1, padx=6, pady=6, sticky="w")

        tk.Label(win, text="Test query", fg=self._fg, bg=self._bg).grid(row=2, column=0, padx=6, pady=6, sticky="e")
        tk.Entry(win, textvariable=query_var, width=40).grid(row=2, column=1, padx=6, pady=6, sticky="w")

        result_box = scrolledtext.ScrolledText(win, width=50, height=8)
        result_box.grid(row=3, column=0, columnspan=3, padx=6, pady=6)

        def run_test() -> None:
            result_box.delete("1.0", "end")
            try:
                k = int(topk_var.get() or 3)
            except Exception:
                k = 3
            try:
                res = retrieve(query_var.get(), doc_var.get(), top_k=k)
            except Exception as e:
                result_box.insert("end", f"Errore: {e}\n")
                return
            for item in res:
                text = str(item.get("text", "")).replace("\n", " ")[:200]
                title = str(item.get("title", ""))
                if title:
                    result_box.insert("end", f"- {title}: {text}\n")
                else:
                    result_box.insert("end", f"- {text}\n")

        ttk.Button(win, text="Prova", command=run_test).grid(row=2, column=2, padx=6, pady=6)

        drop_lab = ttk.Label(
            win,
            text="Trascina qui file o cartelle per importarli",
            relief="ridge",
            padding=6,
        )
        drop_lab.grid(row=4, column=0, columnspan=3, padx=6, pady=6, sticky="we")

        def _ingest_paths(paths: list[str]) -> None:
            if not paths:
                return
            script = self._find_ingest_script()
            if not script:
                messagebox.showwarning("Documento", "Script di ingest non trovato (scripts/ingest_docs.py).")
                return
            try:
                subprocess.run(
                    [sys.executable, "-m", "scripts.ingest_docs", "--add", *paths],
                    check=True,
                    cwd=self.root_dir,
                )
                messagebox.showinfo("Successo", "Documenti aggiunti.")
            except subprocess.CalledProcessError as exc:
                messagebox.showerror("Errore", f"Ingest fallito: {exc}")

        def _handle_drop(event):  # pragma: no cover - dipende da GUI
            try:
                items = drop_lab.tk.splitlist(event.data)  # type: ignore[attr-defined]
            except Exception:
                items = []
            _ingest_paths(list(items))

        if tkdnd is not None:  # pragma: no cover - non testabile headless
            drop_lab.drop_target_register(tkdnd.DND_FILES)  # type: ignore[attr-defined]
            drop_lab.dnd_bind("<<Drop>>", _handle_drop)  # type: ignore[attr-defined]

        def on_ok() -> None:
            self.settings["docstore_path"] = doc_var.get().strip()
            try:
                self.settings["retrieval_top_k"] = int(topk_var.get())
            except Exception:
                pass
            win.destroy()

        ttk.Button(win, text="OK", command=on_ok).grid(row=5, column=0, columnspan=3, pady=10)

    def _open_lighting_dialog(self) -> None:
        win = tk.Toplevel(self)
        win.title("Luci")
        win.configure(bg=self._bg)

        lighting = self.settings.setdefault("lighting", {})
        mode_var = tk.StringVar(value=lighting.get("mode", "sacn"))

        tk.Label(win, text="Modalità", fg=self._fg, bg=self._bg).grid(row=0, column=0, padx=6, pady=6, sticky="e")
        tk.OptionMenu(win, mode_var, "sacn", "wled").grid(row=0, column=1, padx=6, pady=6, sticky="w")

        sacn_frame = tk.Frame(win, bg=self._bg)
        sacn_conf = lighting.setdefault("sacn", {})
        sacn_ip = tk.StringVar(value=sacn_conf.get("destination_ip", ""))
        sacn_uni = tk.StringVar(value=str(sacn_conf.get("universe", 1)))
        sacn_idle = tk.StringVar(value=str(sacn_conf.get("idle_level", 10)))
        sacn_peak = tk.StringVar(value=str(sacn_conf.get("peak_level", 255)))

        for i, (lab, var) in enumerate(
            [("IP", sacn_ip), ("Universe", sacn_uni), ("Idle", sacn_idle), ("Peak", sacn_peak)]
        ):
            tk.Label(sacn_frame, text=lab, fg=self._fg, bg=self._bg).grid(row=i, column=0, padx=6, pady=4, sticky="e")
            tk.Entry(sacn_frame, textvariable=var, width=18).grid(row=i, column=1, padx=6, pady=4, sticky="w")

        wled_frame = tk.Frame(win, bg=self._bg)
        wled_conf = lighting.setdefault("wled", {})
        wled_host = tk.StringVar(value=wled_conf.get("host", ""))

        tk.Label(wled_frame, text="Host", fg=self._fg, bg=self._bg).grid(row=0, column=0, padx=6, pady=6, sticky="e")
        tk.Entry(wled_frame, textvariable=wled_host, width=22).grid(row=0, column=1, padx=6, pady=6, sticky="w")

        def update_mode(*_):
            sacn_frame.grid_remove()
            wled_frame.grid_remove()
            if mode_var.get() == "sacn":
                sacn_frame.grid(row=1, column=0, columnspan=2, padx=6, pady=6, sticky="w")
            else:
                wled_frame.grid(row=1, column=0, columnspan=2, padx=6, pady=6, sticky="w")

        update_mode()
        mode_var.trace_add("write", update_mode)

        def on_ok() -> None:
            lighting["mode"] = mode_var.get()
            sacn_conf["destination_ip"] = sacn_ip.get().strip()
            try:
                sacn_conf["universe"] = int(sacn_uni.get())
            except Exception:
                sacn_conf["universe"] = 1
            try:
                sacn_conf["idle_level"] = int(sacn_idle.get())
            except Exception:
                pass
            try:
                sacn_conf["peak_level"] = int(sacn_peak.get())
            except Exception:
                pass
            wled_conf["host"] = wled_host.get().strip()
            win.destroy()

        ttk.Button(win, text="OK", command=on_ok).grid(row=3, column=0, columnspan=2, pady=10)

    # ------------------------------ Save ----------------------------------- #
    def save_settings(self) -> None:
        self.settings["debug"] = bool(self.debug_var.get())
        self.settings["topic_threshold"] = float(self.topic_threshold.get())
        self.settings["keywords"] = self.keywords
        try:
            routed_save(self.base_settings, self.local_settings, self.settings, self.root_dir)
            self.base_settings, self.local_settings, self.settings = load_settings_pair(self.root_dir)
            self.keywords = list(self.settings.get("keywords", []))
            self.keyword_listbox.delete(0, "end")
            for kw in self.keywords:
                self.keyword_listbox.insert("end", kw)
            self.topic_threshold.set(float(self.settings.get("topic_threshold", self.topic_threshold.get())))
            messagebox.showinfo("Impostazioni", "Salvate correttamente.")
        except Exception as e:
            messagebox.showerror("Impostazioni", f"Errore nel salvataggio: {e}")

    # --------------------------- Start / Stop + logs ----------------------- #
    def start_oracolo(self) -> None:
        if self.proc and self.proc.poll() is None:
            messagebox.showinfo("Oracolo", "È già in esecuzione.")
            return
        try:
            self._clear_log()
            env = os.environ.copy()
            env["PYTHONUNBUFFERED"] = "1"
            env["PYTHONIOENCODING"] = "utf-8"
            env["PYTHONUTF8"] = "1"

            env["ORACOLO_STYLE"] = "poetic" if self.style_var.get() else "plain"
            env["ORACOLO_LANG"] = self.lang_map.get(self.lang_choice.get(), "auto")
            env["ORACOLO_ANSWER_MODE"] = self.mode_map.get(self.mode_choice.get(), "detailed")
            self.settings["answer_mode"] = env["ORACOLO_ANSWER_MODE"]

            use_quiet = not bool(self.settings.get("debug", False))

            args = [sys.executable, "-u", "-m", "src.main", "--autostart"]
            if use_quiet:
                args.append("--quiet")

            self.proc = subprocess.Popen(
                args,
                cwd=self.root_dir,
                stdin=subprocess.DEVNULL,
                stdout=subprocess.PIPE,
                stderr=subprocess.STDOUT,
                text=True,
                bufsize=1,
                encoding="utf-8",
                errors="replace",
                creationflags=subprocess.CREATE_NO_WINDOW if sys.platform.startswith("win") else 0,
                env=env,
            )
            self.status_var.set("🟢 In esecuzione")
            self.start_btn.configure(state="disabled")
            self.stop_btn.configure(state="normal")

            self._stop_reader.clear()
            self._reader_thread = threading.Thread(target=self._read_stdout, daemon=True)
            self._reader_thread.start()
        except Exception as e:
            messagebox.showerror("Avvio", f"Impossibile avviare l'oracolo: {e}")

    def _read_stdout(self) -> None:
        if not self.proc or not self.proc.stdout:
            return
        f = self.proc.stdout
        while not self._stop_reader.is_set():
            line = f.readline()
            if not line:
                if self.proc and self.proc.poll() is not None:
                    break
                time.sleep(0.05)
                continue
            self.after(0, lambda line=line: self._append_log(line, "LLM"))
        rest = f.read()
        if rest:
            self.after(0, lambda rest=rest: self._append_log(rest, "LLM"))

    def stop_oracolo(self) -> None:
        if not self.proc or self.proc.poll() is not None:
            self.status_var.set("🟡 In attesa")
            self.start_btn.configure(state="normal")
            self.stop_btn.configure(state="disabled")
            return
        try:
            self._stop_reader.set()
            self.proc.terminate()
            for _ in range(40):
                if self.proc.poll() is not None:
                    break
                time.sleep(0.1)
            if self.proc.poll() is None:
                self.proc.kill()
        except Exception:
            pass
        finally:
            self.status_var.set("🟡 In attesa")
            self.start_btn.configure(state="normal")
            self.stop_btn.configure(state="disabled")
            try:
                if self._reader_thread and self._reader_thread.is_alive():
                    self._reader_thread.join(timeout=0.5)
            except Exception:
                pass
            self._reader_thread = None

    # ----------------------- Realtime WS control ------------------------- #
    def _on_ws_event(self, ev: str) -> None:
        self._append_log(f"[WS] {ev}\n", "WS")
        if ev == "connected":
            self.ping_var.set("Ping: handshake")
        elif ev == "disconnected":
            self.ping_var.set("Ping: -")
            self.in_level.set(0.0)
            self.out_level.set(0.0)
        elif ev.startswith("error") or ev.startswith("handshake_error"):
            self.ping_var.set("Ping: errore")

    def start_realtime(self) -> None:
        if self.ws_client is not None:
            messagebox.showinfo("Realtime", "Sessione già attiva.")
            return

        # applica dispositivi audio da settings come default
        audio = self.settings.get("audio", {})
        in_dev = audio.get("input_device", None)
        out_dev = audio.get("output_device", None)
        sd.default.device = (in_dev, out_dev)

        rt_conf = self.settings.get("realtime", {})
        url = rt_conf.get("ws_url", WS_URL)
        sr = int(rt_conf.get("sample_rate", SR))
        barge = float(rt_conf.get("barge_rms_threshold", 500.0))
        ping_interval = int(rt_conf.get("ping_interval", 20))
        ping_timeout = int(rt_conf.get("ping_timeout", 20))

        self._append_log(
            f"🔌 Realtime WS → {url}  (sr={sr}, in={sd.default.device[0]}, out={sd.default.device[1]})\n",
            "WS",
        )

        self.ws_client = RealtimeWSClient(
            url,
            sr,
            on_partial=lambda text: self.after(
                0, lambda t=text: self._append_log(f"… {t}\n", "STT")
            ),
            on_answer=lambda text: self.after(
                0, lambda t=text: self._append_log(f"🔮 {t}\n", "LLM")
            ),
            barge_threshold=barge,
            ping_interval=ping_interval,
            ping_timeout=ping_timeout,
            auto_reconnect=bool(self.ws_reconnect_var.get()),
            on_input_level=lambda lvl: self.after(0, self.in_level.set, lvl),
            on_output_level=lambda lvl: self.after(0, self.out_level.set, lvl),
            on_ping=lambda ms: self.after(0, self.ping_var.set, f"Ping: {ms:.0f} ms"),
            on_event=lambda ev: self.after(0, self._on_ws_event, ev),
            profile_name=self.profile_var.get(),
        )
        try:
            self.ws_client.start()
            self.ws_start_btn.configure(state="disabled")
            self.ws_stop_btn.configure(state="normal")
            self.status_var.set("🟢 In esecuzione (realtime)")
        except Exception as e:
            messagebox.showerror("Realtime", f"Impossibile avviare il WS: {e}")
            self.ws_client = None

    def stop_realtime(self) -> None:
        if self.ws_client is None:
            return
        try:
            self.ws_client.stop()
        finally:
            self.ws_client = None
            self.ws_start_btn.configure(state="normal")
            self.ws_stop_btn.configure(state="disabled")
            self.in_level.set(0.0)
            self.out_level.set(0.0)
            self.ping_var.set("Ping: -")
            if not (self.proc and self.proc.poll() is None):
                self.status_var.set("🟡 In attesa")

    def _poll_process(self) -> None:
        if self.proc is not None:
            if self.proc.poll() is None:
                if self.status_var.get() != "🟢 In esecuzione":
                    self.status_var.set("🟢 In esecuzione")
                self.start_btn.configure(state="disabled")
                self.stop_btn.configure(state="normal")
            else:
                self.status_var.set("🟡 In attesa")
                self.start_btn.configure(state="normal")
                self.stop_btn.configure(state="disabled")
        self.after(500, self._poll_process)

    # ------------------------------ Exit ----------------------------------- #
    def _on_close(self) -> None:
        try:
            self.stop_oracolo()
            self.stop_realtime()
        finally:
            self.destroy()


# ----------------------------- entry point -------------------------------- #
def main() -> None:
    app = OracoloUI()
    app.mainloop()


if __name__ == "__main__":
    main()<|MERGE_RESOLUTION|>--- conflicted
+++ resolved
@@ -838,13 +838,11 @@
                 text,
                 settings=self.settings,
                 client=client,
-<<<<<<< HEAD
+
                 embed_model=openai_conf.get("embed_model", "text-embedding-3-small"),
                 topic=(self.settings.get("domain", {}) or {}).get("profile"),
-=======
                 topic=(self.settings.get("domain", {}).get("profile")),
                 embed_model=openai_conf.get("embed_model", "text-embedding-3-small"),
->>>>>>> e2b8f147
                 history=self.chat_state.history,
             )
             if not ok:
@@ -1069,15 +1067,15 @@
                 client=client,
                 docstore_path=self.settings.get("docstore_path"),
                 top_k=k,
-<<<<<<< HEAD
+
                 embed_model=openai_conf.get("embed_model", "text-embedding-3-small")
                 if openai_conf
                 else None,
                 topic=(self.settings.get("domain", {}) or {}).get("profile"),
-=======
+
                 topic=(self.settings.get("domain", {}).get("profile")),
                 embed_model=openai_conf.get("embed_model", "text-embedding-3-small"),
->>>>>>> e2b8f147
+
             )
             end = time.time()
             m = _REASON_RE.search(reason)
