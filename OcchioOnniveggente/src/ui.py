# src/ui.py
"""
UI Tkinter per Occhio Onniveggente.

- Carica settings.yaml + settings.local.yaml (overlay).
- Salvataggio "split": debug e audio.(input/output)_device -> settings.local.yaml,
  tutto il resto -> settings.yaml.
- Menu Documenti: Gestione documenti (indice, aggiungi/rimuovi/reindicizza, test retrieval) e Libreria.
- Avvio/Stop di src.main in modalità --autostart con log in tempo reale.
- Controllo client Realtime WebSocket (start/stop) con streaming audio.
"""

from __future__ import annotations

import json
import csv
import os
import queue
import logging
import subprocess
import sys
import threading
import time
import tkinter as tk
from pathlib import Path
from tkinter import filedialog, messagebox, scrolledtext, simpledialog, ttk
from typing import Any, Callable

from src.retrieval import retrieve
<<<<<<< HEAD
from src.chat import ChatState
from src.conversation import ConversationManager
from src.oracle import (
    oracle_answer,
    oracle_answer_async,
    synthesize,
    synthesize_async,
)
=======
>>>>>>> 8d9184da
from src.domain import validate_question
from src.validators import validate_device_config
from src.config import get_openai_api_key
from src.ui_state import UIState
from src.ui_controller import UIController
from src.oracle import synthesize
from src.ui_controller import UiController, _REASON_RE


import asyncio
import numpy as np
import sounddevice as sd
import websockets
import yaml
try:  # markdown2 è opzionale
    from markdown2 import markdown
except ImportError:  # pragma: no cover - fallback se non installato
    def markdown(text: str, *_, **__):
        """Ritorna il testo originale se markdown2 non è disponibile."""
        return text
from openai import OpenAI
import re
import webbrowser

try:  # opzionale: drag&drop documenti
    import tkinterdnd2 as tkdnd  # type: ignore
except Exception:  # pragma: no cover - fallback se non disponibile
    tkdnd = None

WS_URL = os.getenv("ORACOLO_WS_URL", "ws://localhost:8765")
SR = 24_000


def _highlight_terms(text: str, query: str) -> str:
    """Evidenzia i termini della query all'interno del testo."""
    tokens = set(re.findall(r"[A-Za-zÀ-ÖØ-öø-ÿ0-9]+", query.lower()))
    for t in sorted(tokens, key=len, reverse=True):
        pattern = re.compile(re.escape(t), re.IGNORECASE)
        text = pattern.sub(lambda m: f"[{m.group(0)}]", text)
    return text

# opzionale: compatibilità icona PNG via Pillow
try:
    from PIL import Image, ImageTk  # pip install pillow
except Exception:
    Image = None
    ImageTk = None


# ------------------------- Realtime WS client ---------------------------- #
class RealtimeWSClient:
    """Gestisce la connessione WebSocket realtime con audio bidirezionale."""

    def __init__(
        self,
        url: str,
        sr: int,
        on_partial=lambda text, final: None,
        on_answer=lambda text: None,
        *,
        barge_threshold: float = 500.0,
        ping_interval: int = 20,
        ping_timeout: int = 20,
        auto_reconnect: bool = False,
        on_input_level=lambda level: None,
        on_output_level=lambda level: None,
        on_event=lambda evt: None,
        on_ping=lambda ms: None,
        profile_name: str = "museo",
    ) -> None:
        self.url = url
        self.sr = sr
        self.frame_samples = int(self.sr * 0.02)
        self.on_partial = on_partial
        self.on_answer = on_answer
        self.barge_threshold = barge_threshold
        self.ping_interval = ping_interval
        self.ping_timeout = ping_timeout
        self.auto_reconnect = auto_reconnect
        self.on_input_level = on_input_level
        self.on_output_level = on_output_level
        self.on_event = on_event
        self.on_ping = on_ping
        self.profile_name = profile_name
        self.send_q: "queue.Queue[bytes]" = queue.Queue()
        self.audio_q: "queue.Queue[bytes]" = queue.Queue()
        self.state: dict[str, Any] = {
            "tts_playing": False,
            "barge_sent": False,
            "barge_threshold": barge_threshold,
        }
        self.loop: asyncio.AbstractEventLoop | None = None
        self.thread: threading.Thread | None = None
        self.ws = None
        self.stop_event: asyncio.Event | None = None

    async def _mic_worker(self) -> None:
        assert self.ws is not None and self.stop_event is not None
        loop = asyncio.get_running_loop()

        def callback(indata, frames, time_info, status) -> None:  # type: ignore[override]
            data = bytes(indata)  # CFFI -> bytes

            if not self.state.get("tts_playing"):
                self.send_q.put_nowait(data)

            samples = np.frombuffer(data, dtype=np.int16).astype(np.float32)
            level = float(np.sqrt(np.mean(samples ** 2)))
            self.on_input_level(level / 32768.0)

            if self.state.get("tts_playing"):
                if level > self.state.get("barge_threshold", 500.0):
                    self.state["hot_frames"] = self.state.get("hot_frames", 0) + 1
                else:
                    self.state["hot_frames"] = 0
                now = time.monotonic()
                if (
                    self.state.get("hot_frames", 0) >= 10
                    and not self.state.get("barge_sent", False)
                    and now - self.state.get("last_barge_ts", 0) > 0.6
                ):
                    self.state["barge_sent"] = True
                    self.state["last_barge_ts"] = now
                    asyncio.run_coroutine_threadsafe(
                        self.ws.send(json.dumps({"type": "barge_in"})), loop
                    )

        with sd.RawInputStream(
            samplerate=self.sr,
            blocksize=self.frame_samples,
            channels=1,
            dtype="int16",
            callback=callback,
            latency="low",
        ):
            while not self.stop_event.is_set():
                await asyncio.sleep(0.1)

    async def _sender(self) -> None:
        assert self.ws is not None and self.stop_event is not None
        while not self.stop_event.is_set():
            data = await asyncio.get_running_loop().run_in_executor(None, self.send_q.get)
            await self.ws.send(data)

    async def _receiver(self) -> None:
        assert self.ws is not None and self.stop_event is not None
        async for msg in self.ws:
            if isinstance(msg, bytes):
                self.audio_q.put_nowait(msg)
                continue
            try:
                data = json.loads(msg)
            except json.JSONDecodeError:
                continue
            kind = data.get("type")
            text = data.get("text", "")
            if kind == "partial":
                self.on_partial(text, bool(data.get("final")))
            elif kind in ("final", "transcript"):
                self.on_partial(text, True)
            elif kind == "answer":
                self.on_answer(text)
            if self.stop_event.is_set():
                break

    async def _player(self) -> None:
        assert self.stop_event is not None

        def callback(outdata, frames, time_info, status) -> None:  # type: ignore[override]
            try:
                chunk = self.audio_q.get_nowait()
                n = len(outdata)
                vol = 0.3 if self.state.get("barge_sent") else 1.0
                data = np.frombuffer(chunk, dtype=np.int16).astype(np.float32)
                data = np.clip(data * vol, -32768, 32767).astype(np.int16).tobytes()
                if len(data) >= n:
                    outdata[:] = data[:n]
                else:
                    outdata[:len(data)] = data
                    outdata[len(data):] = b"\x00" * (n - len(data))
                samples = np.frombuffer(outdata, dtype=np.int16).astype(np.float32)
                level = float(np.sqrt(np.mean(samples ** 2)))
                self.on_output_level(level / 32768.0)
                self.state["tts_playing"] = True
            except queue.Empty:
                outdata[:] = b"\x00" * len(outdata)
                self.state["tts_playing"] = False
                self.state["barge_sent"] = False
                self.on_output_level(0.0)

        with sd.RawOutputStream(
            samplerate=self.sr,
            blocksize=self.frame_samples,
            channels=1,
            dtype="int16",
            callback=callback,
        ):
            while not self.stop_event.is_set():
                await asyncio.sleep(0.1)

    async def _pinger(self) -> None:
        assert self.ws is not None and self.stop_event is not None
        while not self.stop_event.is_set():
            start = time.perf_counter()
            try:
                pong = await self.ws.ping()
                await pong
                self.on_ping((time.perf_counter() - start) * 1000)
            except Exception:
                break
            await asyncio.sleep(self.ping_interval)

    async def _run(self) -> None:
        self.stop_event = asyncio.Event()
        while not self.stop_event.is_set():
            try:
                async with websockets.connect(
                    self.url, ping_interval=None, ping_timeout=self.ping_timeout
                ) as ws:
                    self.ws = ws
                    self.on_event("connected")
                    await ws.send(
                        json.dumps(
                            {"type": "hello", "sr": self.sr, "format": "pcm_s16le", "channels": 1}
                        )
                    )
                    try:
                        ready_raw = await asyncio.wait_for(ws.recv(), timeout=10)
                        data = json.loads(ready_raw) if isinstance(ready_raw, str) else {}
                        if data.get("type") != "ready":
                            raise RuntimeError("handshake")
                    except Exception as e:
                        self.on_event(f"handshake_error:{e}")
                        if not self.auto_reconnect:
                            return
                        await asyncio.sleep(2)
                        continue

                    self.on_event("handshake_ok")
                    try:
                        await ws.send(json.dumps({"type": "profile", "value": self.profile_name}))
                    except Exception:
                        pass

                    tasks = [
                        asyncio.create_task(self._mic_worker()),
                        asyncio.create_task(self._sender()),
                        asyncio.create_task(self._receiver()),
                        asyncio.create_task(self._player()),
                        asyncio.create_task(self._pinger()),
                    ]
                    await self.stop_event.wait()
                    for t in tasks:
                        t.cancel()
            except Exception as e:
                self.on_event(f"error:{e}")
                if not self.auto_reconnect:
                    break
                await asyncio.sleep(2)
            finally:
                self.ws = None
            if not self.auto_reconnect:
                break
        self.on_event("disconnected")

    def start(self) -> None:
        if self.thread and self.thread.is_alive():
            return
        self.loop = asyncio.new_event_loop()
        self.thread = threading.Thread(target=self.loop.run_until_complete, args=(self._run(),), daemon=True)
        self.thread.start()

    def stop(self) -> None:
        if not self.loop:
            return
        if self.stop_event is not None:
            self.loop.call_soon_threadsafe(self.stop_event.set)
        if self.ws is not None:
            asyncio.run_coroutine_threadsafe(self.ws.close(), self.loop)
        if self.thread and self.thread.is_alive():
            self.thread.join(timeout=1)
        self.thread = None
        self.loop = None


# ------------------------------- UI class -------------------------------- #
class OracoloUI(tk.Tk):
    """Interfaccia grafica per l'Oracolo."""

    def __init__(
        self,
        state: UIState | None = None,
        controller: UIController | None = None,
    ) -> None:
        super().__init__()
        self.state = state or UIState()
        self.controller = controller
        self.root_dir = Path(__file__).resolve().parents[1]
        self.title("Occhio Onniveggente")

        # icona con fallback
        try:
            logo_png = self.root_dir / "img" / "logo.png"
            if logo_png.exists():
                try:
                    self.iconphoto(False, tk.PhotoImage(file=str(logo_png)))
                except tk.TclError:
                    if Image is not None and ImageTk is not None:
                        try:
                            img = Image.open(str(logo_png))
                            icon = ImageTk.PhotoImage(img)
                            self.iconphoto(False, icon)
                        except Exception:
                            pass
            logo_ico = self.root_dir / "img" / "logo.ico"
            if sys.platform.startswith("win") and logo_ico.exists():
                try:
                    self.iconbitmap(default=str(logo_ico))
                except Exception:
                    pass
        except Exception:
            pass

        self.geometry("900x600")

        # tema
        self._bg = "#0f0f0f"
        self._fg = "#00ffe1"
        self._mid = "#161616"
        self.configure(bg=self._bg)

        style = ttk.Style(self)
        style.theme_use("clam")
        style.configure(
            "TButton",
            background="#1e1e1e",
            foreground=self._fg,
            borderwidth=1,
            focusthickness=3,
            focuscolor="none",
            padding=8,
        )
        style.map("TButton", background=[("active", self._fg)], foreground=[("active", self._bg)])
        style.configure("TLabel", background=self._bg, foreground=self._fg)
        style.configure("TFrame", background=self._bg)

        # settings and controller
        self.controller = UiController(self.root_dir)
        self.base_settings = self.controller.base_settings
        self.local_settings = self.controller.local_settings
        self.settings = self.controller.settings
        self.conv = self.controller.conv
        self.chat_state = self.controller.chat_state

        # quick toggles state
        self.lang_map = {"Auto": "auto", "IT": "it", "EN": "en"}
        self.mode_map = {"Dettagliata": "detailed", "Concisa": "concise"}
        self.lang_choice = tk.StringVar(value="Auto")
        default_mode = (
            "Dettagliata" if self.settings.get("answer_mode", "detailed") == "detailed" else "Concisa"
        )
        self.mode_choice = tk.StringVar(value=default_mode)
        self.style_var = tk.BooleanVar(value=True)
        self.use_mic_var = tk.BooleanVar(value=True)
        chat_conf = self.settings.get("chat", {})
        self.remember_var = tk.BooleanVar(value=bool(chat_conf.get("enabled", True)))
        self.turns_var = tk.IntVar(value=int(chat_conf.get("max_turns", 10)))
        dom = self.settings.get("domain", {})
        profiles = dom.get("profiles", {}) or {}
        self.profile_names = list(profiles.keys())
        prof_val = dom.get("profile", {})
        if isinstance(prof_val, dict):
            current_profile = prof_val.get(
                "current", self.profile_names[0] if self.profile_names else ""
            )
        else:
            current_profile = prof_val or (
                self.profile_names[0] if self.profile_names else ""
            )
        self.profile_var = tk.StringVar(value=current_profile)
        self.tts_muted = False
        self.last_answer = ""
        self.last_sources: list[dict[str, str]] = []
        self.last_activity = time.time()
        self.last_test_result: dict[str, Any] | None = None
        self.topic_threshold = tk.DoubleVar(value=float(self.settings.get("topic_threshold", 0.65)))
        self.keywords: list[str] = list(self.settings.get("keywords", []))

        # sandbox and log state
        self.sandbox_var = tk.BooleanVar(value=False)
        self.log_filters = {
            c: tk.BooleanVar(value=True)
            for c in ["STT", "LLM", "TTS", "WS", "DOMAIN", "DOCS", "WAKE"]
        }
        self.log_entries: list[tuple[str, str]] = []

        self.profile_cb: ttk.Combobox | None = None

        # process & logs
        self.proc: subprocess.Popen | None = None
        self._reader_thread: threading.Thread | None = None
        self._stop_reader = threading.Event()

        # websocket server
        self.ws_server_proc: subprocess.Popen | None = None
        self._ws_server_thread: threading.Thread | None = None
        self._ws_stop_reader = threading.Event()

        # realtime client
        self.ws_client: RealtimeWSClient | None = None

        # background asyncio loop for blocking operations
        self._async_loop = asyncio.new_event_loop()
        self._async_thread = threading.Thread(
            target=self._async_loop.run_forever, daemon=True
        )
        self._async_thread.start()

        # UI
        self._build_menubar()
        self._build_layout()
        if self.profile_var.get():
            self._apply_profile(self.profile_var.get())

        # poll
        self.after(500, self._poll_process)
        self.after(500, self._poll_status)
        self.after(1000, self._poll_idle)
        self.protocol("WM_DELETE_WINDOW", self._on_close)

        logging.getLogger().addHandler(UILogHandler(self))

    # ------------------------------ state props ---------------------------- #

    @property
    def settings(self) -> dict[str, Any]:
        return self.state.settings

    @settings.setter
    def settings(self, value: dict[str, Any]) -> None:
        self.state.settings = value

    @property
    def conv(self) -> ConversationManager | None:
        return self.state.conversation

    @conv.setter
    def conv(self, value: ConversationManager) -> None:
        self.state.conversation = value

    @property
    def audio(self) -> Any | None:
        return self.state.audio

    @audio.setter
    def audio(self, value: Any | None) -> None:
        self.state.audio = value

    # --------------------------- Menubar & dialogs ------------------------ #
    def _build_menubar(self) -> None:
        menubar = tk.Menu(self)

        # Documenti
        docs_menu = tk.Menu(menubar, tearoff=0)
        docs_menu.add_command(label="Gestione…", command=self._open_doc_manager_dialog)
        docs_menu.add_command(label="Libreria…", command=self._open_library_dialog)
        menubar.add_cascade(label="Documenti", menu=docs_menu)

        # Impostazioni
        settings_menu = tk.Menu(menubar, tearoff=0)
        self.debug_var = tk.BooleanVar(value=bool(self.settings.get("debug", False)))
        settings_menu.add_checkbutton(label="Debug", variable=self.debug_var, command=self._update_debug)
        settings_menu.add_command(label="Audio…", command=self._open_audio_dialog)
        settings_menu.add_command(label="Recording…", command=self._open_recording_dialog)
        settings_menu.add_command(label="Luci…", command=self._open_lighting_dialog)
        settings_menu.add_command(label="OpenAI…", command=self._open_openai_dialog)
        settings_menu.add_command(label="Argomenti & Regole…", command=self._open_domain_dialog)
        settings_menu.add_command(label="Wake…", command=self._open_wake_dialog)
        settings_menu.add_separator()
        settings_menu.add_command(label="Importa profili…", command=self._import_profiles)
        settings_menu.add_command(label="Esporta profili…", command=self._export_profiles)
        settings_menu.add_separator()
        settings_menu.add_command(label="Salva", command=self.save_settings)
        menubar.add_cascade(label="Impostazioni", menu=settings_menu)

        # Strumenti
        tools_menu = tk.Menu(menubar, tearoff=0)
        tools_menu.add_command(label="Prompt di sistema…", command=self._open_system_prompt_dialog)
        tools_menu.add_command(label="Pannello Test…", command=self._open_test_dialog)
        tools_menu.add_checkbutton(label="Sandbox", variable=self.sandbox_var, command=self._update_sandbox)
        tools_menu.add_command(label="Esporta conversazione…", command=self._export_chat)
        tools_menu.add_command(label="Risposta in audio…", command=self._export_audio)
        tools_menu.add_command(label="Limiti OpenAI…", command=self._open_quota_dialog)
        tools_menu.add_command(label="Salva log…", command=self._export_log)
        menubar.add_cascade(label="Strumenti", menu=tools_menu)

        # Server WS
        server_menu = tk.Menu(menubar, tearoff=0)
        server_menu.add_command(label="Avvia server WS", command=self.start_ws_server)
        self._srv_start_idx = server_menu.index("end")
        server_menu.add_command(label="Ferma server WS", command=self.stop_ws_server, state="disabled")
        self._srv_stop_idx = server_menu.index("end")
        menubar.add_cascade(label="Server", menu=server_menu)
        self.server_menu = server_menu

        self.config(menu=menubar)

    # --------------------------- Layout / Widgets ------------------------- #
    def _build_layout(self) -> None:
        header = ttk.Frame(self)
        header.pack(fill="x", padx=16, pady=(12, 8))
        ttk.Label(header, text="Occhio Onniveggente", font=("Helvetica", 18, "bold")).pack(side="left")
        if self.profile_names:
            ttk.Label(header, text="Profilo:").pack(side="left", padx=(16, 4))
            cb = ttk.Combobox(header, textvariable=self.profile_var, values=self.profile_names, state="readonly", width=12)
            cb.pack(side="left")
            cb.bind("<<ComboboxSelected>>", self._on_profile_change)
            self.profile_cb = cb

        bar = ttk.Frame(self)
        bar.pack(fill="x", padx=16, pady=(0, 8))
        self.start_btn = ttk.Button(bar, text="Avvia", command=self.start_oracolo)
        self.stop_btn = ttk.Button(bar, text="Ferma", command=self.stop_oracolo, state="disabled")
        self.ws_start_btn = ttk.Button(bar, text="Avvia WS", command=self.start_realtime)
        self.ws_stop_btn = ttk.Button(bar, text="Ferma WS", command=self.stop_realtime, state="disabled")
        self.start_btn.pack(side="left", padx=(0, 8))
        self.stop_btn.pack(side="left")
        self.ws_start_btn.pack(side="left", padx=(8, 8))
        self.ws_stop_btn.pack(side="left")
        self.in_level = tk.DoubleVar(value=0.0)
        self.out_level = tk.DoubleVar(value=0.0)

        self.status_var = tk.StringVar(value="🟡 In attesa")
        ttk.Label(bar, textvariable=self.status_var).pack(side="right")

        opts = ttk.Frame(self)
        opts.pack(fill="x", padx=16, pady=(0, 8))
        ttk.Checkbutton(opts, text="Stile poetico", variable=self.style_var).pack(side="left")
        ttk.Label(opts, text="Lingua:").pack(side="left", padx=(8, 4))
        self.lang_cb = ttk.Combobox(
            opts,
            textvariable=self.lang_choice,
            values=list(self.lang_map.keys()),
            state="readonly",
            width=7,
        )
        self.lang_cb.pack(side="left")
        ttk.Checkbutton(opts, text="Ricorda", variable=self.remember_var, command=self._update_memory).pack(side="left", padx=(8, 4))
        self.turns_spin = tk.Spinbox(opts, from_=1, to=20, width=3, textvariable=self.turns_var, command=self._update_memory)
        self.turns_spin.pack(side="left")
        ttk.Label(opts, text="Risposta:").pack(side="left", padx=(8, 4))
        self.mode_cb = ttk.Combobox(
            opts,
            textvariable=self.mode_choice,
            values=list(self.mode_map.keys()),
            state="readonly",
            width=11,
        )
        self.mode_cb.pack(side="left")
        ttk.Label(opts, text="Voce TTS:").pack(side="left", padx=(8, 4))
        self.tts_voice = tk.StringVar(value=self.settings.get("tts_voice", "alloy"))
        self.tts_cb = ttk.Combobox(
            opts,
            textvariable=self.tts_voice,
            values=["alloy", "verse", "aria"],
            state="readonly",
            width=10,
        )
        self.tts_cb.pack(side="left")
        ttk.Button(opts, text="▶ Prova", command=self._test_voice).pack(side="left", padx=(4, 4))
        ttk.Label(opts, text="Velocità:").pack(side="left", padx=(8, 4))
        self.tts_speed = tk.DoubleVar(value=1.0)
        ttk.Scale(opts, from_=0.5, to=2.0, variable=self.tts_speed, orient="horizontal", length=100).pack(side="left")

        notebook = ttk.Notebook(self)
        notebook.pack(fill="both", expand=True, padx=16, pady=(0, 12))

        chat_frame = ttk.Frame(notebook)
        notebook.add(chat_frame, text="Chat")

        self.chat_view = scrolledtext.ScrolledText(
            chat_frame,
            wrap="word",
            state="disabled",
            height=15,
            bg=self._mid,
            fg="#d7fff9",
            insertbackground=self._fg,
            relief="flat",
            font=("Consolas", 10),
        )
        self.chat_view.pack(fill="both", expand=True, padx=4, pady=(4, 0))

        input_frame = ttk.Frame(chat_frame)
        input_frame.pack(fill="x", padx=4, pady=(4, 0))
        ttk.Checkbutton(input_frame, text="Usa microfono", variable=self.use_mic_var).pack(side="left")
        self.chat_entry = tk.Entry(input_frame)
        self.chat_entry.pack(side="left", fill="x", expand=True, padx=(8, 8))
        self.chat_entry.bind("<Return>", self._on_chat_enter)

        btns = ttk.Frame(chat_frame)
        btns.pack(fill="x", padx=4, pady=(4, 4))
        ttk.Button(btns, text="/reset", command=lambda: self._handle_command("/reset")).pack(side="left")
        ttk.Button(btns, text="/mute TTS", command=self._mute_tts).pack(side="left", padx=(4, 0))
        ttk.Button(btns, text="/stop TTS", command=self._stop_tts).pack(side="left", padx=(4, 0))
        ttk.Button(btns, text="Copia risposta", command=self._copy_last).pack(side="left", padx=(4, 0))
        ttk.Button(btns, text="Citazioni", command=self._copy_citations).pack(side="left", padx=(4, 0))
        ttk.Button(btns, text="Audio", command=self._export_audio).pack(side="left", padx=(4, 0))
        ttk.Button(btns, text="Esporta", command=self._export_chat).pack(side="left", padx=(4, 0))
        ttk.Button(btns, text="Pin messaggio", command=self._pin_last).pack(side="left", padx=(4, 0))

        log_frame = ttk.Frame(notebook)
        notebook.add(log_frame, text="Log")
        filt = ttk.Frame(log_frame)
        filt.pack(fill="x")
        for name, var in self.log_filters.items():
            ttk.Checkbutton(filt, text=name, variable=var, command=self._refresh_log).pack(side="left")
        ttk.Button(filt, text="Salva", command=self._export_log).pack(side="right")
        self.log = scrolledtext.ScrolledText(
            log_frame,
            wrap="word",
            state="disabled",
            height=15,
            bg=self._mid,
            fg="#d7fff9",
            insertbackground=self._fg,
            relief="flat",
            font=("Consolas", 10),
        )
        self.log.pack(fill="both", expand=True)

        topics_frame = ttk.Frame(notebook)
        notebook.add(topics_frame, text="Argomenti & Regole")
        ttk.Label(topics_frame, text="Soglia cambio argomento:").pack(anchor="w", padx=8, pady=(8, 0))
        ttk.Scale(
            topics_frame,
            from_=0.0,
            to=1.0,
            variable=self.topic_threshold,
            orient="horizontal",
            length=200,
        ).pack(fill="x", padx=8)
        kw_frame = ttk.Frame(topics_frame)
        kw_frame.pack(fill="both", expand=True, padx=8, pady=8)
        self.keyword_entry = tk.Entry(kw_frame)
        self.keyword_entry.pack(fill="x")
        ttk.Button(kw_frame, text="Aggiungi", command=self._add_keyword).pack(pady=4)
        self.keyword_listbox = tk.Listbox(kw_frame, height=5)
        self.keyword_listbox.pack(fill="both", expand=True)
        ttk.Button(kw_frame, text="Rimuovi selezionati", command=self._remove_keyword).pack(pady=4)
        for kw in self.keywords:
            self.keyword_listbox.insert("end", kw)

        status = ttk.Frame(self)
        status.pack(fill="x", padx=16, pady=(0, 4))
        ttk.Progressbar(
            status, orient="horizontal", length=80, mode="determinate", variable=self.in_level, maximum=1.0
        ).pack(side="left", padx=(0, 2))
        ttk.Progressbar(
            status, orient="horizontal", length=80, mode="determinate", variable=self.out_level, maximum=1.0
        ).pack(side="left", padx=(2, 8))
        self.ping_var = tk.StringVar(value="Ping: -")
        self.tts_queue = tk.StringVar(value="TTS q=0")
        self.doc_index = tk.StringVar(value="Index: OK")
        self.ws_reconnect_var = tk.BooleanVar(value=True)
        ttk.Label(status, textvariable=self.ping_var).pack(side="left")
        ttk.Label(status, textvariable=self.tts_queue).pack(side="left", padx=(8, 0))
        ttk.Checkbutton(status, text="Auto-reconnect", variable=self.ws_reconnect_var).pack(side="left", padx=(8, 0))
        ttk.Label(status, textvariable=self.doc_index).pack(side="right")

        footer = ttk.Frame(self)
        footer.pack(fill="x", padx=16, pady=(0, 12))
        ttk.Button(footer, text="Esci", command=self._on_close).pack(side="right")

    # --------------------------- Chat helpers ------------------------------ #
    def _append_chat(self, role: str, text: str) -> None:
        html = markdown(text, extras=["fenced-code-blocks"]) if text else ""
        clean = re.sub("<[^<]+?>", "", html)
        self.chat_view.configure(state="normal")
        prefix = "👤" if role == "user" else ("🔮" if role == "assistant" else "ℹ️")
        self.chat_view.insert("end", f"{prefix} {clean}\n")
        self.chat_view.see("end")
        self.chat_view.configure(state="disabled")
        if role == "assistant":
            self.last_answer = clean

    def _append_citations(self, sources: list[dict[str, str]]) -> None:
        if not sources:
            return
        self.chat_view.configure(state="normal")
        for i, src in enumerate(sources, 1):
            cid = src.get("id", f"doc{i}")
            self.chat_view.insert("end", f"[{i}] {cid} ")
            btn = ttk.Button(self.chat_view, text="apri documento", command=lambda s=src: self._open_citation(s))
            self.chat_view.window_create("end", window=btn)
            self.chat_view.insert("end", "\n")
        self.chat_view.configure(state="disabled")
        self.chat_view.see("end")

    def _open_citation(self, src: dict[str, str]) -> None:
        path = src.get("path")
        if path and Path(path).exists():
            webbrowser.open(Path(path).as_uri())
            return
        win = tk.Toplevel(self)
        win.title(src.get("title") or src.get("id", "Documento"))
        box = scrolledtext.ScrolledText(win, wrap="word", width=60, height=20)
        box.pack(fill="both", expand=True)
        box.insert("1.0", src.get("text", ""))
        box.configure(state="disabled")

    def _update_memory(self) -> None:
        if self.remember_var.get():
            self.chat_state.max_turns = int(self.turns_var.get())
        else:
            self.chat_state.max_turns = 0
        chat_conf = self.settings.setdefault("chat", {})
        chat_conf["enabled"] = bool(self.remember_var.get())
        chat_conf["max_turns"] = int(self.turns_var.get())

    def _add_keyword(self) -> None:
        kw = self.keyword_entry.get().strip()
        if kw and kw not in self.keywords:
            self.keywords.append(kw)
            self.keyword_listbox.insert("end", kw)
            self.settings["keywords"] = self.keywords
            self.controller.save_settings(self._append_log)
            self.base_settings = self.controller.base_settings
            self.local_settings = self.controller.local_settings
            self.settings = self.controller.settings
            self._append_log(f"Aggiunta keyword: {kw}", "DOMAIN")
        self.keyword_entry.delete(0, "end")

    def _remove_keyword(self) -> None:
        sel = list(self.keyword_listbox.curselection())
        removed = False
        for idx in reversed(sel):
            kw = self.keyword_listbox.get(idx)
            self._append_log(f"Rimossa keyword: {kw}", "DOMAIN")
            self.keywords.remove(kw)
            self.keyword_listbox.delete(idx)
            removed = True
        if removed:
            self.settings["keywords"] = self.keywords
            self.controller.save_settings(self._append_log)
            self.base_settings = self.controller.base_settings
            self.local_settings = self.controller.local_settings
            self.settings = self.controller.settings

    def _pin_last(self) -> None:
        self.chat_state.pin_last_user()
        self._append_chat("system", "Messaggio fissato.")

    def _on_profile_change(self, event=None) -> None:
        self._apply_profile(self.profile_var.get())
        self._append_chat("system", f"Profilo cambiato: {self.profile_var.get()}")

    def _apply_profile(self, name: str) -> None:
        self.settings.setdefault("domain", {})["profile"] = name
        self.controller.save_settings(self._append_log)
        self.base_settings = self.controller.base_settings
        self.local_settings = self.controller.local_settings
        self.settings = self.controller.settings
        self._append_log(f"Profilo attivo: {name}", "DOMAIN")
        if self.ws_client is not None:
            self.ws_client.profile_name = name
            if self.ws_client.ws is not None:
                asyncio.run_coroutine_threadsafe(
                    self.ws_client.ws.send(json.dumps({"type": "profile", "value": name})),
                    self.ws_client.loop,
                )
        self.chat_state.reset()

    def _on_chat_enter(self, event) -> str:
        text = self.chat_entry.get().strip()
        if not text:
            return "break"
        self.chat_entry.delete(0, "end")
        if text.startswith("/"):
            self._handle_command(text)
        else:
            self._send_chat(text)
        return "break"

    def _handle_command(self, cmd: str) -> None:
        parts = cmd.strip().split()
        if not parts:
            return
        base = parts[0].lower()
        args = parts[1:]
        if base == "/reset":
            self.chat_state.reset()
            self.chat_view.configure(state="normal")
            self.chat_view.delete("1.0", "end")
            self.chat_view.configure(state="disabled")
        elif base == "/profile" and args:
            self._append_chat("system", f"Profilo cambiato: {args[0]}")
        elif base == "/topic" and args:
            self.chat_state.topic_text = " ".join(args)
            self._append_chat("system", f"Topic: {' '.join(args)}")
        elif base == "/docs" and args:
            if args[0] == "add":
                dom = self.settings.get("domain", {}) or {}
                prof_val = dom.get("profile", {})
                if isinstance(prof_val, dict):
                    current_profile = prof_val.get("current", "")
                else:
                    current_profile = prof_val or ""
                profiles = dom.get("profiles", {}) or {}
                docstore_path = profiles.get(current_profile, {}).get(
                    "docstore_path", self.settings.get("docstore_path")
                )
                self._add_documents(current_profile, docstore_path)
            elif args[0] == "reindex":
                self._reindex_documents()
        elif base == "/realtime" and args:
            if args[0].lower() == "on":
                self.start_realtime()
            else:
                self.stop_realtime()
        else:
            self._append_chat("system", "Comando sconosciuto")

    
    def _send_chat(self, text: str) -> None:
        """Wrapper that schedules the async chat handler."""
        self.last_activity = time.time()
        self._append_chat("user", text)
<<<<<<< HEAD
        self.conv.push_user(text)
        self.last_sources = []
        openai_conf = self.settings.get("openai", {})
        api_key = get_openai_api_key(self.settings)
        if not api_key:
            if messagebox.askyesno(
                "OpenAI", "È necessaria una API key OpenAI. Aprire le impostazioni?"
            ):
                self._open_openai_dialog()
                api_key = get_openai_api_key(self.settings)
            if not api_key:
                self.chat_entry.configure(state="disabled")
                self.status_var.set("🟡 In attesa")
                return
            else:
                self.chat_entry.configure(state="normal")
        self.status_var.set("⏳ In corso…")
        self._async_loop.call_soon_threadsafe(
            asyncio.create_task, self._send_chat_async(text, api_key, openai_conf)
        )
    async def _send_chat_async(
        self, text: str, api_key: str, openai_conf: dict
    ) -> None:
        try:
            client = OpenAI(api_key=api_key)
            style_prompt = (
                self.settings.get("style_prompt", "") if self.style_var.get() else ""
            )
            lang = self.lang_map.get(self.lang_choice.get(), "auto")
            mode = self.mode_map.get(self.mode_choice.get(), "detailed")
            docstore_path = self.settings.get("docstore_path")
            top_k = int(self.settings.get("retrieval_top_k", 3))
            ok, ctx, needs_clar, reason, _ = await asyncio.to_thread(
                validate_question,
                text,
                settings=self.settings,
                client=client,
                docstore_path=docstore_path,
                top_k=top_k,
                embed_model=openai_conf.get("embed_model", "text-embedding-3-small"),
                topic=self.chat_state.topic_text,
                history=self.chat_state.history,
            )
            if not ok:
                if needs_clar:
                    ans = "Potresti fornire maggiori dettagli o chiarire la tua domanda?"
                else:
                    m = _REASON_RE.search(reason)
                    if m:
                        score = float(m.group("score"))
                        thr = float(m.group("thr"))
                        ans = f"Richiesta fuori dominio (score {score:.2f} < {thr:.2f})."
                    else:
                        ans = "Richiesta fuori dominio."
                self.conv.push_assistant(ans)
                self.after(0, self._append_chat, "assistant", ans)
                self.after(0, self._append_citations, [])
                self.last_activity = time.time()
                self.after(0, self.status_var.set, "🟢 Attivo")
                return
            if self.sandbox_var.get():
                ctx = []
            else:
                dom = self.settings.get("domain", {}) or {}
                prof = dom.get("profile", "")
                if isinstance(prof, dict):
                    prof = prof.get("current", "")
                ctx = await asyncio.to_thread(
                    retrieve,
                    text,
                    self.settings.get("docstore_path", ""),
                    top_k=int(self.settings.get("retrieval_top_k", 3)),
                    topic=prof,
                )
            pin_ctx = [{"id": f"pin{i}", "text": t} for i, t in enumerate(self.chat_state.pinned)]
            ctx = pin_ctx + ctx
            ans, used_ctx = await oracle_answer_async(
                text,
                lang,
                client,
                self.settings.get("llm_model", "gpt-4o"),
                style_prompt,
                context=ctx,
                history=self.chat_state.history,
                topic=self.chat_state.topic_text,
                mode=mode,
=======
        try:
            ans, used_ctx = self.controller.send_chat(
                text,
                self.lang_map.get(self.lang_choice.get(), "auto"),
                self.mode_map.get(self.mode_choice.get(), "detailed"),
                self.style_var.get(),
                self.sandbox_var.get(),
>>>>>>> 8d9184da
            )
            self.last_sources = used_ctx
        except Exception as e:
            ans = f"Errore: {e}"
            self.last_sources = []
<<<<<<< HEAD
        self.conv.push_assistant(ans)
=======
        self._append_chat("assistant", ans)
        self._append_citations(self.last_sources)
>>>>>>> 8d9184da
        self.last_activity = time.time()
        self.after(0, self._append_chat, "assistant", ans)
        self.after(0, self._append_citations, self.last_sources)
        self.after(0, self.status_var.set, "🟢 Attivo")

    def _mute_tts(self) -> None:
        self.tts_muted = not self.tts_muted

    def _stop_tts(self) -> None:
        if (
            self.ws_client is not None
            and self.ws_client.ws is not None
            and self.ws_client.loop is not None
        ):
            try:
                asyncio.run_coroutine_threadsafe(
                    self.ws_client.ws.send(json.dumps({"type": "barge_in"})),
                    self.ws_client.loop,
                )
            except Exception:
                pass

    def _copy_last(self) -> None:
        if self.last_answer:
            self.clipboard_clear()
            self.clipboard_append(self.last_answer)

    def _export_chat(self) -> None:
        path = filedialog.asksaveasfilename(
            defaultextension=".txt",
            filetypes=[("Text", "*.txt"), ("Markdown", "*.md"), ("JSON", "*.json")],
            parent=self,
        )
        if not path:
            return
        text = self.chat_view.get("1.0", "end")
        if path.lower().endswith(".json"):
            data = self.chat_state.history
            Path(path).write_text(json.dumps(data, ensure_ascii=False, indent=2), encoding="utf-8")
        else:
            Path(path).write_text(text, encoding="utf-8")

    def _export_audio(self) -> None:
        if not self.last_answer:
            return
        path = filedialog.asksaveasfilename(
            defaultextension=".wav",
            filetypes=[("WAV", "*.wav"), ("MP3", "*.mp3")],
            parent=self,
        )
        if not path:
            return
        self.status_var.set("⏳ Esportazione audio…")
        self._async_loop.call_soon_threadsafe(
            asyncio.create_task, self._export_audio_async(Path(path))
        )

    async def _export_audio_async(self, path: Path) -> None:
        try:
            openai_conf = self.settings.get("openai", {})
            api_key = get_openai_api_key(self.settings)
            client = OpenAI(api_key=api_key) if api_key else OpenAI()
            tts_model = openai_conf.get("tts_model", "gpt-4o-mini-tts")
            tts_voice = openai_conf.get("tts_voice", "alloy")
            await synthesize_async(self.last_answer, Path(path), client, tts_model, tts_voice)
        except Exception as e:
            self.after(0, lambda: messagebox.showerror("Audio", f"Errore esportando audio: {e}"))
        finally:
            self.after(0, self.status_var.set, "🟢 Attivo")

    def _copy_citations(self) -> None:
        if not self.last_sources:
            return
        cites = ", ".join(s.get("id", "") for s in self.last_sources)
        self.clipboard_clear()
        self.clipboard_append(cites)

    def _export_log(self) -> None:
        path = filedialog.asksaveasfilename(
            defaultextension=".json",
            filetypes=[("JSON", "*.json"), ("CSV", "*.csv")],
            parent=self,
        )
        if not path:
            return
        if path.lower().endswith(".csv"):
            with open(path, "w", encoding="utf-8", newline="") as f:
                w = csv.writer(f)
                w.writerow(["category", "text"])
                for cat, txt in self.log_entries:
                    w.writerow([cat, txt.strip()])
        else:
            data = [{"category": c, "text": t.strip()} for c, t in self.log_entries]
            Path(path).write_text(json.dumps(data, ensure_ascii=False, indent=2), encoding="utf-8")

    def _test_voice(self) -> None:
        self._append_log(f"Voce test: {self.tts_voice.get()}\n", "TTS")

    def _poll_status(self) -> None:
        if self.ws_client is not None:
            self.tts_queue.set(f"TTS q={self.ws_client.audio_q.qsize()}")
        else:
            self.tts_queue.set("TTS q=0")
            self.ping_var.set("Ping: -")
            self.in_level.set(0.0)
            self.out_level.set(0.0)
        self.after(500, self._poll_status)

    def _poll_idle(self) -> None:
        now = time.time()
        timeout = self.settings.get("wake", {}).get("idle_timeout", 50)
        if now - self.last_activity > timeout:
            self.status_var.set("😴 Dormiente — dì Ciao Oracolo per riattivarmi")
        elif self.status_var.get().startswith("😴"):
            self.status_var.set("🟡 In attesa")
        self.after(1000, self._poll_idle)

    # --------------------------- Log helpers ------------------------------ #
    class UILogHandler(logging.Handler):
        """Inoltra i log della libreria standard al widget della UI."""

        _LEVEL_MAP = {
            "INFO": "MISC",
            "ERROR": "ERR",
            "WARNING": "WARN",
            "DEBUG": "DBG",
        }

        def __init__(self, ui: "OracoloUI") -> None:
            super().__init__()
            self.ui = ui

        def emit(self, record: logging.LogRecord) -> None:  # pragma: no cover - UI side effect
            msg = record.getMessage()
            if not msg.endswith("\n"):
                msg += "\n"
            cat = self._LEVEL_MAP.get(record.levelname, record.name)
            self.ui._append_log(msg, cat)

    def _append_log(self, text: str, category: str = "MISC") -> None:
        if self.sandbox_var.get():
            return
        cat = category.upper()
        self.log_entries.append((cat, text))
        if cat in self.log_filters and not self.log_filters[cat].get():
            return
        self.log.configure(state="normal")
        self.log.insert("end", text)
        self.log.see("end")
        self.log.configure(state="disabled")

    def _clear_log(self) -> None:
        self.log_entries.clear()
        self.log.configure(state="normal")
        self.log.delete("1.0", "end")
        self.log.configure(state="disabled")

    def _refresh_log(self) -> None:
        if self.sandbox_var.get():
            return
        self.log.configure(state="normal")
        self.log.delete("1.0", "end")
        for cat, txt in self.log_entries:
            if cat in self.log_filters and not self.log_filters[cat].get():
                continue
            self.log.insert("end", txt)
        self.log.see("end")
        self.log.configure(state="disabled")

    def _open_test_dialog(self) -> None:
        win = tk.Toplevel(self)
        win.title("Pannello Test")
        win.configure(bg=self._bg)

        q_var = tk.StringVar()
        lang_var = tk.StringVar(value=self.lang_choice.get())
        topk_var = tk.StringVar(value=str(self.settings.get("retrieval_top_k", 3)))

        tk.Label(win, text="Domanda", fg=self._fg, bg=self._bg).grid(row=0, column=0, padx=6, pady=6, sticky="e")
        tk.Entry(win, textvariable=q_var, width=50).grid(row=0, column=1, columnspan=2, padx=6, pady=6)

        tk.Label(win, text="Lingua", fg=self._fg, bg=self._bg).grid(row=1, column=0, padx=6, pady=6, sticky="e")
        ttk.Combobox(win, textvariable=lang_var, values=list(self.lang_map.keys()), state="readonly", width=10).grid(
            row=1, column=1, padx=6, pady=6, sticky="w"
        )

        tk.Label(win, text="Top-K", fg=self._fg, bg=self._bg).grid(row=1, column=2, padx=6, pady=6, sticky="e")
        tk.Entry(win, textvariable=topk_var, width=4).grid(row=1, column=3, padx=6, pady=6, sticky="w")

        result_box = scrolledtext.ScrolledText(win, width=70, height=20)
        result_box.grid(row=3, column=0, columnspan=4, padx=6, pady=6)

        def run_test() -> None:
            question = q_var.get().strip()
            if not question:
                return
            try:
                k = int(topk_var.get() or 3)
            except Exception:
                k = 3
            lang = self.lang_map.get(lang_var.get(), "auto")
            start = time.time()
            try:
                openai_conf = self.settings.get("openai", {})
                api_key = get_openai_api_key(self.settings)
                client = OpenAI(api_key=api_key) if api_key else OpenAI()
            except Exception:
                client = None
            dom = self.settings.get("domain", {}) or {}
            prof = dom.get("profile", "")
            if isinstance(prof, dict):
                prof = prof.get("current", "")
            ok, ctx, _clar, reason, _ = validate_question(
                question,
                lang,
                settings=self.settings,
                client=client,
                docstore_path=self.settings.get("docstore_path"),
                top_k=k,
                embed_model=openai_conf.get("embed_model", "text-embedding-3-small")
                if openai_conf
                else None,
                topic=prof,
            )
            end = time.time()
            m = _REASON_RE.search(reason)
            kw = emb = rag = score = thr = 0.0
            if m:
                kw = float(m.group("kw"))
                emb = float(m.group("emb"))
                rag = float(m.group("rag"))
                score = float(m.group("score"))
                thr = float(m.group("thr"))
            result_box.delete("1.0", "end")
            result_box.insert(
                "end",
                f"kw_overlap={kw:.2f} emb_sim={emb:.2f} rag_score={rag:.2f}\nscore={score:.2f} thr={thr:.2f} → {'OK' if ok else 'NO'}\n\n",
            )
            toks = q_var.get()
            for i, ch in enumerate(ctx[:k], start=1):
                text = _highlight_terms(str(ch.get("text", "")), toks)
                result_box.insert("end", f"[{i}] {text}\n\n")
            self.last_test_result = {
                "input": question,
                "lang": lang,
                "messages": [{"role": "user", "content": question}],
                "context": ctx,
                "citations": [c.get("id", "") for c in ctx],
                "timings": {"start": start, "end": end, "elapsed": end - start},
                "metrics": {
                    "kw_overlap": kw,
                    "emb_sim": emb,
                    "rag_score": rag,
                    "score": score,
                    "threshold": thr,
                    "decision": ok,
                },
            }

        def export_session() -> None:
            if not self.last_test_result:
                return
            path = filedialog.asksaveasfilename(
                parent=win,
                defaultextension=".json",
                filetypes=[("JSON", "*.json"), ("Tutti", "*.*")],
            )
            if not path:
                return
            Path(path).write_text(
                json.dumps(self.last_test_result, ensure_ascii=False, indent=2),
                encoding="utf-8",
            )

        ttk.Button(win, text="Prova", command=run_test).grid(row=0, column=3, padx=6, pady=6)
        ttk.Button(win, text="Esporta", command=export_session).grid(row=4, column=0, columnspan=4, pady=(0, 6))

    def _open_system_prompt_dialog(self) -> None:
        win = tk.Toplevel(self)
        win.title("Prompt di sistema")
        txt = scrolledtext.ScrolledText(win, width=60, height=15)
        txt.pack(padx=8, pady=8)
        txt.insert("1.0", self.settings.get("style_prompt", ""))
        dom = self.settings.get("domain", {})
        presets = list(dom.get("profiles", {}).keys())
        if presets:
            var = tk.StringVar(value="")
            combo = ttk.Combobox(win, textvariable=var, values=presets, state="readonly")
            combo.pack(padx=8, pady=(0, 8))

            def on_sel(event=None):
                name = var.get()
                prof = dom.get("profiles", {}).get(name, {})
                sp = prof.get("oracle_system", "")
                txt.delete("1.0", "end")
                txt.insert("1.0", sp)

            combo.bind("<<ComboboxSelected>>", on_sel)

        btns = ttk.Frame(win)
        btns.pack(pady=8)

        def reset() -> None:
            txt.delete("1.0", "end")

        def save() -> None:
            self.settings["style_prompt"] = txt.get("1.0", "end").strip()
            win.destroy()

        ttk.Button(btns, text="Ripristina", command=reset).pack(side="left", padx=4)
        ttk.Button(btns, text="Salva", command=save).pack(side="left", padx=4)
        ttk.Button(btns, text="Chiudi", command=win.destroy).pack(side="left", padx=4)

    def _open_quota_dialog(self) -> None:
        win = tk.Toplevel(self)
        win.title("Limiti OpenAI")
        try:
            openai_conf = self.settings.get("openai", {})
            api_key = get_openai_api_key(self.settings)
            client = OpenAI(api_key=api_key) if api_key else OpenAI()
            model = self.settings.get("llm_model", "gpt-4o")
            info = client.models.retrieve(model)
            ttk.Label(win, text=f"Modello: {info.id}").pack(anchor="w", padx=8, pady=4)
        except Exception as e:
            ttk.Label(win, text=f"Errore: {e}").pack(anchor="w", padx=8, pady=4)
        ttk.Button(win, text="Chiudi", command=win.destroy).pack(pady=8)

    def _update_sandbox(self) -> None:
        if self.sandbox_var.get():
            self.tts_muted = True
            self.chat_state.persist_jsonl = None
        else:
            self.tts_muted = False
            pj = self.settings.get("chat", {}).get("persist_jsonl")
            if pj:
                self.chat_state.persist_jsonl = Path(pj)

    def _import_profiles(self) -> None:
        path = filedialog.askdirectory(parent=self)
        if not path:
            return
        prof_dir = Path(path)
        dom = self.settings.setdefault("domain", {})
        profiles = dom.setdefault("profiles", {})
        for p in prof_dir.glob("*.yaml"):
            profiles[p.stem] = yaml.safe_load(p.read_text(encoding="utf-8")) or {}
        self.profile_names = list(profiles.keys())
        if self.profile_cb:
            self.profile_cb["values"] = self.profile_names
        if self.profile_names and self.profile_var.get() not in self.profile_names:
            self.profile_var.set(self.profile_names[0])

    def _export_profiles(self) -> None:
        path = filedialog.askdirectory(parent=self)
        if not path:
            return
        out_dir = Path(path)
        out_dir.mkdir(parents=True, exist_ok=True)
        for name, conf in self.settings.get("domain", {}).get("profiles", {}).items():
            (out_dir / f"{name}.yaml").write_text(
                yaml.safe_dump(conf, sort_keys=False, allow_unicode=True), encoding="utf-8"
            )

    # --------------------------- Document actions ------------------------- #
    def _find_ingest_script(self) -> Path | None:
        p = self.root_dir / "scripts" / "ingest_docs.py"
        return p if p.exists() else None

    def _add_documents(self, topic: str = "", docstore_path: str | None = None) -> None:
        dom = self.settings.get("domain", {}) or {}
        prof_val = dom.get("profile", {})
        if isinstance(prof_val, dict):
            current_profile = prof_val.get("current", "")
        else:
            current_profile = prof_val or ""
        if not topic:
            topic = current_profile
        if docstore_path is None:
            profiles = dom.get("profiles", {}) or {}
            docstore_path = profiles.get(current_profile, {}).get(
                "docstore_path", self.settings.get("docstore_path")
            )

        paths = list(filedialog.askopenfilenames(parent=self))
        if not paths:
            directory = filedialog.askdirectory(parent=self)
            if directory:
                paths = [directory]
        if not paths:
            return
        script = self._find_ingest_script()
        if not script:
            messagebox.showwarning("Documento", "Script di ingest non trovato (scripts/ingest_docs.py).")
            return
        self._append_log("Aggiunta documenti:\n" + "\n".join(paths) + "\n", "DOCS")
        cmd = [sys.executable, "-m", "scripts.ingest_docs", "--add", *paths]
        if docstore_path:
            cmd.extend(["--path", docstore_path])
        if topic:
            cmd.extend(["--topic", topic])
        try:
            proc = subprocess.run(
                cmd,
                check=True,
                cwd=self.root_dir,
                capture_output=True,
                text=True,
            )
            self._append_log(proc.stdout, "DOCS")
            if proc.stderr:
                self._append_log(proc.stderr, "DOCS")
            messagebox.showinfo("Successo", "Documenti aggiunti.")
        except subprocess.CalledProcessError as exc:
            if exc.stdout:
                self._append_log(exc.stdout, "DOCS")
            if exc.stderr:
                self._append_log(exc.stderr, "DOCS")
            self._append_log(str(exc) + "\n", "DOCS")
            messagebox.showerror("Errore", f"Ingest fallito: {exc}")

    def _remove_documents(self, docstore_path: str | None = None) -> None:
        paths = list(filedialog.askopenfilenames(parent=self))
        if not paths:
            directory = filedialog.askdirectory(parent=self)
            if directory:
                paths = [directory]
        if not paths:
            return
        script = self._find_ingest_script()
        if not script:
            messagebox.showwarning("Documento", "Script di ingest non trovato (scripts/ingest_docs.py).")
            return
        self._append_log("Rimozione documenti:\n" + "\n".join(paths) + "\n", "DOCS")
        cmd = [sys.executable, "-m", "scripts.ingest_docs", "--remove", *paths]
        target = docstore_path or self.settings.get("docstore_path")
        if target:
            cmd.extend(["--path", target])
        try:
            proc = subprocess.run(
                cmd,
                check=True,
                cwd=self.root_dir,
                capture_output=True,
                text=True,
            )
            self._append_log(proc.stdout, "DOCS")
            if proc.stderr:
                self._append_log(proc.stderr, "DOCS")
            messagebox.showinfo("Successo", "Documenti rimossi.")
        except subprocess.CalledProcessError as exc:
            if exc.stdout:
                self._append_log(exc.stdout, "DOCS")
            if exc.stderr:
                self._append_log(exc.stderr, "DOCS")
            self._append_log(str(exc) + "\n", "DOCS")
            messagebox.showerror("Errore", f"Rimozione fallita: {exc}")

    def _reindex_documents(self, docstore_path: str | None = None) -> None:
        script = self._find_ingest_script()
        if not script:
            messagebox.showwarning("Indice", "Script di ingest non trovato (scripts/ingest_docs.py).")
            return
        tried = (["--reindex"], ["--rebuild"], ["--refresh"])
        for args in tried:
            self._append_log(f"Reindex: tentativo {' '.join(args)}\n", "DOCS")
            try:
                self._append_log(
                    f"Aggiorna indice: {' '.join(args)} in {self.root_dir}\n",
                    "DOCS",
                )
                cmd = [sys.executable, "-m", "scripts.ingest_docs", *args]
                target = docstore_path or self.settings.get("docstore_path")
                if target:
                    cmd.extend(["--path", target])
                proc = subprocess.run(
                    cmd,
                    check=True,
                    cwd=self.root_dir,
                    capture_output=True,
                    text=True,
                )

                output = (proc.stdout or "") + (proc.stderr or "")
                match = re.search(r"(\d+)\s+doc", output, re.IGNORECASE)
                if match:
                    self._append_log(
                        f"Indice aggiornato ({match.group(1)} documenti)\n", "DOCS"
                    )
                else:
                    self._append_log("Indice aggiornato\n", "DOCS")

                self._append_log(proc.stdout, "DOCS")
                if proc.stderr:
                    self._append_log(proc.stderr, "DOCS")

                messagebox.showinfo("Indice", f"Indice aggiornato ({' '.join(args)}).")
                return
            except subprocess.CalledProcessError as exc:
                if exc.stdout:
                    self._append_log(exc.stdout, "DOCS")
                if exc.stderr:
                    self._append_log(exc.stderr, "DOCS")
                self._append_log(str(exc) + "\n", "DOCS")
                continue
        self._append_log("Reindex: fallito\n", "DOCS")
        messagebox.showerror(
            "Indice", "Impossibile aggiornare l'indice (nessuna delle opzioni supportata)."
        )

    def _open_doc_manager_dialog(self) -> None:
        if tkdnd is not None:
            win = tkdnd.TkinterDnD.Toplevel(self)  # type: ignore[attr-defined]
        else:
            win = tk.Toplevel(self)
        win.title("Gestione Documenti")
        win.configure(bg=self._bg)

        dom = self.settings.get("domain", {})
        profiles = dom.get("profiles", {}) if isinstance(dom, dict) else {}
        current_profile = self.profile_var.get()
        default_path = profiles.get(current_profile, {}).get(
            "docstore_path", self.settings.get("docstore_path", "")
        )
        doc_var = tk.StringVar(value=default_path)
        topic_var = tk.StringVar(value=current_profile)
        topk_var = tk.StringVar(value=str(self.settings.get("retrieval_top_k", 3)))
        query_var = tk.StringVar()

        tk.Label(win, text="Indice", fg=self._fg, bg=self._bg).grid(row=0, column=0, padx=6, pady=6, sticky="e")
        tk.Entry(win, textvariable=doc_var, width=40).grid(row=0, column=1, padx=6, pady=6, sticky="w")

        def browse() -> None:
            p = filedialog.askopenfilename(
                title="Indice", filetypes=[("JSON", "*.json"), ("Tutti", "*.*")]
            )
            if p:
                doc_var.set(p)
                refresh_tree()

        ttk.Button(win, text="Sfoglia", command=browse).grid(row=0, column=2, padx=6, pady=6)

        tk.Label(win, text="Sezione", fg=self._fg, bg=self._bg).grid(row=1, column=0, padx=6, pady=6, sticky="e")
        opts = [p for p in self.profile_names if p != current_profile]
        tk.OptionMenu(win, topic_var, current_profile, *opts).grid(
            row=1, column=1, padx=6, pady=6, sticky="w"
        )

        def _on_topic_change(*_: Any) -> None:
            path = profiles.get(topic_var.get(), {}).get("docstore_path", "")
            if path:
                doc_var.set(path)
                refresh_tree()

        topic_var.trace_add("write", _on_topic_change)

        btn_frame = ttk.Frame(win)
        btn_frame.grid(row=1, column=2, rowspan=2, padx=6, pady=6, sticky="n")
        def _add_from_topic() -> None:
            path = profiles.get(topic_var.get(), {}).get("docstore_path", doc_var.get())
            self._add_documents(topic_var.get(), path)
            doc_var.set(path)
            refresh_tree()

        ttk.Button(btn_frame, text="Aggiungi", command=_add_from_topic).pack(fill="x")
        ttk.Button(
            btn_frame,
            text="Rimuovi",
            command=lambda: (self._remove_documents(doc_var.get()), refresh_tree()),
        ).pack(fill="x")
        ttk.Button(
            btn_frame,
            text="Reindicizza",
            command=lambda: (self._reindex_documents(doc_var.get()), refresh_tree()),
        ).pack(fill="x")

        tree = ttk.Treeview(win, columns=("topic", "date", "size"), show="headings")
        tree.heading("topic", text="Sezione")
        tree.heading("date", text="Indicizzazione")
        tree.heading("size", text="Dim.")
        tree.grid(row=2, column=0, columnspan=3, padx=6, pady=6, sticky="nsew")
        win.grid_rowconfigure(2, weight=1)
        win.grid_columnconfigure(1, weight=1)

        def refresh_tree() -> None:
            for i in tree.get_children():
                tree.delete(i)
            path = doc_var.get().strip() or "DataBase/index.json"
            try:
                data = json.loads(Path(path).read_text(encoding="utf-8"))
            except Exception:
                data = []
            docs = data.get("documents") if isinstance(data, dict) else (data if isinstance(data, list) else [])
            for d in docs:
                name = d.get("title") or d.get("id") or ""
                tag = ", ".join(d.get("tags", [])) or d.get("topic", "")
                date = d.get("date", "")
                size = len(d.get("text", ""))
                tree.insert("", "end", iid=str(d.get("id", name)), values=(tag, date, size), text=name)

        refresh_tree()

        tk.Label(win, text="Top-K", fg=self._fg, bg=self._bg).grid(row=3, column=0, padx=6, pady=6, sticky="e")
        tk.Entry(win, textvariable=topk_var, width=6).grid(row=3, column=1, padx=6, pady=6, sticky="w")

        tk.Label(win, text="Test query", fg=self._fg, bg=self._bg).grid(row=4, column=0, padx=6, pady=6, sticky="e")
        tk.Entry(win, textvariable=query_var, width=40).grid(row=4, column=1, padx=6, pady=6, sticky="w")

        result_box = scrolledtext.ScrolledText(win, width=50, height=8)
        result_box.grid(row=5, column=0, columnspan=3, padx=6, pady=6, sticky="nsew")
        win.grid_rowconfigure(5, weight=1)

        def run_test() -> None:
            result_box.delete("1.0", "end")
            try:
                k = int(topk_var.get() or 3)
            except Exception:
                k = 3
            try:
                res = retrieve(query_var.get(), doc_var.get(), top_k=k)
            except Exception as e:
                result_box.insert("end", f"Errore: {e}\n")
                return
            for item in res:
                text = str(item.get("text", "")).replace("\n", " ")[:200]
                title = str(item.get("title", ""))
                if title:
                    result_box.insert("end", f"- {title}: {text}\n")
                else:
                    result_box.insert("end", f"- {text}\n")

        ttk.Button(win, text="Prova", command=run_test).grid(row=4, column=2, padx=6, pady=6)

        def on_ok() -> None:
            self.settings["docstore_path"] = doc_var.get().strip()
            try:
                self.settings["retrieval_top_k"] = int(topk_var.get())
            except Exception:
                pass
            self._append_log(
                f"Gestione Documenti: index={self.settings['docstore_path']} top_k={self.settings.get('retrieval_top_k')} topic={topic_var.get()}\n",
                "MISC",
            )
            win.destroy()

        ttk.Button(win, text="OK", command=on_ok).grid(row=6, column=0, columnspan=3, pady=10)
    def _open_library_dialog(self) -> None:
        win = tk.Toplevel(self)
        win.title("Libreria")
        win.configure(bg=self._bg)

        tree = ttk.Treeview(win, columns=("tag", "date", "size"), show="headings")
        tree.heading("tag", text="Tag")
        tree.heading("date", text="Indicizzazione")
        tree.heading("size", text="Dim.")
        tree.pack(fill="both", expand=True, padx=6, pady=6)

        docs = self._load_doc_index()
        for d in docs:
            name = d.get("title") or d.get("id") or ""
            tag = ", ".join(d.get("tags", [])) or d.get("topic", "")
            date = d.get("date", "")
            size = len(d.get("text", ""))
            tree.insert("", "end", iid=str(d.get("id", name)), values=(tag, date, size), text=name)

        btn_frame = ttk.Frame(win)
        btn_frame.pack(fill="x", padx=6, pady=4)

        def make_collection() -> None:
            sel = tree.selection()
            if not sel:
                messagebox.showinfo("Collezione", "Seleziona almeno un documento")
                return
            names = [tree.item(i, "text") for i in sel]
            dom = self.settings.setdefault("domain", {})
            dom["topic"] = "\n".join(names)
            messagebox.showinfo("Collezione", "Topic aggiornato dalla selezione.")

        ttk.Button(btn_frame, text="Crea Collezione da selezione", command=make_collection).pack(side="left")
        ttk.Button(btn_frame, text="Verifica indice", command=self._open_doc_manager_dialog).pack(side="right")

    def _load_doc_index(self) -> list[dict]:
        path = self.settings.get("docstore_path", "DataBase/index.json")
        try:
            data = json.loads(Path(path).read_text(encoding="utf-8"))
        except Exception:
            return []
        if isinstance(data, dict) and "documents" in data:
            return list(data.get("documents", []))
        if isinstance(data, list):
            return data
        return []

    # --------------------------- Settings dialogs ------------------------- #
    def _update_debug(self) -> None:
        self.settings["debug"] = bool(self.debug_var.get())

    def _open_audio_dialog(self) -> None:
        win = tk.Toplevel(self)
        win.title("Dispositivi audio")
        win.configure(bg=self._bg)
        try:
            devs = sd.query_devices()
        except Exception as e:
            messagebox.showerror("Audio", f"Impossibile leggere i device: {e}")
            return

        options = []
        for idx, d in enumerate(devs):
            options.append(f"[{idx}] {d['name']}  (in:{d['max_input_channels']} out:{d['max_output_channels']})")

        audio = self.settings.setdefault("audio", {})
        cur_in = audio.get("input_device", None)
        cur_out = audio.get("output_device", None)
        rt_conf = self.settings.setdefault("realtime", {})
        rec_conf = self.settings.setdefault("recording", {})
        barge_var = tk.DoubleVar(value=float(rt_conf.get("barge_rms_threshold", 500.0)))
        vad_var = tk.DoubleVar(value=float(rec_conf.get("min_speech_level", 0.01)))

        def find_label_for_index(i: int | None) -> str:
            if i is None:
                return "(default di sistema)"
            if isinstance(i, int) and 0 <= i < len(options):
                return options[i]
            if isinstance(i, str):
                for s in options:
                    if i.lower() in s.lower():
                        return s
            return "(default di sistema)"

        in_var = tk.StringVar(value=find_label_for_index(cur_in))
        out_var = tk.StringVar(value=find_label_for_index(cur_out))

        tk.Label(win, text="Input", fg=self._fg, bg=self._bg).grid(row=0, column=0, padx=6, pady=6, sticky="e")
        tk.OptionMenu(win, in_var, "(default di sistema)", *options).grid(row=0, column=1, padx=6, pady=6, sticky="w")

        tk.Label(win, text="Output", fg=self._fg, bg=self._bg).grid(row=1, column=0, padx=6, pady=6, sticky="e")
        tk.OptionMenu(win, out_var, "(default di sistema)", *options).grid(row=1, column=1, padx=6, pady=6, sticky="w")

        tk.Label(win, text="Barge soglia", fg=self._fg, bg=self._bg).grid(row=2, column=0, padx=6, pady=6, sticky="e")
        ttk.Scale(win, from_=100, to=5000, orient="horizontal", length=200, variable=barge_var).grid(row=2, column=1, padx=6, pady=6, sticky="w")
        tk.Label(win, text="Sens. VAD", fg=self._fg, bg=self._bg).grid(row=3, column=0, padx=6, pady=6, sticky="e")
        ttk.Scale(win, from_=0.001, to=0.1, orient="horizontal", length=200, variable=vad_var).grid(row=3, column=1, padx=6, pady=6, sticky="w")
        ttk.Button(win, text="Test microfono", command=lambda: self._test_mic(label_to_index(in_var.get()))).grid(row=4, column=0, padx=6, pady=6)
        ttk.Button(win, text="Test altoparlanti", command=lambda: self._test_speakers(label_to_index(out_var.get()))).grid(row=4, column=1, padx=6, pady=6)

        def label_to_index(lbl: str) -> int | None:
            if not lbl or lbl.startswith("(default"):
                return None
            try:
                num = lbl.split("]", 1)[0].strip("[")
                return int(num)
            except Exception:
                return None

        def on_ok() -> None:
            audio["input_device"] = label_to_index(in_var.get())
            audio["output_device"] = label_to_index(out_var.get())
            self._append_log(
                f"Input: {in_var.get()}  Output: {out_var.get()}  "
                f"Barge={barge_var.get():.1f}  VAD={vad_var.get():.3f}",
                "AUDIO",
            )
            rt_conf["barge_rms_threshold"] = float(barge_var.get())
            rec_conf["min_speech_level"] = float(vad_var.get())
            # applica immediatamente
            sd.default.device = (audio["input_device"], audio["output_device"])
            self._append_log(
                f"Audio: in={audio['input_device']} out={audio['output_device']} barge={rt_conf['barge_rms_threshold']} vad={rec_conf['min_speech_level']}\n",
                "MISC",
            )
            win.destroy()

        ttk.Button(win, text="OK", command=on_ok).grid(row=5, column=0, columnspan=2, pady=10)

    def _test_mic(self, device_index: int | None) -> None:
        sr = int(self.settings.get("realtime", {}).get("sample_rate", SR))
        win = tk.Toplevel(self)
        win.title("Test microfono")
        win.configure(bg=self._bg)
        level_var = tk.DoubleVar(value=0.0)
        ttk.Progressbar(win, orient="horizontal", length=200, mode="determinate", maximum=1.0, variable=level_var).pack(
            padx=10, pady=10
        )
        running = True

        def callback(indata, frames, time_info, status) -> None:  # type: ignore[override]
            if not running:
                return
            samples = np.frombuffer(indata, dtype=np.int16).astype(np.float32)
            lvl = float(np.sqrt(np.mean(samples ** 2))) / 32768.0
            self.after(0, level_var.set, lvl)

        try:
            stream = sd.RawInputStream(
                samplerate=sr,
                blocksize=1024,
                channels=1,
                dtype="int16",
                callback=callback,
                device=device_index,
            )
            stream.start()
        except Exception as e:
            messagebox.showerror("Audio", f"Errore microfono: {e}")
            win.destroy()
            return

        def on_close() -> None:
            nonlocal running
            running = False
            try:
                stream.stop()
                stream.close()
            except Exception:
                pass
            win.destroy()

        win.protocol("WM_DELETE_WINDOW", on_close)

    def _test_speakers(self, device_index: int | None) -> None:
        sr = int(self.settings.get("realtime", {}).get("sample_rate", SR))
        t = np.linspace(0, 0.5, int(sr * 0.5), endpoint=False)
        tone = (0.5 * np.sin(2 * np.pi * 440 * t)).astype(np.float32)
        try:
            sd.play(tone, sr, device=device_index)
            sd.wait()
        except Exception as e:
            messagebox.showerror("Audio", f"Errore altoparlanti: {e}")

    def _open_recording_dialog(self) -> None:
        win = tk.Toplevel(self)
        win.title("Recording")
        win.configure(bg=self._bg)

        rec = self.settings.setdefault("recording", {})
        vad = self.settings.setdefault("vad", {})

        mode_var = tk.StringVar(value=rec.get("mode", "vad"))
        timed_var = tk.StringVar(value=str(rec.get("timed_seconds", 10)))
        fallback_var = tk.BooleanVar(value=bool(rec.get("fallback_to_timed", False)))
        minlevel_var = tk.StringVar(value=str(rec.get("min_speech_level", 0.01)))

        frame_ms = tk.StringVar(value=str(vad.get("frame_ms", 30)))
        start_ms = tk.StringVar(value=str(vad.get("start_ms", 150)))
        end_ms = tk.StringVar(value=str(vad.get("end_ms", 800)))
        max_ms = tk.StringVar(value=str(vad.get("max_ms", 15000)))
        preroll_ms = tk.StringVar(value=str(vad.get("preroll_ms", 300)))
        noise_win = tk.StringVar(value=str(vad.get("noise_window_ms", 800)))
        start_mult = tk.StringVar(value=str(vad.get("start_mult", 1.8)))
        end_mult = tk.StringVar(value=str(vad.get("end_mult", 1.3)))
        base_start = tk.StringVar(value=str(vad.get("base_start", 0.006)))
        base_end = tk.StringVar(value=str(vad.get("base_end", 0.0035)))

        r = 0

        def add_row(label, var):
            nonlocal r
            tk.Label(win, text=label, fg=self._fg, bg=self._bg).grid(row=r, column=0, padx=6, pady=4, sticky="e")
            tk.Entry(win, textvariable=var, width=10).grid(row=r, column=1, padx=6, pady=4, sticky="w")
            r += 1

        tk.Label(win, text="Mode (vad/timed)", fg=self._fg, bg=self._bg).grid(row=r, column=0, padx=6, pady=4, sticky="e")
        tk.OptionMenu(win, mode_var, "vad", "timed").grid(row=r, column=1, padx=6, pady=4, sticky="w")
        r += 1
        add_row("Timed seconds", timed_var)
        tk.Checkbutton(
            win,
            text="Fallback to timed in silenzio",
            variable=fallback_var,
            bg=self._bg,
            fg=self._fg,
            selectcolor="#222",
        ).grid(row=r, column=0, columnspan=2, padx=6, pady=4, sticky="w")
        r += 1
        add_row("Min speech level", minlevel_var)

        ttk.Separator(win).grid(row=r, column=0, columnspan=2, sticky="ew", pady=8)
        r += 1
        tk.Label(win, text="Parametri VAD", fg=self._fg, bg=self._bg, font=("Helvetica", 11, "bold")).grid(
            row=r, column=0, columnspan=2, pady=(0, 6)
        )
        r += 1

        for lab, var in [
            ("frame_ms", frame_ms),
            ("start_ms", start_ms),
            ("end_ms", end_ms),
            ("max_ms", max_ms),
            ("preroll_ms", preroll_ms),
            ("noise_window_ms", noise_win),
            ("start_mult", start_mult),
            ("end_mult", end_mult),
            ("base_start", base_start),
            ("base_end", base_end),
        ]:
            add_row(lab, var)

        def on_ok() -> None:
            rec["mode"] = mode_var.get().strip().lower()
            try:
                rec["timed_seconds"] = int(timed_var.get())
            except Exception:
                rec["timed_seconds"] = 10
            rec["fallback_to_timed"] = bool(fallback_var.get())
            try:
                rec["min_speech_level"] = float(minlevel_var.get())
            except Exception:
                rec["min_speech_level"] = 0.01

            for var, key, cast, default in [
                (frame_ms, "frame_ms", int, 30),
                (start_ms, "start_ms", int, 150),
                (end_ms, "end_ms", int, 800),
                (max_ms, "max_ms", int, 15000),
                (preroll_ms, "preroll_ms", int, 300),
                (noise_win, "noise_window_ms", int, 800),
                (start_mult, "start_mult", float, 1.8),
                (end_mult, "end_mult", float, 1.3),
                (base_start, "base_start", float, 0.006),
                (base_end, "base_end", float, 0.0035),
            ]:
                try:
                    vad[key] = cast(var.get())
                except Exception:
                    vad[key] = default
            self._append_log(
                f"Recording: mode={rec['mode']} timed={rec['timed_seconds']} fallback={rec['fallback_to_timed']} min_level={rec['min_speech_level']}\n",
                "MISC",
            )
            win.destroy()

        ttk.Button(win, text="OK", command=on_ok).grid(row=r, column=0, columnspan=2, pady=10)

    def _open_openai_dialog(self) -> None:
        win = tk.Toplevel(self)
        win.title("OpenAI")
        win.configure(bg=self._bg)

        openai_conf = self.settings.setdefault("openai", {})
        api_var = tk.StringVar(value=openai_conf.get("api_key", ""))
        stt_var = tk.StringVar(value=openai_conf.get("stt_model", ""))
        llm_var = tk.StringVar(value=openai_conf.get("llm_model", ""))
        tts_model_var = tk.StringVar(value=openai_conf.get("tts_model", ""))
        tts_voice_var = tk.StringVar(value=openai_conf.get("tts_voice", ""))

        rows = [
            ("API key", api_var),
            ("STT model", stt_var),
            ("LLM model", llm_var),
            ("TTS model", tts_model_var),
            ("TTS voice", tts_voice_var),
        ]
        for i, (lab, var) in enumerate(rows):
            tk.Label(win, text=lab, fg=self._fg, bg=self._bg).grid(row=i, column=0, padx=6, pady=6, sticky="e")
            show = "*" if lab == "API key" else None
            tk.Entry(win, textvariable=var, show=show, width=30).grid(row=i, column=1, padx=6, pady=6, sticky="w")

        def on_ok() -> None:
            openai_conf["api_key"] = api_var.get().strip()
            openai_conf["stt_model"] = stt_var.get().strip()
            openai_conf["llm_model"] = llm_var.get().strip()
            openai_conf["tts_model"] = tts_model_var.get().strip()
            openai_conf["tts_voice"] = tts_voice_var.get().strip()
            self._append_log("Chiave OpenAI aggiornata\n", "MISC")
            self._append_log(
                f"Modelli aggiornati: STT={stt_var.get()}, LLM={llm_var.get()}, "
                f"TTS={tts_model_var.get()} ({tts_voice_var.get()})\n",
                "MISC",
            )
            if openai_conf["api_key"]:
                self.chat_entry.configure(state="normal")
            win.destroy()

        ttk.Button(win, text="OK", command=on_ok).grid(row=len(rows), column=0, columnspan=2, pady=10)

    def _open_domain_dialog(self) -> None:
        win = tk.Toplevel(self)
        win.title("Argomenti & Regole")
        win.configure(bg=self._bg)

        dom = self.settings.setdefault("domain", {})

        topic_box = scrolledtext.ScrolledText(win, width=40, height=4)
        topic_box.insert("1.0", dom.get("topic", ""))
        tk.Label(win, text="Topic", fg=self._fg, bg=self._bg).grid(row=0, column=0, padx=6, pady=6, sticky="ne")
        topic_box.grid(row=0, column=1, padx=6, pady=6, sticky="w")

        kw_var = tk.StringVar(value=", ".join(dom.get("keywords", [])))
        tk.Label(win, text="Keywords", fg=self._fg, bg=self._bg).grid(row=1, column=0, padx=6, pady=6, sticky="e")
        tk.Entry(win, textvariable=kw_var, width=40).grid(row=1, column=1, padx=6, pady=6, sticky="w")

        weights = dom.get("weights", {})
        ov_var = tk.DoubleVar(value=weights.get("kw", 0.4))
        emb_var = tk.DoubleVar(value=weights.get("emb", 0.3))
        rag_var = tk.DoubleVar(value=weights.get("rag", 0.3))
        tk.Label(win, text="Peso Overlap", fg=self._fg, bg=self._bg).grid(row=2, column=0, padx=6, pady=6, sticky="e")
        ttk.Scale(win, from_=0, to=1, variable=ov_var, orient="horizontal", length=180).grid(row=2, column=1, padx=6, pady=6, sticky="w")
        tk.Label(win, text="Peso Embedding", fg=self._fg, bg=self._bg).grid(row=3, column=0, padx=6, pady=6, sticky="e")
        ttk.Scale(win, from_=0, to=1, variable=emb_var, orient="horizontal", length=180).grid(row=3, column=1, padx=6, pady=6, sticky="w")
        tk.Label(win, text="Peso RAG", fg=self._fg, bg=self._bg).grid(row=4, column=0, padx=6, pady=6, sticky="e")
        ttk.Scale(win, from_=0, to=1, variable=rag_var, orient="horizontal", length=180).grid(row=4, column=1, padx=6, pady=6, sticky="w")

        acc_var = tk.DoubleVar(value=dom.get("accept_threshold", 0.5))
        clar_var = tk.DoubleVar(value=dom.get("clarify_margin", 0.15))
        tk.Label(win, text="Accept threshold", fg=self._fg, bg=self._bg).grid(row=5, column=0, padx=6, pady=6, sticky="e")
        ttk.Scale(win, from_=0, to=1, variable=acc_var, orient="horizontal", length=180).grid(row=5, column=1, padx=6, pady=6, sticky="w")
        tk.Label(win, text="Clarify margin", fg=self._fg, bg=self._bg).grid(row=6, column=0, padx=6, pady=6, sticky="e")
        ttk.Scale(win, from_=0, to=1, variable=clar_var, orient="horizontal", length=180).grid(row=6, column=1, padx=6, pady=6, sticky="w")

        wake_var = tk.BooleanVar(value=dom.get("always_accept_wake", True))
        tk.Checkbutton(
            win,
            text="Accetta sempre saluti/wake words",
            variable=wake_var,
            bg=self._bg,
            fg=self._fg,
            selectcolor=self._bg,
        ).grid(row=7, column=0, columnspan=2, padx=6, pady=6, sticky="w")

        def on_ok() -> None:
            dom["topic"] = topic_box.get("1.0", "end").strip()
            dom["keywords"] = [k.strip() for k in kw_var.get().split(",") if k.strip()]
            self._append_log(
                "Keywords aggiornate: " + ", ".join(dom["keywords"]),
                "DOMAIN",
            )
            dom["weights"] = {"kw": float(ov_var.get()), "emb": float(emb_var.get()), "rag": float(rag_var.get())}
            dom["accept_threshold"] = float(acc_var.get())
            dom["clarify_margin"] = float(clar_var.get())
            dom["always_accept_wake"] = bool(wake_var.get())
            self._append_log(
                f"Domain: topic={dom['topic']} kw={dom['keywords']} weights={dom['weights']} acc={dom['accept_threshold']} clar={dom['clarify_margin']} wake={dom['always_accept_wake']}\n",
                "DOMAIN",
            )
            self.controller.save_settings(self._append_log)
            self.base_settings = self.controller.base_settings
            self.local_settings = self.controller.local_settings
            self.settings = self.controller.settings
            win.destroy()

        ttk.Button(win, text="OK", command=on_ok).grid(row=8, column=0, columnspan=2, pady=10)

    def _open_wake_dialog(self) -> None:
        win = tk.Toplevel(self)
        win.title("Inattività & Wake")
        win.configure(bg=self._bg)

        wake = self.settings.setdefault("wake", {})
        timeout_var = tk.IntVar(value=int(wake.get("idle_timeout", 50)))
        it_var = tk.StringVar(value=", ".join(wake.get("it_phrases", [])))
        en_var = tk.StringVar(value=", ".join(wake.get("en_phrases", [])))

        tk.Label(win, text="Timeout (s)", fg=self._fg, bg=self._bg).grid(row=0, column=0, padx=6, pady=6, sticky="e")
        tk.Scale(win, from_=10, to=300, orient="horizontal", variable=timeout_var, length=200).grid(row=0, column=1, padx=6, pady=6, sticky="w")
        tk.Label(win, text="Wake IT", fg=self._fg, bg=self._bg).grid(row=1, column=0, padx=6, pady=6, sticky="e")
        tk.Entry(win, textvariable=it_var, width=40).grid(row=1, column=1, padx=6, pady=6, sticky="w")
        tk.Label(win, text="Wake EN", fg=self._fg, bg=self._bg).grid(row=2, column=0, padx=6, pady=6, sticky="e")
        tk.Entry(win, textvariable=en_var, width=40).grid(row=2, column=1, padx=6, pady=6, sticky="w")

        def on_ok() -> None:
            wake["idle_timeout"] = int(timeout_var.get())
            wake["it_phrases"] = [p.strip() for p in it_var.get().split(",") if p.strip()]
            wake["en_phrases"] = [p.strip() for p in en_var.get().split(",") if p.strip()]
            self._append_log(
                f"Wake timeout={timeout_var.get()} IT={it_var.get()} EN={en_var.get()}",
                "WAKE",
            )
            win.destroy()

        ttk.Button(win, text="OK", command=on_ok).grid(row=3, column=0, columnspan=2, pady=10)

    def _open_lighting_dialog(self) -> None:
        win = tk.Toplevel(self)
        win.title("Luci")
        win.configure(bg=self._bg)

        lighting = self.settings.setdefault("lighting", {})
        mode_var = tk.StringVar(value=lighting.get("mode", "sacn"))

        tk.Label(win, text="Modalità", fg=self._fg, bg=self._bg).grid(row=0, column=0, padx=6, pady=6, sticky="e")
        tk.OptionMenu(win, mode_var, "sacn", "wled").grid(row=0, column=1, padx=6, pady=6, sticky="w")

        sacn_frame = tk.Frame(win, bg=self._bg)
        sacn_conf = lighting.setdefault("sacn", {})
        sacn_ip = tk.StringVar(value=sacn_conf.get("destination_ip", ""))
        sacn_uni = tk.StringVar(value=str(sacn_conf.get("universe", 1)))
        sacn_idle = tk.StringVar(value=str(sacn_conf.get("idle_level", 10)))
        sacn_peak = tk.StringVar(value=str(sacn_conf.get("peak_level", 255)))

        for i, (lab, var) in enumerate(
            [("IP", sacn_ip), ("Universe", sacn_uni), ("Idle", sacn_idle), ("Peak", sacn_peak)]
        ):
            tk.Label(sacn_frame, text=lab, fg=self._fg, bg=self._bg).grid(row=i, column=0, padx=6, pady=4, sticky="e")
            tk.Entry(sacn_frame, textvariable=var, width=18).grid(row=i, column=1, padx=6, pady=4, sticky="w")

        wled_frame = tk.Frame(win, bg=self._bg)
        wled_conf = lighting.setdefault("wled", {})
        wled_host = tk.StringVar(value=wled_conf.get("host", ""))

        tk.Label(wled_frame, text="Host", fg=self._fg, bg=self._bg).grid(row=0, column=0, padx=6, pady=6, sticky="e")
        tk.Entry(wled_frame, textvariable=wled_host, width=22).grid(row=0, column=1, padx=6, pady=6, sticky="w")

        def update_mode(*_):
            sacn_frame.grid_remove()
            wled_frame.grid_remove()
            if mode_var.get() == "sacn":
                sacn_frame.grid(row=1, column=0, columnspan=2, padx=6, pady=6, sticky="w")
            else:
                wled_frame.grid(row=1, column=0, columnspan=2, padx=6, pady=6, sticky="w")

        update_mode()
        mode_var.trace_add("write", update_mode)

        def on_ok() -> None:
            lighting["mode"] = mode_var.get()
            sacn_conf["destination_ip"] = sacn_ip.get().strip()
            try:
                sacn_conf["universe"] = int(sacn_uni.get())
            except Exception:
                sacn_conf["universe"] = 1
            try:
                sacn_conf["idle_level"] = int(sacn_idle.get())
            except Exception:
                pass
            try:
                sacn_conf["peak_level"] = int(sacn_peak.get())
            except Exception:
                pass
            wled_conf["host"] = wled_host.get().strip()
            self._append_log(
                f"Lighting: mode={lighting['mode']} sacn={sacn_conf} wled={wled_conf}\n",
                "MISC",
            )
            win.destroy()

        ttk.Button(win, text="OK", command=on_ok).grid(row=3, column=0, columnspan=2, pady=10)

    # ------------------------------ Save ----------------------------------- #
    def save_settings(self) -> None:
        self.settings["debug"] = bool(self.debug_var.get())
        self.settings["topic_threshold"] = float(self.topic_threshold.get())
        self.settings["keywords"] = self.keywords
        try:
            self.controller.save_settings(self._append_log)
            self.base_settings = self.controller.base_settings
            self.local_settings = self.controller.local_settings
            self.settings = self.controller.settings
            self.keywords = list(self.settings.get("keywords", []))
            self.keyword_listbox.delete(0, "end")
            for kw in self.keywords:
                self.keyword_listbox.insert("end", kw)
            self.topic_threshold.set(float(self.settings.get("topic_threshold", self.topic_threshold.get())))
            messagebox.showinfo("Impostazioni", "Salvate correttamente.")
            self._append_log(
                f"Impostazioni salvate: topic_threshold={self.settings.get('topic_threshold')} debug={self.settings.get('debug')}\n",
                "MISC",
            )
        except Exception as e:
            messagebox.showerror("Impostazioni", f"Errore nel salvataggio: {e}")

    # --------------------------- Start / Stop + logs ----------------------- #
    def start_oracolo(self) -> None:
        if self.proc and self.proc.poll() is None:
            messagebox.showinfo("Oracolo", "È già in esecuzione.")
            return
        audio_cfg = self.settings.get("audio", {})
        try:
            validate_device_config(audio_cfg)
        except ValueError as e:
            messagebox.showerror("Audio", str(e))
            logging.error("Invalid device configuration: %s", e)
            return
        try:
            self._clear_log()
            env = os.environ.copy()
            env["PYTHONUNBUFFERED"] = "1"
            env["PYTHONIOENCODING"] = "utf-8"
            env["PYTHONUTF8"] = "1"

            env["ORACOLO_STYLE"] = "poetic" if self.style_var.get() else "plain"
            env["ORACOLO_LANG"] = self.lang_map.get(self.lang_choice.get(), "auto")
            env["ORACOLO_ANSWER_MODE"] = self.mode_map.get(self.mode_choice.get(), "detailed")
            self.settings["answer_mode"] = env["ORACOLO_ANSWER_MODE"]

            use_quiet = not bool(self.settings.get("debug", False))

            args = [sys.executable, "-u", "-m", "src.main", "--autostart"]
            if use_quiet:
                args.append("--quiet")

            self.proc = subprocess.Popen(
                args,
                cwd=self.root_dir,
                stdin=subprocess.DEVNULL,
                stdout=subprocess.PIPE,
                stderr=subprocess.STDOUT,
                text=True,
                bufsize=1,
                encoding="utf-8",
                errors="replace",
                creationflags=subprocess.CREATE_NO_WINDOW if sys.platform.startswith("win") else 0,
                env=env,
            )
            self.status_var.set("🟢 In esecuzione")
            self.start_btn.configure(state="disabled")
            self.stop_btn.configure(state="normal")

            self._stop_reader.clear()
            self._reader_thread = threading.Thread(target=self._read_stdout, daemon=True)
            self._reader_thread.start()
        except Exception as e:
            messagebox.showerror("Avvio", f"Impossibile avviare l'oracolo: {e}")

    def _read_stdout(self) -> None:
        if not self.proc or not self.proc.stdout:
            return
        f = self.proc.stdout
        while not self._stop_reader.is_set():
            line = f.readline()
            if not line:
                if self.proc and self.proc.poll() is not None:
                    break
                time.sleep(0.05)
                continue
            text = line.rstrip("\n")
            try:
                data = json.loads(text)
                text = str(data.get("text", ""))
            except Exception:
                pass
            self.after(
                0,
                lambda t=text: self._append_log(
                    t + ("\n" if not t.endswith("\n") else ""), "LLM"
                ),
            )
            if text.startswith("…"):
                msg = text.lstrip("…").strip()
                self.conv.push_user(msg)
                self.after(0, lambda m=msg: self._append_chat("user", m))
            elif text.startswith("🔮"):
                msg = text.lstrip("🔮").strip()
                self.conv.push_assistant(msg)
                self.after(0, lambda m=msg: self._append_chat("assistant", m))
        rest = f.read()
        if rest:
            self.after(0, lambda rest=rest: self._append_log(rest, "LLM"))

    def stop_oracolo(self) -> None:
        if not self.proc or self.proc.poll() is not None:
            self.status_var.set("🟡 In attesa")
            self.start_btn.configure(state="normal")
            self.stop_btn.configure(state="disabled")
            return
        try:
            self._stop_reader.set()
            self.proc.terminate()
            for _ in range(40):
                if self.proc.poll() is not None:
                    break
                time.sleep(0.1)
            if self.proc.poll() is None:
                self.proc.kill()
        except Exception:
            pass
        finally:
            self.status_var.set("🟡 In attesa")
            self.start_btn.configure(state="normal")
            self.stop_btn.configure(state="disabled")
            try:
                if self._reader_thread and self._reader_thread.is_alive():
                    self._reader_thread.join(timeout=0.5)
            except Exception:
                pass
            self._reader_thread = None

    # ----------------------- Realtime WS server ------------------------- #
    def _read_ws_server_stdout(self) -> None:
        if not self.ws_server_proc or not self.ws_server_proc.stdout:
            return
        f = self.ws_server_proc.stdout
        while not self._ws_stop_reader.is_set():
            line = f.readline()
            if not line:
                if self.ws_server_proc and self.ws_server_proc.poll() is not None:
                    break
                time.sleep(0.05)
                continue
            text = line.rstrip("\n")
            self.after(0, lambda t=text: self._append_log(f"[WS-SRV] {t}\n", "WS"))
        rest = f.read()
        if rest:
            self.after(0, lambda rest=rest: self._append_log(f"[WS-SRV] {rest}", "WS"))

    def start_ws_server(self) -> None:
        if self.ws_server_proc and self.ws_server_proc.poll() is None:
            messagebox.showinfo("Server WS", "È già in esecuzione.")
            return
        try:
            env = os.environ.copy()
            env["PYTHONUNBUFFERED"] = "1"
            env["PYTHONIOENCODING"] = "utf-8"
            env["PYTHONUTF8"] = "1"
            args = [sys.executable, "-u", "scripts/realtime_server.py"]
            self.ws_server_proc = subprocess.Popen(
                args,
                cwd=self.root_dir,
                stdin=subprocess.DEVNULL,
                stdout=subprocess.PIPE,
                stderr=subprocess.STDOUT,
                text=True,
                bufsize=1,
                encoding="utf-8",
                errors="replace",
                creationflags=subprocess.CREATE_NO_WINDOW if sys.platform.startswith("win") else 0,
                env=env,
            )
            self.status_var.set("🟢 Server WS in esecuzione")
            if hasattr(self, "server_menu"):
                self.server_menu.entryconfig(self._srv_start_idx, state="disabled")
                self.server_menu.entryconfig(self._srv_stop_idx, state="normal")
            self._ws_stop_reader.clear()
            self._ws_server_thread = threading.Thread(target=self._read_ws_server_stdout, daemon=True)
            self._ws_server_thread.start()
        except Exception as e:
            messagebox.showerror("Server WS", f"Impossibile avviare il server: {e}")
            self.ws_server_proc = None

    def stop_ws_server(self) -> None:
        if not self.ws_server_proc or self.ws_server_proc.poll() is not None:
            if hasattr(self, "server_menu"):
                self.server_menu.entryconfig(self._srv_start_idx, state="normal")
                self.server_menu.entryconfig(self._srv_stop_idx, state="disabled")
            if not (self.proc and self.proc.poll() is None) and self.ws_client is None:
                self.status_var.set("🟡 In attesa")
            return
        try:
            self._ws_stop_reader.set()
            self.ws_server_proc.terminate()
            for _ in range(40):
                if self.ws_server_proc.poll() is not None:
                    break
                time.sleep(0.1)
            if self.ws_server_proc.poll() is None:
                self.ws_server_proc.kill()
        except Exception:
            pass
        finally:
            self.ws_server_proc = None
            if hasattr(self, "server_menu"):
                self.server_menu.entryconfig(self._srv_start_idx, state="normal")
                self.server_menu.entryconfig(self._srv_stop_idx, state="disabled")
            try:
                if self._ws_server_thread and self._ws_server_thread.is_alive():
                    self._ws_server_thread.join(timeout=0.5)
            except Exception:
                pass
            self._ws_server_thread = None
            if not (self.proc and self.proc.poll() is None) and self.ws_client is None:
                self.status_var.set("🟡 In attesa")

    # ----------------------- Realtime WS control ------------------------- #
    def _on_ws_event(self, ev: str) -> None:
        self._append_log(f"[WS] {ev}\n", "WS")
        if ev == "connected":
            self.ping_var.set("Ping: handshake")
        elif ev == "disconnected":
            self.ping_var.set("Ping: -")
            self.in_level.set(0.0)
            self.out_level.set(0.0)
        elif ev.startswith("error") or ev.startswith("handshake_error"):
            self.ping_var.set("Ping: errore")

    def start_realtime(self) -> None:
        if self.ws_client is not None:
            messagebox.showinfo("Realtime", "Sessione già attiva.")
            return

        # applica dispositivi audio da settings come default
        audio = self.settings.get("audio", {})
        try:
            validate_device_config(audio)
        except ValueError as e:
            messagebox.showerror("Audio", str(e))
            logging.error("Invalid device configuration: %s", e)
            return
        in_dev = audio.get("input_device", None)
        out_dev = audio.get("output_device", None)
        sd.default.device = (in_dev, out_dev)

        rt_conf = self.settings.get("realtime", {})
        url = rt_conf.get("ws_url", WS_URL)
        sr = int(rt_conf.get("sample_rate", SR))
        barge = float(rt_conf.get("barge_rms_threshold", 500.0))
        ping_interval = int(rt_conf.get("ping_interval", 20))
        ping_timeout = int(rt_conf.get("ping_timeout", 20))

        self._append_log(
            f"🔌 Realtime WS → {url}  (sr={sr}, in={sd.default.device[0]}, out={sd.default.device[1]})\n",
            "WS",
        )

        def _handle_partial(text: str, final: bool) -> None:
            self._append_log(f"… {text}\n", "STT")
            if final:
                self._append_chat("user", text)
                self.conv.push_user(text)

        def _handle_answer(text: str) -> None:
            self._append_log(f"🔮 {text}\n", "LLM")
            self._append_chat("assistant", text)
            self.conv.push_assistant(text)

        self.ws_client = RealtimeWSClient(
            url,
            sr,
            on_partial=lambda text, final: self.after(
                0, lambda t=text, f=final: _handle_partial(t, f)
            ),
            on_answer=lambda text: self.after(0, lambda t=text: _handle_answer(t)),
            barge_threshold=barge,
            ping_interval=ping_interval,
            ping_timeout=ping_timeout,
            auto_reconnect=bool(self.ws_reconnect_var.get()),
            on_input_level=lambda lvl: self.after(0, self.in_level.set, lvl),
            on_output_level=lambda lvl: self.after(0, self.out_level.set, lvl),
            on_ping=lambda ms: self.after(0, self.ping_var.set, f"Ping: {ms:.0f} ms"),
            on_event=lambda ev: self.after(0, self._on_ws_event, ev),
            profile_name=self.profile_var.get(),
        )
        try:
            self.ws_client.start()
            self.ws_start_btn.configure(state="disabled")
            self.ws_stop_btn.configure(state="normal")
            self.status_var.set("🟢 In esecuzione (realtime)")
        except Exception as e:
            messagebox.showerror("Realtime", f"Impossibile avviare il WS: {e}")
            self.ws_client = None

    def stop_realtime(self) -> None:
        if self.ws_client is None:
            return
        try:
            self.ws_client.stop()
        finally:
            self.ws_client = None
            self.ws_start_btn.configure(state="normal")
            self.ws_stop_btn.configure(state="disabled")
            self.in_level.set(0.0)
            self.out_level.set(0.0)
            self.ping_var.set("Ping: -")
            if not (self.proc and self.proc.poll() is None):
                self.status_var.set("🟡 In attesa")

    def _poll_process(self) -> None:
        if self.proc is not None and self.proc.poll() is None:
            self.start_btn.configure(state="disabled")
            self.stop_btn.configure(state="normal")
        else:
            self.start_btn.configure(state="normal")
            self.stop_btn.configure(state="disabled")

        if self.ws_server_proc is not None and self.ws_server_proc.poll() is None:
            if hasattr(self, "server_menu"):
                self.server_menu.entryconfig(self._srv_start_idx, state="disabled")
                self.server_menu.entryconfig(self._srv_stop_idx, state="normal")
        else:
            self.ws_server_proc = None
            if hasattr(self, "server_menu"):
                self.server_menu.entryconfig(self._srv_start_idx, state="normal")
                self.server_menu.entryconfig(self._srv_stop_idx, state="disabled")

        if self.proc is not None and self.proc.poll() is None:
            self.status_var.set("🟢 In esecuzione")
        elif self.ws_client is not None:
            self.status_var.set("🟢 In esecuzione (realtime)")
        elif self.ws_server_proc is not None and self.ws_server_proc.poll() is None:
            self.status_var.set("🟢 Server WS in esecuzione")
        else:
            self.status_var.set("🟡 In attesa")

        self.after(500, self._poll_process)

    # ------------------------------ Exit ----------------------------------- #
    def _on_close(self) -> None:
        try:
            self.stop_oracolo()
            self.stop_realtime()
            self.stop_ws_server()
        finally:
            try:
                self._async_loop.call_soon_threadsafe(self._async_loop.stop)
            except Exception:
                pass
            self.destroy()


# Alias per accesso esterno al gestore di log della UI
UILogHandler = OracoloUI.UILogHandler

# ----------------------------- entry point -------------------------------- #
def main() -> None:
    state = UIState()
    controller = UIController(state)
    app = OracoloUI(state=state, controller=controller)
    app.mainloop()


if __name__ == "__main__":
    main()<|MERGE_RESOLUTION|>--- conflicted
+++ resolved
@@ -27,7 +27,6 @@
 from typing import Any, Callable
 
 from src.retrieval import retrieve
-<<<<<<< HEAD
 from src.chat import ChatState
 from src.conversation import ConversationManager
 from src.oracle import (
@@ -36,8 +35,7 @@
     synthesize,
     synthesize_async,
 )
-=======
->>>>>>> 8d9184da
+
 from src.domain import validate_question
 from src.validators import validate_device_config
 from src.config import get_openai_api_key
@@ -866,7 +864,6 @@
         """Wrapper that schedules the async chat handler."""
         self.last_activity = time.time()
         self._append_chat("user", text)
-<<<<<<< HEAD
         self.conv.push_user(text)
         self.last_sources = []
         openai_conf = self.settings.get("openai", {})
@@ -953,7 +950,7 @@
                 history=self.chat_state.history,
                 topic=self.chat_state.topic_text,
                 mode=mode,
-=======
+
         try:
             ans, used_ctx = self.controller.send_chat(
                 text,
@@ -961,18 +958,16 @@
                 self.mode_map.get(self.mode_choice.get(), "detailed"),
                 self.style_var.get(),
                 self.sandbox_var.get(),
->>>>>>> 8d9184da
+
             )
             self.last_sources = used_ctx
         except Exception as e:
             ans = f"Errore: {e}"
             self.last_sources = []
-<<<<<<< HEAD
         self.conv.push_assistant(ans)
-=======
+
         self._append_chat("assistant", ans)
         self._append_citations(self.last_sources)
->>>>>>> 8d9184da
         self.last_activity = time.time()
         self.after(0, self._append_chat, "assistant", ans)
         self.after(0, self._append_citations, self.last_sources)
