--- conflicted
+++ resolved
@@ -1363,25 +1363,23 @@
             return
         tried = (["--reindex"], ["--rebuild"], ["--refresh"])
         for args in tried:
-<<<<<<< HEAD
             self._append_log(f"Reindex: tentativo {' '.join(args)}\n", "DOCS")
             try:
                 result = subprocess.run(
-=======
             self._append_log(
                 f"Aggiorna indice: {' '.join(args)} in {self.root_dir}\n",
                 "DOCS",
             )
             try:
                 proc = subprocess.run(
->>>>>>> 1b856b05
+
                     [sys.executable, "-m", "scripts.ingest_docs", *args],
                     check=True,
                     cwd=self.root_dir,
                     capture_output=True,
                     text=True,
                 )
-<<<<<<< HEAD
+
                 output = (result.stdout or "") + (result.stderr or "")
                 match = re.search(r"(\d+)\s+doc", output, re.IGNORECASE)
                 if match:
@@ -1390,11 +1388,11 @@
                     )
                 else:
                     self._append_log("Indice aggiornato\n", "DOCS")
-=======
+
                 self._append_log(proc.stdout, "DOCS")
                 if proc.stderr:
                     self._append_log(proc.stderr, "DOCS")
->>>>>>> 1b856b05
+
                 messagebox.showinfo("Indice", f"Indice aggiornato ({' '.join(args)}).")
                 return
             except subprocess.CalledProcessError as exc:
