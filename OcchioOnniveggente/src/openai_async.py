--- conflicted
+++ resolved
@@ -5,17 +5,13 @@
 from concurrent.futures import Future, ThreadPoolExecutor
 from typing import Callable, TypeVar, Any
 import asyncio
-<<<<<<< HEAD
-=======
 import os
->>>>>>> e4688219
 import atexit
-
 from .config import Settings
 
 T = TypeVar("T")
 
-<<<<<<< HEAD
+
 _EXECUTOR: ThreadPoolExecutor | None = None
 
 
@@ -27,7 +23,7 @@
         workers = Settings().openai.max_workers
         _EXECUTOR = ThreadPoolExecutor(max_workers=workers)
     return _EXECUTOR
-=======
+
 _executor: ThreadPoolExecutor | None = None
 
 
@@ -49,17 +45,17 @@
         _executor = ThreadPoolExecutor(max_workers=_get_max_workers())
         atexit.register(_executor.shutdown)
     return _executor
->>>>>>> e4688219
+
 
 
 def submit(func: Callable[..., T], *args: Any, **kwargs: Any) -> Future:
     """Submit ``func`` to the shared executor and return a :class:`Future`."""
 
-<<<<<<< HEAD
+
     return _get_executor().submit(func, *args, **kwargs)
-=======
+
     return _executor_instance().submit(func, *args, **kwargs)
->>>>>>> e4688219
+
 
 
 def run(func: Callable[..., T], *args: Any, **kwargs: Any) -> T:
@@ -72,7 +68,7 @@
     """Awaitable version of :func:`run` using ``asyncio`` integration."""
 
     loop = asyncio.get_running_loop()
-<<<<<<< HEAD
+
     return loop.run_in_executor(_get_executor(), lambda: func(*args, **kwargs))
 
 
@@ -86,6 +82,6 @@
 
 
 atexit.register(shutdown)
-=======
+
     return loop.run_in_executor(_executor_instance(), lambda: func(*args, **kwargs))
->>>>>>> e4688219
+ main