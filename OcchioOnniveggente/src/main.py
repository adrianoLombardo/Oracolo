--- conflicted
+++ resolved
@@ -161,36 +161,31 @@
 
 def get_active_profile(SETTINGS, forced_name: str | None = None):
     if isinstance(SETTINGS, dict):
-<<<<<<< HEAD
+
         dom = SETTINGS.get("domain", {}) or {}
         prof_name = dom.get("profile", "museo")
-=======
         dom = SETTINGS.get("domain") or {}
         prof_name = forced_name or dom.get("profile", "museo")
->>>>>>> e2b8f147
         profiles = dom.get("profiles", {}) or {}
         prof = profiles.get(prof_name, {})
     else:
         dom = getattr(SETTINGS, "domain", None)
-<<<<<<< HEAD
         prof_name = getattr(dom, "profile", "museo") if dom else "museo"
         profiles = getattr(dom, "profiles", {}) if dom else {}
-=======
         prof_name = forced_name or getattr(dom, "profile", "museo")
         profiles = getattr(dom, "profiles", {}) or {}
->>>>>>> e2b8f147
         prof = profiles.get(prof_name, {})
     return prof_name, prof
 
 
-<<<<<<< HEAD
+
 def make_domain_settings(base_settings, prof_name):
     if isinstance(base_settings, dict):
         new_s = dict(base_settings)
         dom = dict(new_s.get("domain") or {})
         dom["enabled"] = True
         dom["profile"] = prof_name
-=======
+
 def make_domain_settings(base_settings, prof_name: str, prof):
     if isinstance(base_settings, dict):
         new_s = dict(base_settings)
@@ -206,15 +201,13 @@
             dom["accept_threshold"] = prof.get("accept_threshold")
         if prof.get("clarify_margin") is not None:
             dom["clarify_margin"] = prof.get("clarify_margin")
->>>>>>> e2b8f147
+
         new_s["domain"] = dom
         return new_s
     else:
         try:
             base_settings.domain.enabled = True
             base_settings.domain.profile = prof_name
-<<<<<<< HEAD
-=======
             base_settings.domain.keywords = prof.get("keywords", [])
             if prof.get("weights"):
                 base_settings.domain.weights = prof.get("weights")
@@ -222,7 +215,7 @@
                 base_settings.domain.accept_threshold = prof.get("accept_threshold")
             if prof.get("clarify_margin") is not None:
                 base_settings.domain.clarify_margin = prof.get("clarify_margin")
->>>>>>> e2b8f147
+
         except Exception:
             pass
         return base_settings
@@ -615,11 +608,11 @@
                 effective_top_k = int(
                     prof.get("retrieval_top_k") or getattr(SET, "retrieval_top_k", 3)
                 )
-<<<<<<< HEAD
+
                 settings_for_domain = make_domain_settings(SET, prof_name)
-=======
+
                 settings_for_domain = make_domain_settings(SET, session_profile_name, prof)
->>>>>>> e2b8f147
+
                 ok, context, clarify, reason, suggestion = validate_question(
                     pending_q,
                     pending_lang,
@@ -628,11 +621,8 @@
                     docstore_path=effective_docstore,
                     top_k=effective_top_k,
                     embed_model=embed_model,
-<<<<<<< HEAD
                     topic=prof_name,
-=======
                     topic=session_profile_name,
->>>>>>> e2b8f147
                     history=pending_history,
                 )
                 if DEBUG:
