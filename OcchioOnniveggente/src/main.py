# src/main.py

import os
import sys
import re
import time
import difflib
import argparse
import threading
import uuid
from pathlib import Path
from typing import Any
from collections import defaultdict

import numpy as np
import sounddevice as sd
import yaml
from dotenv import load_dotenv
from openai import AsyncOpenAI
from pydantic import ValidationError
import logging

from src.config import Settings, get_openai_api_key
from src.filters import ProfanityFilter
from src.audio import AudioPreprocessor, record_until_silence, play_and_pulse
from src.lights import SacnLight, WledLight, color_from_text
from src.oracle import (
    transcribe,
    fast_transcribe,
    oracle_answer,
    synthesize,
    append_log,
    extract_summary,
)
from src.domain import validate_question
from src.hotword import is_wake, matches_hotword_text, strip_hotword_prefix
from src.hotword import is_wake
from src.chat import ChatState
from src.conversation import ConversationManager, DialogState
from src.logging_utils import setup_logging
from src.language_session import update_language
from src.cli import _ensure_utf8_stdout, say, oracle_greeting, default_response
from src.audio_device import pick_device, debug_print_devices
from src.profile_utils import get_active_profile, make_domain_settings



# --------------------------- main ------------------------------------- #
def main() -> None:
    _ensure_utf8_stdout()


    session_id = uuid.uuid4().hex

    parser = argparse.ArgumentParser(description="Occhio Onniveggente · Oracolo")
    parser.add_argument("--autostart", action="store_true", help="Avvia direttamente senza prompt input()")
    parser.add_argument(
        "--quiet",
        action="store_true",
        help="Nasconde i log dalla console (vista conversazione pulita)",
    )
    args = parser.parse_args()

    listener = setup_logging(
        Path("data/logs/oracolo.log"),
        session_id=session_id,
        console=not args.quiet,
    )

    say("Occhio Onniveggente · Oracolo ✨")

    load_dotenv()

    cfg_path = Path("settings.yaml")
    raw_settings = {}
    if cfg_path.exists():
        try:
            raw_settings = yaml.safe_load(cfg_path.read_text(encoding="utf-8")) or {}
            SET = Settings.model_validate(raw_settings)
        except (ValidationError, yaml.YAMLError) as e:
            print("⚠️ Configurazione non valida:", e)
            print("Uso impostazioni di default.")
            raw_settings = {}
            SET = Settings()
    else:
        print("⚠️ settings.yaml non trovato, uso impostazioni di default.")
        raw_settings = {}
        SET = Settings()

    api_key = get_openai_api_key(SET)
    if not api_key:
        print(
            "❌ È necessaria una API key OpenAI.\n"
            "   Imposta la variabile d'ambiente OPENAI_API_KEY"
            " oppure aggiungi openai.api_key a settings.yaml."
        )
        return

    client = AsyncOpenAI(api_key=api_key)

    session_profile_name, _ = get_active_profile(raw_settings)

    DEBUG = bool(SET.debug) and (not args.quiet)
    tone = getattr(SET.chat, "tone", "informal")

    # Audio
    AUDIO_CONF = SET.audio
    AUDIO_SR = AUDIO_CONF.sample_rate
    INPUT_WAV = Path(AUDIO_CONF.input_wav)
    OUTPUT_WAV = Path(AUDIO_CONF.output_wav)
    PREPROC = AudioPreprocessor(
        AUDIO_SR,
        denoise=getattr(AUDIO_CONF, "denoise", False),
        echo_cancel=getattr(AUDIO_CONF, "echo_cancel", False),
    )
    in_spec = AUDIO_CONF.input_device
    out_spec = AUDIO_CONF.output_device
    in_dev = pick_device(in_spec, "input")
    out_dev = pick_device(out_spec, "output")
    sd.default.device = (in_dev, out_dev)
    if DEBUG:
        debug_print_devices()

    # OpenAI models
    STT_MODEL = SET.openai.stt_model
    LLM_MODEL = SET.openai.llm_model
    TTS_MODEL = SET.openai.tts_model
    TTS_VOICE = SET.openai.tts_voice
    EMB_MODEL = getattr(SET.openai, "embed_model", "text-embedding-3-small")
    ORACLE_SYSTEM = SET.oracle_system
    ORACLE_POLICY = getattr(SET, "oracle_policy", "")
    ANSWER_MODE = getattr(SET, "answer_mode", "detailed")

    STYLE_ENABLED = os.getenv("ORACOLO_STYLE", "poetic").lower() != "plain"
    ANSWER_MODE = os.getenv("ORACOLO_ANSWER_MODE", ANSWER_MODE)
    LANG_PREF = os.getenv("ORACOLO_LANG", "auto").lower()

    # Chat state
    CHAT_ENABLED = bool(getattr(getattr(SET, "chat", None), "enabled", False))
    CHAT_TURNS = int(getattr(getattr(SET, "chat", None), "max_turns", 10))
    CHAT_HISTORY_LIMIT = CHAT_TURNS * 2

    def _new_chat():
        return ChatState(
            max_turns=0,
            persist_jsonl=Path(
                getattr(
                    getattr(SET, "chat", None),
                    "persist_jsonl",
                    "data/logs/chat_sessions.jsonl",
                )
            )
            if CHAT_ENABLED
            else None,
        )

    chat_histories: defaultdict[str, ChatState] = defaultdict(_new_chat)
    chat: ChatState | None = None
    CHAT_RESET_ON_WAKE = bool(
        getattr(getattr(SET, "chat", None), "reset_on_hotword", True)
    )

    # Filters / palettes / lights
    FILTER_MODE = SET.filter.mode
    PALETTES = {k: v.model_dump() for k, v in SET.palette_keywords.items()}
    LIGHT_MODE = SET.lighting.mode
    LOG_PATH = Path("data/logs/dialoghi.csv")

    PROF = ProfanityFilter(
        Path("data/filters/it_blacklist.txt"),
        Path("data/filters/en_blacklist.txt"),
    )

    recording_conf = SET.recording.model_dump()
    vad_conf = SET.vad.model_dump()
    lighting_conf = SET.lighting.model_dump()

    is_tts_playing = threading.Event()

    # Luci
    if LIGHT_MODE == "sacn":
        light = SacnLight(lighting_conf)
    elif LIGHT_MODE == "wled":
        light = WledLight(lighting_conf)
    else:
        print("⚠️ lighting.mode non valido, uso WLED di default")
        light = WledLight(lighting_conf)

    # Wake config: default ON e lista di frasi
    WAKE_IT = ["ciao oracolo", "ehi oracolo", "salve oracolo", "ciao, oracolo"]
    WAKE_EN = ["hello oracle", "hey oracle", "hi oracle", "hello, oracle"]
    WAKE_ENABLED = True
    WAKE_SINGLE_TURN = False
    IDLE_TIMEOUT = 60.0  # secondi di inattività prima di tornare a SLEEP

    try:
        if getattr(SET, "wake", None) is not None:
            WAKE_ENABLED = bool(SET.wake.enabled)
            WAKE_SINGLE_TURN = bool(SET.wake.single_turn)
            if SET.wake.it_phrases:
                WAKE_IT = list(SET.wake.it_phrases)
            if SET.wake.en_phrases:
                WAKE_EN = list(SET.wake.en_phrases)
            if getattr(SET.wake, "idle_timeout", None):
                try:
                    IDLE_TIMEOUT = float(SET.wake.idle_timeout)
                except Exception:
                    pass
    except Exception:
        # se non c'è la sezione wake, rimaniamo con i default sopra
        pass

    session_lang: str | None = None
    if LANG_PREF in ("it", "en"):
        session_lang = LANG_PREF
    
    # --------------------------- STATE MACHINE --------------------------- #
    dlg = ConversationManager(IDLE_TIMEOUT)
    wake_lang = "it"
    pending_q = ""
    pending_lang = ""
    pending_topic = None
    pending_history = None
    pending_answer = ""
    pending_full_answer = ""
    pending_sources: list[dict[str, str]] = []
    processing_turn = 0
    countdown_last = -1

    if not WAKE_ENABLED:
        dlg.state = DialogState.LISTENING

    def _monitor_barge(
        evt: threading.Event,
        sr: int,
        thresh: float,
        device: Any | None,
        skip_ms: float = 300.0,
        tts_event: threading.Event | None = None,
    ) -> None:
        frame = int(sr * 0.03)
        hot_frames = 0
        try:
            with sd.InputStream(
                samplerate=sr,
                blocksize=frame,
                channels=1,
                dtype="float32",
                device=device,
            ) as stream:
                if skip_ms > 0:
                    time.sleep(skip_ms / 1000.0)
                while not evt.is_set():
                    block, _ = stream.read(frame)
                    level = float(np.sqrt(np.mean(block[:, 0] ** 2)))
                    eff_thresh = thresh * 3 if tts_event is not None and tts_event.is_set() else thresh
                    if level > eff_thresh:
                        hot_frames += 1
                        if hot_frames >= 10:
                            evt.set()
                            break
                    else:
                        hot_frames = 0
        except Exception:
            pass

    try:
        while True:
            try:
                CURRENT_CFG = yaml.safe_load(cfg_path.read_text(encoding="utf-8")) or {}
            except Exception:
                CURRENT_CFG = {}
            prof_name, prof = get_active_profile(CURRENT_CFG, session_profile_name)
            if CHAT_ENABLED:
                chat = chat_histories[session_profile_name]
                dlg.chat = chat
                dlg.max_history = CHAT_HISTORY_LIMIT
            else:
                chat = None
                if not args.autostart:
                    try:
                        cmd = input("\nPremi INVIO per ascoltare (q per uscire)… ")
                        dlg.refresh_deadline()
                        if cmd.strip().lower() == "q":
                            break
                    except EOFError:
                        pass

            now = time.time()

            if dlg.state != DialogState.SLEEP:
                remain = int(dlg.active_deadline - now)
                if remain != countdown_last and not args.quiet:
                    print(f"\r⏳ Inattività: {max(remain,0):02d}s", end="", flush=True)
                    countdown_last = remain

            # timeout inattività globale
            if WAKE_ENABLED and dlg.timed_out(now):
                say("🌘 Torno al silenzio. Di' «ciao oracolo» per riattivarmi.")
                dlg.transition(DialogState.SLEEP)
                countdown_last = -1
                if not args.quiet:
                    print()
                continue

            # ---------------------- SLEEP: attendo hotword ---------------------- #
            if WAKE_ENABLED and dlg.state == DialogState.SLEEP:
                if dlg.is_processing:
                    continue
                say("💤 In ascolto della parola chiave…  IT: «ciao oracolo» | EN: «hello oracle»")
                ok = record_until_silence(
                    INPUT_WAV,
                    AUDIO_SR,
                    vad_conf,
                    recording_conf,
                    debug=DEBUG and (not args.quiet),
                    input_device_id=in_dev,
                    tts_playing=is_tts_playing,
                    preprocessor=PREPROC,
                )
                if not ok:
                    continue

                text = fast_transcribe(INPUT_WAV, client, STT_MODEL)
                wake, lang = is_wake(text, WAKE_IT, WAKE_EN)
                if not wake:
                    text_it = fast_transcribe(
                        INPUT_WAV, client, STT_MODEL, lang_hint="it"
                    )
                    wake, lang = is_wake(text_it, WAKE_IT, WAKE_EN)
                    if wake:
                        text = text_it
                if not wake:
                    text_en = fast_transcribe(
                        INPUT_WAV, client, STT_MODEL, lang_hint="en"
                    )
                    wake, lang = is_wake(text_en, WAKE_IT, WAKE_EN)
                    if wake:
                        text = text_en
                if not wake:
                    if DEBUG:
                        say("…hotword non riconosciuta, continuo l'attesa.")
                    logging.info("Hotword non riconosciuta: %s", text)
                    continue
                session_lang = update_language(session_lang, lang, "")
                wake_lang = session_lang or lang or "it"

                # prova trascrizione forzando IT/EN per maggiore robustezza
                text_it = fast_transcribe(INPUT_WAV, client, STT_MODEL, lang_hint="it")
                text_en = fast_transcribe(INPUT_WAV, client, STT_MODEL, lang_hint="en")
                wake_it, lang_it = is_wake(text_it, WAKE_IT, WAKE_EN)
                wake_en, lang_en = is_wake(text_en, WAKE_IT, WAKE_EN)
                is_it = wake_it and lang_it == "it"
                is_en = wake_en and lang_en == "en"
                if session_lang in ("it", "en"):
                    text = text_en if session_lang == "en" else text_it
                else:
                    if wake_en:
                        text = text_en
                        session_lang = lang_en or "en"
                    elif wake_it:
                        text = text_it
                        session_lang = lang_it or "it"
                    else:
                        text = text_en or text_it
                        if text_en:
                            session_lang = "en"
                        elif text_it:
                            session_lang = "it"
                say(f"📝 Riconosciuto: {text}")
                logging.info(
                    "Hotword riconosciuta: %s (lang=%s)", text, session_lang
                )
                if not (wake_it or wake_en):
                    if DEBUG:
                        say("…hotword non riconosciuta, continuo l'attesa.")
                    logging.info("Hotword non riconosciuta: %s", text)
                    continue
                wake_lang = session_lang or (lang_en if wake_en and not wake_it else "it")

                dlg.transition(DialogState.AWAKE)
                continue

            # ---------------------- AWAKE: saluta ---------------------- #
            if dlg.state == DialogState.AWAKE:
                greet = oracle_greeting(wake_lang, tone)
                print(f"🔮 Oracolo: {greet}", flush=True)
                synthesize(greet, OUTPUT_WAV, client, TTS_MODEL, TTS_VOICE)
                evt = threading.Event()
                mon = threading.Thread(
                    target=_monitor_barge,
                    args=(evt, AUDIO_SR, AUDIO_CONF.barge_rms_threshold, in_dev),
                    kwargs={"tts_event": is_tts_playing},
                    daemon=True,
                )
                mon.start()
                play_and_pulse(
                    OUTPUT_WAV,
                    light,
                    AUDIO_SR,
                    lighting_conf,
                    output_device_id=out_dev,
                    duck_event=evt,
                    tts_event=is_tts_playing,
                )
                evt.set()
                mon.join()
                time.sleep(recording_conf.get("hold_off_after_tts_ms", 500) / 1000.0)
                if CHAT_ENABLED and CHAT_RESET_ON_WAKE and chat is not None:
                    chat.reset()
                dlg.refresh_deadline()
                session_lang = wake_lang
                dlg.transition(DialogState.LISTENING)
                continue

            # ---------------------- LISTENING: attesa domanda ---------------------- #
            if dlg.state == DialogState.LISTENING:
                if dlg.is_processing:
                    continue
                say(
                    "🎤 Parla pure (VAD energia, max %.1fs)…" % (SET.vad.max_ms / 1000.0),
                )
                ok = record_until_silence(
                    INPUT_WAV,
                    AUDIO_SR,
                    vad_conf,
                    recording_conf,
                    debug=DEBUG and (not args.quiet),
                    input_device_id=in_dev,
                    tts_playing=is_tts_playing,
                    preprocessor=PREPROC,
                )
                if not ok:
                    continue
                dlg.refresh_deadline()
                q, qlang = transcribe(
                    INPUT_WAV,
                    client,
                    STT_MODEL,
                    debug=DEBUG and (not args.quiet),
                    lang_hint=session_lang,
                )
                matched, remainder = strip_hotword_prefix(q, WAKE_IT + WAKE_EN)
                if matched:
                    q = remainder
                say(f"📝 Domanda: {q}")
                if not q:
                    continue
                low_q = q.lower()
                session_lang = update_language(session_lang, qlang, q)
                eff_lang = session_lang
                if PROF.contains_profanity(q):
                    if FILTER_MODE == "block":
                        say(default_response("profanity", eff_lang, tone))
                        continue
                    else:
                        q = PROF.mask(q)
                        say(default_response("filtered", eff_lang, tone) + q)
                m = re.search(r"cambia profilo in\s+(.+)", low_q)
                if m:
                    new_prof = m.group(1).strip().lower()
                    profiles = CURRENT_CFG.get("profiles", {})
                    target = None
                    for name in profiles:
                        if new_prof == name.lower():
                            target = name
                            break
                    if target is None:
                        matches = difflib.get_close_matches(new_prof, list(profiles.keys()), n=1, cutoff=0.6)
                        if matches:
                            target = matches[0]
                    if target:
                        CURRENT_CFG.setdefault("profile", {})["current"] = target
                        CURRENT_CFG.setdefault("domain", {})["profile"] = profiles.get(target, {}).get("topic") or target
                        try:
                            cfg_path.write_text(
                                yaml.safe_dump(CURRENT_CFG, allow_unicode=True),
                                encoding="utf-8",
                            )
                        except Exception:
                            pass
                        pending_answer = f"Profilo cambiato in {profiles.get(target, {}).get('label', target)}."
                    else:
                        pending_answer = "Profilo non trovato."
                    pending_full_answer = pending_answer
                    dlg.transition(DialogState.SPEAKING)
                    continue
                pending_q = q
                pending_lang = eff_lang
                if CHAT_ENABLED and chat is not None:
                    dlg.push_user(q)
                    changed = chat.update_topic(q, client, EMB_MODEL)
                    if changed:
                        say("🔀 Cambio tema.")
                    pending_topic = chat.topic_text
<<<<<<< HEAD
                    pending_history = chat.messages_for_llm()
=======
                    pending_history = dlg.messages
>>>>>>> db7ae91d
                else:
                    pending_topic = None
                    pending_history = None
                processing_turn = dlg.start_processing()
                dlg.transition(DialogState.THINKING)
                continue

            # ---------------------- THINKING: genera risposta ---------------------- #
            if dlg.state == DialogState.THINKING:
                embed_model = getattr(SET.openai, "embed_model", None)
                effective_docstore = prof.get("docstore_path") or getattr(
                    SET, "docstore_path", "DataBase/index.json"
                )
                effective_top_k = int(
                    prof.get("retrieval_top_k") or getattr(SET, "retrieval_top_k", 3)
                )

                settings_for_domain = make_domain_settings(SET, prof_name, prof)
                topic = getattr(getattr(settings_for_domain, "domain", {}), "profile", None)
                pending_topic = topic

                ok, context, clarify, reason, suggestion = validate_question(
                    pending_q,
                    pending_lang,
                    settings=settings_for_domain,
                    client=client,
                    docstore_path=effective_docstore,
                    top_k=effective_top_k,
                    embed_model=embed_model,
                    topic=topic,
                    history=pending_history,
                )
                if DEBUG:
                    say(f"[VAL] {reason}")
                if not ok:
                    if clarify:
                        pending_answer = (
                            "Domanda un po’ fuori ambito per questo profilo. Puoi riformularla in tema, oppure dire “cambia profilo”?"
                        )
                    else:

                        pending_answer = (
                            "Questa domanda è fuori dall’ambito selezionato. Per proseguire, resta sul tema o dì “cambia profilo”."
                        )

                        if suggestion:
                            pending_answer = (
                                f"Questa domanda è fuori dall'ambito {session_profile_name}. "
                                f"Vuoi passare a {suggestion}? (di' \"cambia profilo\" per confermare)"
                            )
                        else:
                            pending_answer = (
                                f"Questa domanda è fuori dall'ambito {session_profile_name}."
                            )

                    pending_full_answer = pending_answer
                    if CHAT_ENABLED and chat is not None:
                        dlg.push_assistant(pending_full_answer)
                    if dlg.turn_id != processing_turn:
                        continue
                    dlg.transition(DialogState.SPEAKING)
                    continue
                context_texts = [
                    item.get("text", "") for item in (context or []) if isinstance(item, dict)
                ]
                profile_hint = prof.get("system_hint", "")
                if profile_hint:
                    effective_system = (
                        f"{ORACLE_SYSTEM}\n\n[Profilo: {prof.get('label', prof_name)}]\n{profile_hint}"
                    )
                else:
                    effective_system = ORACLE_SYSTEM
                pending_answer, pending_sources = oracle_answer(
                    pending_q,
                    pending_lang,
                    client,
                    LLM_MODEL,
                    effective_system if STYLE_ENABLED else "",
                    tone=tone,
                    context=context_texts,
                    history=pending_history,
                    topic=topic,
                    policy_prompt=ORACLE_POLICY,
                    mode=ANSWER_MODE,
                )
                pending_full_answer = pending_answer
                if CHAT_ENABLED and chat is not None:
                    dlg.push_assistant(pending_full_answer)
                pending_answer = extract_summary(pending_full_answer)
                if dlg.turn_id != processing_turn:
                    continue
                dlg.transition(DialogState.SPEAKING)
                continue

            # ---------------------- SPEAKING: TTS risposta ---------------------- #
            if dlg.state == DialogState.SPEAKING:
                print(f"🔮 Oracolo: {pending_answer}", flush=True)
                if PROF.contains_profanity(pending_answer):
                    if FILTER_MODE == "block":
                        say("⚠️ La risposta conteneva termini non ammessi, riformulo…")
                        pending_answer = client.responses.create(
                            model=LLM_MODEL,
                            instructions=ORACLE_SYSTEM + " Evita qualsiasi offesa o blasfemia.",
                            input=[{"role": "user", "content": "Riformula in modo poetico e non offensivo:\n" + pending_answer}],
                        ).output_text.strip()
                    else:
                        pending_answer = PROF.mask(pending_answer)
                append_log(
                    pending_q,
                    pending_full_answer or pending_answer,
                    LOG_PATH,
                    session_id=session_id,
                    lang=pending_lang,
                    topic=pending_topic,
                    sources=pending_sources,
                )
                if pending_sources:
                    print("📚 Fonti:")
                    for i, src in enumerate(pending_sources, 1):
                        title = src.get("title") or src.get("id", "")
                        sid = src.get("id", "")
                        score = src.get("score", 0.0)
                        snippet = src.get("text", "").replace("\n", " ")[:200]
                        print(f"[{i}] {title} ({sid}, score={score:.2f})")
                        print(f"    {snippet}")
                base = color_from_text(pending_answer, {k: v for k, v in PALETTES.items()})
                if hasattr(light, "set_base_rgb"):
                    light.set_base_rgb(base)
                    light.idle()
                synthesize(pending_answer, OUTPUT_WAV, client, TTS_MODEL, TTS_VOICE)
                evt = threading.Event()
                mon = threading.Thread(
                    target=_monitor_barge,
                    args=(evt, AUDIO_SR, AUDIO_CONF.barge_rms_threshold, in_dev),
                    kwargs={"tts_event": is_tts_playing},
                    daemon=True,
                )
                mon.start()
                play_and_pulse(
                    OUTPUT_WAV,
                    light,
                    AUDIO_SR,
                    lighting_conf,
                    output_device_id=out_dev,
                    duck_event=evt,
                    tts_event=is_tts_playing,
                )
                interrupted = evt.is_set()
                evt.set()
                mon.join()
                time.sleep(recording_conf.get("hold_off_after_tts_ms", 500) / 1000.0)
                dlg.end_processing()
                processing_turn = dlg.turn_id
                if interrupted:
                    dlg.transition(DialogState.INTERRUPTED)
                    say("⚠️ Interrotto.")
                    dlg.transition(DialogState.LISTENING)
                    continue
                dlg.refresh_deadline()
                if WAKE_ENABLED and WAKE_SINGLE_TURN:
                    dlg.transition(DialogState.SLEEP)
                    say("🌘 Torno al silenzio. Di' «ciao oracolo» per riattivarmi.")
                    countdown_last = -1
                    if not args.quiet:
                        print()
                else:
                    dlg.transition(DialogState.LISTENING)
                continue

            # fallback
            dlg.transition(DialogState.SLEEP)
            countdown_last = -1
            if not args.quiet:
                print()

    finally:
        try:
            light.blackout()
            light.stop()
        except Exception:
            pass
        print("👁️  Arrivederci.")
        listener.stop()


if __name__ == "__main__":
    main()
<|MERGE_RESOLUTION|>--- conflicted
+++ resolved
@@ -493,11 +493,9 @@
                     if changed:
                         say("🔀 Cambio tema.")
                     pending_topic = chat.topic_text
-<<<<<<< HEAD
                     pending_history = chat.messages_for_llm()
-=======
                     pending_history = dlg.messages
->>>>>>> db7ae91d
+
                 else:
                     pending_topic = None
                     pending_history = None
