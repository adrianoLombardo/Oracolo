--- conflicted
+++ resolved
@@ -268,10 +268,10 @@
     session_lang = "it"  # lingua bloccata per la sessione
 
     # --------------------------- STATE MACHINE --------------------------- #
-<<<<<<< HEAD
-=======
-        codex/improve-oracolo-chatbot-functionality-gnbrya
->>>>>>> c3c1b482
+        codex/improve-oracolo-chatbot-functionality-w0v4hl
+
+        codex/improve-oracolo-chatbot-functionality-gnbrya
+        main
     state = "SLEEP"
     active_deadline = 0.0
     is_processing = False
@@ -298,14 +298,14 @@
                         break
         except Exception:
             pass
-<<<<<<< HEAD
-=======
+        codex/improve-oracolo-chatbot-functionality-w0v4hl
+
 
     state = "SLEEP"      # SLEEP -> attende hotword. ACTIVE -> dialogo attivo
     active_deadline = 0  # timestamp (time.time()) di scadenza inattività
     processing_turn = False
         main
->>>>>>> c3c1b482
+        main
 
     try:
         while True:
@@ -381,10 +381,10 @@
                 state = "LISTENING"
                 continue
 
-<<<<<<< HEAD
+        codex/improve-oracolo-chatbot-functionality-w0v4hl
             # ---------------------- LISTENING: attesa domanda ---------------------- #
             if state == "LISTENING":
-=======
+
         codex/improve-oracolo-chatbot-functionality-gnbrya
             # ---------------------- LISTENING: attesa domanda ---------------------- #
             if state == "LISTENING":
@@ -404,7 +404,7 @@
 
                 # ascolto una domanda
         main
->>>>>>> c3c1b482
+        main
                 say(
                     "🎤 Parla pure (VAD energia, max %.1fs)…" % (SET.vad.max_ms / 1000.0),
                     quiet=args.quiet,
@@ -423,10 +423,10 @@
                 say(f"📝 Domanda: {q}", quiet=args.quiet)
                 if not q:
                     continue
-<<<<<<< HEAD
-=======
-        codex/improve-oracolo-chatbot-functionality-gnbrya
->>>>>>> c3c1b482
+        codex/improve-oracolo-chatbot-functionality-w0v4hl
+
+        codex/improve-oracolo-chatbot-functionality-gnbrya
+        main
                 active_deadline = time.time() + IDLE_TIMEOUT
                 if session_lang not in ("it", "en"):
                     session_lang = qlang if qlang in ("it", "en") else "it"
@@ -439,8 +439,8 @@
                     elif "italiano" in low_q or "italian" in low_q:
                         session_lang = "it"
                         eff_lang = "it"
-<<<<<<< HEAD
-=======
+       codex/improve-oracolo-chatbot-functionality-w0v4hl
+
 
                 # rinnova timer appena rilevato parlato valido
                 active_deadline = time.time() + IDLE_TIMEOUT
@@ -449,7 +449,7 @@
 
                 # filtro input
         main
->>>>>>> c3c1b482
+        main
                 if PROF.contains_profanity(q):
                     if FILTER_MODE == "block":
                         say("🚫 Linguaggio offensivo/bestemmie non ammessi. Riformula in italiano o inglese.", quiet=args.quiet)
@@ -481,10 +481,10 @@
                 except Exception:
                     DOCSTORE_PATH = "DataBase/index.json"
                     TOPK = 3
-<<<<<<< HEAD
+        codex/improve-oracolo-chatbot-functionality-w0v4hl
                 ok, context, clarify, reason = validate_question(
                     pending_q,
-=======
+
         codex/improve-oracolo-chatbot-functionality-gnbrya
                 ok, context, clarify, reason = validate_question(
                     pending_q,
@@ -493,7 +493,7 @@
                 ok, context, clarify = validate_question(
                     q,
         main
->>>>>>> c3c1b482
+        main
                     client=client,
                     emb_model=EMB_MODEL,
                     docstore_path=DOCSTORE_PATH,
@@ -501,10 +501,10 @@
                     topic=pending_topic,
                     history=pending_history,
                 )
-<<<<<<< HEAD
-=======
-        codex/improve-oracolo-chatbot-functionality-gnbrya
->>>>>>> c3c1b482
+        codex/improve-oracolo-chatbot-functionality-w0v4hl
+
+        codex/improve-oracolo-chatbot-functionality-gnbrya
+        main
                 if DEBUG:
                     say(f"[VAL] {reason}", quiet=False)
                 if not ok and clarify:
@@ -512,8 +512,8 @@
                     is_processing = False
                     state = "LISTENING"
                     continue
-<<<<<<< HEAD
-=======
+        codex/improve-oracolo-chatbot-functionality-w0v4hl
+
 
 
                 if not ok and clarify:
@@ -522,17 +522,17 @@
                     continue
 
         main
->>>>>>> c3c1b482
+        main
                 if not ok:
                     pending_answer = "Domanda non pertinente"
                     if CHAT_ENABLED:
                         chat.push_assistant(pending_answer)
                 else:
-<<<<<<< HEAD
+        codex/improve-oracolo-chatbot-functionality-w0v4hl
                     pending_answer, pending_sources = oracle_answer(
                         pending_q,
                         pending_lang,
-=======
+
         codex/improve-oracolo-chatbot-functionality-gnbrya
                     pending_answer, pending_sources = oracle_answer(
                         pending_q,
@@ -549,26 +549,26 @@
                         q,
                         eff_lang,
         main
->>>>>>> c3c1b482
+        main
                         client,
                         LLM_MODEL,
                         ORACLE_SYSTEM,
                         context=context,
-<<<<<<< HEAD
-=======
-        codex/improve-oracolo-chatbot-functionality-gnbrya
->>>>>>> c3c1b482
+        codex/improve-oracolo-chatbot-functionality-w0v4hl
+
+        codex/improve-oracolo-chatbot-functionality-gnbrya
+        main
                         history=pending_history,
                         topic=pending_topic,
                         policy_prompt=ORACLE_POLICY,
                         mode=ANSWER_MODE,
-<<<<<<< HEAD
-=======
+        codex/improve-oracolo-chatbot-functionality-w0v4hl
+
 
                         history=(chat.history if CHAT_ENABLED else None),
                         topic=topic_txt,
         main
->>>>>>> c3c1b482
+        main
                     )
                     if CHAT_ENABLED:
                         chat.push_assistant(pending_answer)
@@ -612,9 +612,9 @@
                 evt.set()
                 mon.join()
                 active_deadline = time.time() + IDLE_TIMEOUT
-<<<<<<< HEAD
+        codex/improve-oracolo-chatbot-functionality-w0v4hl
                 is_processing = False
-=======
+
         codex/improve-oracolo-chatbot-functionality-gnbrya
                 is_processing = False
 
@@ -622,7 +622,7 @@
 
                 # se modalità "single turn", torna subito a SLEEP
         main
->>>>>>> c3c1b482
+        main
                 if WAKE_ENABLED and WAKE_SINGLE_TURN:
                     state = "SLEEP"
                     say("🌘 Torno al silenzio. Di' «ciao oracolo» per riattivarmi.", quiet=args.quiet)
