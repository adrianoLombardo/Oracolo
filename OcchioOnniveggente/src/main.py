# src/main.py

import os
import sys
import re
import time
import difflib
import unicodedata
import argparse
import threading
from pathlib import Path
from typing import Any, Iterable

import numpy as np
import sounddevice as sd
from dotenv import load_dotenv
from openai import OpenAI
from pydantic import ValidationError

from src.config import Settings
from src.filters import ProfanityFilter
from src.audio import record_until_silence, play_and_pulse
from src.lights import SacnLight, WledLight, color_from_text
from src.oracle import transcribe, oracle_answer, synthesize, append_log
from src.domain import validate_question
from src.chat import ChatState


# --------------------------- console helpers --------------------------- #
def _ensure_utf8_stdout() -> None:
    try:
        sys.stdout.reconfigure(encoding="utf-8", errors="replace")  # type: ignore[attr-defined]
    except Exception:
        pass


def say(msg: str, quiet: bool = False) -> None:
    if quiet:
        return
    print(msg, flush=True)


# --------------------------- audio device pick ------------------------- #
def pick_device(spec: Any, kind: str) -> Any:
    devices = sd.query_devices()

    def _valid(info: dict) -> bool:
        ch_key = "max_input_channels" if kind == "input" else "max_output_channels"
        return info.get(ch_key, 0) > 0

    if spec in (None, ""):
        try:
            idx = sd.default.device[0 if kind == "input" else 1]
            if idx is not None and _valid(sd.query_devices(idx)):
                return None  # usa default di sistema
        except Exception:
            pass
    else:
        if isinstance(spec, int) or (isinstance(spec, str) and spec.isdigit()):
            idx = int(spec)
            if 0 <= idx < len(devices) and _valid(devices[idx]):
                return idx
        spec_str = str(spec).lower()
        for i, info in enumerate(devices):
            if spec_str in info.get("name", "").lower() and _valid(info):
                return i

    for i, info in enumerate(devices):
        if _valid(info):
            return i
    return None


def debug_print_devices() -> None:
    try:
        devices = sd.query_devices()
    except Exception as e:
        print(f"⚠️ Unable to query audio devices: {e}")
        return
    header = f"{'Idx':>3}  {'Device Name':<40}  {'In/Out'}"
    print(header)
    print("-" * len(header))
    for idx, info in enumerate(devices):
        name = info.get("name", "")
        in_ch = info.get("max_input_channels", 0)
        out_ch = info.get("max_output_channels", 0)
        print(f"{idx:>3}  {name:<40}  {in_ch}/{out_ch}")


# --------------------------- hotword (testuale) ------------------------ #
def _strip_accents(s: str) -> str:
    nf = unicodedata.normalize("NFD", s or "")
    return "".join(ch for ch in nf if not unicodedata.combining(ch))


def _normalize_lang(s: str) -> str:
    return _strip_accents(s).lower()


def _phrase_to_regex_tokens(phrase: str) -> re.Pattern:
    """
    "ciao oracolo" -> regex tollerante a punteggiatura/spazi:
    r"\bciao[\W_]*oracolo\b"
    """
    phrase = _normalize_lang(phrase)
    tokens = re.split(r"\s+", phrase.strip())
    parts = [re.escape(t) for t in tokens if t]
    if not parts:
        parts = [re.escape(phrase.strip())]
    pattern = r"\b" + r"[\W_]*".join(parts) + r"\b"
    return re.compile(pattern, flags=re.IGNORECASE)


def _match_hotword(text: str, phrases: Iterable[str]) -> bool:
    """
    Match robusto:
    1) regex tollerante (spazi/punteggiatura/maiuscole/accenti)
    2) fallback fuzzy: consente piccoli errori (es. “oràcolo”, “oraccolo”)
    """
    norm = _normalize_lang(text or "")

    # 1) regex tollerante
    for p in phrases or []:
        if _phrase_to_regex_tokens(p).search(norm):
            return True

    # 2) fuzzy: confronta stringhe senza simboli
    letters = re.sub(r"[\W_]+", "", norm)
    if not letters:
        return False

    for p in phrases or []:
        cand = re.sub(r"[\W_]+", "", _normalize_lang(p))
        if not cand:
            continue
        if cand in letters:
            return True
        ratio = difflib.SequenceMatcher(None, letters, cand).ratio()
        if ratio >= 0.86:
            return True

    return False


def oracle_greeting(lang: str) -> str:
    if (lang or "").lower().startswith("en"):
        return "I am awake. Ask, and I will answer from the shore of starlight."
    return "Sono desto. Chiedi, e risponderò dalla riva della luce."


# --------------------------- main ------------------------------------- #
def main() -> None:
    _ensure_utf8_stdout()

    parser = argparse.ArgumentParser(description="Occhio Onniveggente · Oracolo")
    parser.add_argument("--autostart", action="store_true", help="Avvia direttamente senza prompt input()")
    parser.add_argument("--quiet", action="store_true", help="Riduce i log a schermo")
    args = parser.parse_args()

    say("Occhio Onniveggente · Oracolo ✨", quiet=args.quiet)

    load_dotenv()
    client = OpenAI(api_key=os.environ.get("OPENAI_API_KEY"))

    cfg_path = Path("settings.yaml")
    if cfg_path.exists():
        try:
            SET = Settings.model_validate_yaml(cfg_path)
        except ValidationError as e:
            print("⚠️ Configurazione non valida:", e)
            print("Uso impostazioni di default.")
            SET = Settings()
    else:
        print("⚠️ settings.yaml non trovato, uso impostazioni di default.")
        SET = Settings()

    DEBUG = bool(SET.debug) and (not args.quiet)

    # Audio
    AUDIO_CONF = SET.audio
    AUDIO_SR = AUDIO_CONF.sample_rate
    INPUT_WAV = Path(AUDIO_CONF.input_wav)
    OUTPUT_WAV = Path(AUDIO_CONF.output_wav)
    in_spec = AUDIO_CONF.input_device
    out_spec = AUDIO_CONF.output_device
    in_dev = pick_device(in_spec, "input")
    out_dev = pick_device(out_spec, "output")
    sd.default.device = (in_dev, out_dev)
    if DEBUG:
        debug_print_devices()

    # OpenAI models
    STT_MODEL = SET.openai.stt_model
    LLM_MODEL = SET.openai.llm_model
    TTS_MODEL = SET.openai.tts_model
    TTS_VOICE = SET.openai.tts_voice
    EMB_MODEL = getattr(SET.openai, "embed_model", "text-embedding-3-small")
    ORACLE_SYSTEM = SET.oracle_system

    # Chat state
    CHAT_ENABLED = bool(getattr(getattr(SET, "chat", None), "enabled", False))
    chat = ChatState(
        max_turns=int(getattr(getattr(SET, "chat", None), "max_turns", 10)),
        persist_jsonl=Path(
            getattr(
                getattr(SET, "chat", None),
                "persist_jsonl",
                "data/logs/chat_sessions.jsonl",
            )
        )
        if CHAT_ENABLED
        else None,
    )
    CHAT_RESET_ON_WAKE = bool(
        getattr(getattr(SET, "chat", None), "reset_on_hotword", True)
    )

    # Filters / palettes / lights
    FILTER_MODE = SET.filter.mode
    PALETTES = {k: v.model_dump() for k, v in SET.palette_keywords.items()}
    LIGHT_MODE = SET.lighting.mode
    LOG_PATH = Path("data/logs/dialoghi.csv")

    PROF = ProfanityFilter(
        Path("data/filters/it_blacklist.txt"),
        Path("data/filters/en_blacklist.txt"),
    )

    recording_conf = SET.recording.model_dump()
    vad_conf = SET.vad.model_dump()
    lighting_conf = SET.lighting.model_dump()

    # Luci
    if LIGHT_MODE == "sacn":
        light = SacnLight(lighting_conf)
    elif LIGHT_MODE == "wled":
        light = WledLight(lighting_conf)
    else:
        print("⚠️ lighting.mode non valido, uso WLED di default")
        light = WledLight(lighting_conf)

    # Wake config: default ON e lista di frasi
    WAKE_IT = ["ciao oracolo", "ehi oracolo", "salve oracolo", "ciao, oracolo"]
    WAKE_EN = ["hello oracle", "hey oracle", "hi oracle", "hello, oracle"]
    WAKE_ENABLED = True
    WAKE_SINGLE_TURN = True
    IDLE_TIMEOUT = 60.0  # secondi di inattività prima di tornare a SLEEP

    try:
        if getattr(SET, "wake", None) is not None:
            WAKE_ENABLED = bool(SET.wake.enabled)
            WAKE_SINGLE_TURN = bool(SET.wake.single_turn)
            if SET.wake.it_phrases:
                WAKE_IT = list(SET.wake.it_phrases)
            if SET.wake.en_phrases:
                WAKE_EN = list(SET.wake.en_phrases)
            if getattr(SET.wake, "idle_timeout", None):
                try:
                    IDLE_TIMEOUT = float(SET.wake.idle_timeout)
                except Exception:
                    pass
    except Exception:
        # se non c'è la sezione wake, rimaniamo con i default sopra
        pass

    last_lang = "it"  # lingua da usare quando STT è incerto

    # --------------------------- STATE MACHINE --------------------------- #
<<<<<<< HEAD
    state = "SLEEP"
    active_deadline = 0.0
    is_processing = False
    wake_lang = "it"
    pending_q = ""
    pending_lang = ""
    pending_topic = None
    pending_history = None
    pending_answer = ""

    if not WAKE_ENABLED:
        state = "LISTENING"

    def _monitor_barge(evt: threading.Event, sr: int, thresh: float, device: Any | None) -> None:
        frame = int(sr * 0.03)
        try:
            with sd.InputStream(samplerate=sr, blocksize=frame, channels=1, dtype="float32", device=device) as stream:
                while not evt.is_set():
                    block, _ = stream.read(frame)
                    level = float(np.sqrt(np.mean(block[:, 0] ** 2)))
                    if level > thresh:
                        evt.set()
                        break
        except Exception:
            pass
=======
    state = "SLEEP"      # SLEEP -> attende hotword. ACTIVE -> dialogo attivo
    active_deadline = 0  # timestamp (time.time()) di scadenza inattività
    processing_turn = False
>>>>>>> 3790578a

    try:
        while True:
            if not args.autostart:
                try:
                    cmd = input("\nPremi INVIO per ascoltare (q per uscire)… ")
                    if cmd.strip().lower() == "q":
                        break
                except EOFError:
                    pass

            now = time.time()

            # timeout inattività globale
            if WAKE_ENABLED and state != "SLEEP" and now > active_deadline:
                say("🌘 Torno al silenzio. Di' «ciao oracolo» per riattivarmi.", quiet=args.quiet)
                state = "SLEEP"
                continue

            # ---------------------- SLEEP: attendo hotword ---------------------- #
            if WAKE_ENABLED and state == "SLEEP":
                say("💤 In ascolto della parola chiave…  IT: «ciao oracolo» | EN: «hello oracle»", quiet=args.quiet)
                ok = record_until_silence(
                    INPUT_WAV,
                    AUDIO_SR,
                    vad_conf,
                    recording_conf,
                    debug=DEBUG and (not args.quiet),
                    input_device_id=in_dev,
                )
                if not ok:
                    continue
                text, lang = transcribe(INPUT_WAV, client, STT_MODEL, debug=DEBUG and (not args.quiet))
                say(f"📝 Riconosciuto: {text}", quiet=args.quiet)
                if lang in ("it", "en"):
                    last_lang = lang
                is_it = _match_hotword(text, WAKE_IT)
                is_en = _match_hotword(text, WAKE_EN)
                if not (is_it or is_en):
                    if DEBUG:
                        say("…hotword non riconosciuta, continuo l'attesa.", quiet=False)
                    continue
                wake_lang = "it" if is_it and not is_en else "en" if is_en and not is_it else (last_lang or "it")
                state = "AWAKE"
                continue

            # ---------------------- AWAKE: saluta ---------------------- #
            if state == "AWAKE":
                greet = oracle_greeting(wake_lang)
                print(f"🔮 Oracolo: {greet}", flush=True)
                synthesize(greet, OUTPUT_WAV, client, TTS_MODEL, TTS_VOICE)
                evt = threading.Event()
                mon = threading.Thread(
                    target=_monitor_barge,
                    args=(evt, AUDIO_SR, float(recording_conf.get("min_speech_level", 0.01)), in_dev),
                    daemon=True,
                )
                mon.start()
                play_and_pulse(
                    OUTPUT_WAV,
                    light,
                    AUDIO_SR,
                    lighting_conf,
                    output_device_id=out_dev,
                    duck_event=evt,
                )
                evt.set()
                mon.join()
                if CHAT_ENABLED and CHAT_RESET_ON_WAKE:
                    chat.reset()
                active_deadline = time.time() + IDLE_TIMEOUT
                state = "LISTENING"
                continue

<<<<<<< HEAD
            # ---------------------- LISTENING: attesa domanda ---------------------- #
            if state == "LISTENING":
=======
            # ---------------------- ACTIVE: dialogo attivo ---------------------- #
            # Se hotword è disattivata a config, restiamo sempre "attivi".
            if (not WAKE_ENABLED) or state == "ACTIVE":
                # timeout inattività → torna a SLEEP
                if WAKE_ENABLED and time.time() > active_deadline:
                    say("🌘 Torno al silenzio. Di' «ciao oracolo» per riattivarmi.", quiet=args.quiet)
                    state = "SLEEP"
                    continue

                if processing_turn:
                    # stiamo ancora elaborando il turno precedente
                    continue

                # ascolto una domanda
>>>>>>> 3790578a
                say(
                    "🎤 Parla pure (VAD energia, max %.1fs)…" % (SET.vad.max_ms / 1000.0),
                    quiet=args.quiet,
                )
                ok = record_until_silence(
                    INPUT_WAV,
                    AUDIO_SR,
                    vad_conf,
                    recording_conf,
                    debug=DEBUG and (not args.quiet),
                    input_device_id=in_dev,
                )
                if not ok:
                    continue
                q, qlang = transcribe(INPUT_WAV, client, STT_MODEL, debug=DEBUG and (not args.quiet))
                say(f"📝 Domanda: {q}", quiet=args.quiet)
                if not q:
                    continue
<<<<<<< HEAD
                active_deadline = time.time() + IDLE_TIMEOUT
=======
                # rinnova timer appena rilevato parlato valido
                active_deadline = time.time() + IDLE_TIMEOUT

>>>>>>> 3790578a
                eff_lang = qlang if qlang in ("it", "en") else last_lang
                if PROF.contains_profanity(q):
                    if FILTER_MODE == "block":
                        say("🚫 Linguaggio offensivo/bestemmie non ammessi. Riformula in italiano o inglese.", quiet=args.quiet)
                        continue
                    else:
                        q = PROF.mask(q)
                        say("⚠️ Testo filtrato: " + q, quiet=args.quiet)
                pending_q = q
                pending_lang = eff_lang
                if CHAT_ENABLED:
                    chat.push_user(q)
                    changed = chat.update_topic(q, client, EMB_MODEL)
                    if changed:
                        say("🔀 Cambio tema.", quiet=args.quiet)
                    pending_topic = chat.topic_text
                    pending_history = chat.history
                else:
                    pending_topic = None
                    pending_history = None
                is_processing = True
                state = "THINKING"
                continue

            # ---------------------- THINKING: genera risposta ---------------------- #
            if state == "THINKING":
                try:
                    DOCSTORE_PATH = getattr(SET, "docstore_path", "DataBase/index.json")
                    TOPK = int(getattr(SET, "retrieval_top_k", 3))
                except Exception:
                    DOCSTORE_PATH = "DataBase/index.json"
                    TOPK = 3
<<<<<<< HEAD
                ok, context, clarify = validate_question(
                    pending_q,
=======

                ok, context, clarify = validate_question(
                    q,
>>>>>>> 3790578a
                    client=client,
                    emb_model=EMB_MODEL,
                    docstore_path=DOCSTORE_PATH,
                    top_k=TOPK,
                    topic=pending_topic,
                )
<<<<<<< HEAD
                if not ok and clarify:
                    say("🤔 Puoi chiarire meglio la tua domanda?", quiet=args.quiet)
                    is_processing = False
                    state = "LISTENING"
                    continue
=======

                if not ok and clarify:
                    say("🤔 Puoi chiarire meglio la tua domanda?", quiet=args.quiet)
                    processing_turn = False
                    continue

>>>>>>> 3790578a
                if not ok:
                    pending_answer = "Domanda non pertinente"
                    if CHAT_ENABLED:
                        chat.push_assistant(pending_answer)
                else:
<<<<<<< HEAD
                    pending_answer = oracle_answer(
                        pending_q,
                        pending_lang,
=======
                    if CHAT_ENABLED:
                        chat.push_user(q)
                        chat.update_topic(q, client, EMB_MODEL)
                        topic_txt = chat.topic_text
                    else:
                        topic_txt = None
                    processing_turn = True
                    a = oracle_answer(
                        q,
                        eff_lang,
>>>>>>> 3790578a
                        client,
                        LLM_MODEL,
                        ORACLE_SYSTEM,
                        context=context,
<<<<<<< HEAD
                        history=pending_history,
                        topic=pending_topic,
=======
                        history=(chat.history if CHAT_ENABLED else None),
                        topic=topic_txt,
>>>>>>> 3790578a
                    )
                    if CHAT_ENABLED:
                        chat.push_assistant(pending_answer)
                state = "SPEAKING"
                continue

            # ---------------------- SPEAKING: TTS risposta ---------------------- #
            if state == "SPEAKING":
                print(f"🔮 Oracolo: {pending_answer}", flush=True)
                if PROF.contains_profanity(pending_answer):
                    if FILTER_MODE == "block":
                        say("⚠️ La risposta conteneva termini non ammessi, riformulo…", quiet=args.quiet)
                        pending_answer = client.responses.create(
                            model=LLM_MODEL,
                            instructions=ORACLE_SYSTEM + " Evita qualsiasi offesa o blasfemia.",
                            input=[{"role": "user", "content": "Riformula in modo poetico e non offensivo:\n" + pending_answer}],
                        ).output_text.strip()
                    else:
                        pending_answer = PROF.mask(pending_answer)
                append_log(pending_q, pending_answer, LOG_PATH)
                base = color_from_text(pending_answer, {k: v for k, v in PALETTES.items()})
                if hasattr(light, "set_base_rgb"):
                    light.set_base_rgb(base)
                    light.idle()
                synthesize(pending_answer, OUTPUT_WAV, client, TTS_MODEL, TTS_VOICE)
                evt = threading.Event()
                mon = threading.Thread(
                    target=_monitor_barge,
                    args=(evt, AUDIO_SR, float(recording_conf.get("min_speech_level", 0.01)), in_dev),
                    daemon=True,
                )
                mon.start()
                play_and_pulse(
                    OUTPUT_WAV,
                    light,
                    AUDIO_SR,
                    lighting_conf,
                    output_device_id=out_dev,
                    duck_event=evt,
                )
                evt.set()
                mon.join()
                active_deadline = time.time() + IDLE_TIMEOUT
<<<<<<< HEAD
                is_processing = False
=======
                processing_turn = False

                # se modalità "single turn", torna subito a SLEEP
>>>>>>> 3790578a
                if WAKE_ENABLED and WAKE_SINGLE_TURN:
                    state = "SLEEP"
                    say("🌘 Torno al silenzio. Di' «ciao oracolo» per riattivarmi.", quiet=args.quiet)
                else:
                    state = "LISTENING"
                continue

            # fallback
            state = "SLEEP"

    finally:
        try:
            light.blackout()
            light.stop()
        except Exception:
            pass
        print("👁️  Arrivederci.")


if __name__ == "__main__":
    main()
<|MERGE_RESOLUTION|>--- conflicted
+++ resolved
@@ -266,7 +266,7 @@
     last_lang = "it"  # lingua da usare quando STT è incerto
 
     # --------------------------- STATE MACHINE --------------------------- #
-<<<<<<< HEAD
+        codex/improve-oracolo-chatbot-functionality-9nddjz
     state = "SLEEP"
     active_deadline = 0.0
     is_processing = False
@@ -292,11 +292,11 @@
                         break
         except Exception:
             pass
-=======
+
     state = "SLEEP"      # SLEEP -> attende hotword. ACTIVE -> dialogo attivo
     active_deadline = 0  # timestamp (time.time()) di scadenza inattività
     processing_turn = False
->>>>>>> 3790578a
+        main
 
     try:
         while True:
@@ -371,10 +371,10 @@
                 state = "LISTENING"
                 continue
 
-<<<<<<< HEAD
+        codex/improve-oracolo-chatbot-functionality-9nddjz
             # ---------------------- LISTENING: attesa domanda ---------------------- #
             if state == "LISTENING":
-=======
+
             # ---------------------- ACTIVE: dialogo attivo ---------------------- #
             # Se hotword è disattivata a config, restiamo sempre "attivi".
             if (not WAKE_ENABLED) or state == "ACTIVE":
@@ -389,7 +389,7 @@
                     continue
 
                 # ascolto una domanda
->>>>>>> 3790578a
+       main
                 say(
                     "🎤 Parla pure (VAD energia, max %.1fs)…" % (SET.vad.max_ms / 1000.0),
                     quiet=args.quiet,
@@ -408,13 +408,13 @@
                 say(f"📝 Domanda: {q}", quiet=args.quiet)
                 if not q:
                     continue
-<<<<<<< HEAD
+        codex/improve-oracolo-chatbot-functionality-9nddjz
                 active_deadline = time.time() + IDLE_TIMEOUT
-=======
+
                 # rinnova timer appena rilevato parlato valido
                 active_deadline = time.time() + IDLE_TIMEOUT
 
->>>>>>> 3790578a
+        main
                 eff_lang = qlang if qlang in ("it", "en") else last_lang
                 if PROF.contains_profanity(q):
                     if FILTER_MODE == "block":
@@ -447,44 +447,44 @@
                 except Exception:
                     DOCSTORE_PATH = "DataBase/index.json"
                     TOPK = 3
-<<<<<<< HEAD
+        codex/improve-oracolo-chatbot-functionality-9nddjz
                 ok, context, clarify = validate_question(
                     pending_q,
-=======
+
 
                 ok, context, clarify = validate_question(
                     q,
->>>>>>> 3790578a
+        main
                     client=client,
                     emb_model=EMB_MODEL,
                     docstore_path=DOCSTORE_PATH,
                     top_k=TOPK,
                     topic=pending_topic,
                 )
-<<<<<<< HEAD
+        codex/improve-oracolo-chatbot-functionality-9nddjz
                 if not ok and clarify:
                     say("🤔 Puoi chiarire meglio la tua domanda?", quiet=args.quiet)
                     is_processing = False
                     state = "LISTENING"
                     continue
-=======
+
 
                 if not ok and clarify:
                     say("🤔 Puoi chiarire meglio la tua domanda?", quiet=args.quiet)
                     processing_turn = False
                     continue
 
->>>>>>> 3790578a
+        main
                 if not ok:
                     pending_answer = "Domanda non pertinente"
                     if CHAT_ENABLED:
                         chat.push_assistant(pending_answer)
                 else:
-<<<<<<< HEAD
+       codex/improve-oracolo-chatbot-functionality-9nddjz
                     pending_answer = oracle_answer(
                         pending_q,
                         pending_lang,
-=======
+
                     if CHAT_ENABLED:
                         chat.push_user(q)
                         chat.update_topic(q, client, EMB_MODEL)
@@ -495,18 +495,18 @@
                     a = oracle_answer(
                         q,
                         eff_lang,
->>>>>>> 3790578a
+        main
                         client,
                         LLM_MODEL,
                         ORACLE_SYSTEM,
                         context=context,
-<<<<<<< HEAD
+        codex/improve-oracolo-chatbot-functionality-9nddjz
                         history=pending_history,
                         topic=pending_topic,
-=======
+
                         history=(chat.history if CHAT_ENABLED else None),
                         topic=topic_txt,
->>>>>>> 3790578a
+        main
                     )
                     if CHAT_ENABLED:
                         chat.push_assistant(pending_answer)
@@ -550,13 +550,13 @@
                 evt.set()
                 mon.join()
                 active_deadline = time.time() + IDLE_TIMEOUT
-<<<<<<< HEAD
+        codex/improve-oracolo-chatbot-functionality-9nddjz
                 is_processing = False
-=======
+
                 processing_turn = False
 
                 # se modalità "single turn", torna subito a SLEEP
->>>>>>> 3790578a
+        main
                 if WAKE_ENABLED and WAKE_SINGLE_TURN:
                     state = "SLEEP"
                     say("🌘 Torno al silenzio. Di' «ciao oracolo» per riattivarmi.", quiet=args.quiet)
