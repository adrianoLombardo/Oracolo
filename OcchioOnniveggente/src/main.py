# src/main.py

import os
import sys
import re
import time
import difflib
import unicodedata
import argparse
import threading
import uuid
from pathlib import Path
from typing import Any, Iterable

import numpy as np
import sounddevice as sd
from dotenv import load_dotenv
from openai import OpenAI
from pydantic import ValidationError

from src.config import Settings
from src.filters import ProfanityFilter
from src.audio import record_until_silence, play_and_pulse
from src.lights import SacnLight, WledLight, color_from_text
from src.oracle import transcribe, oracle_answer, synthesize, append_log
from src.domain import validate_question
from src.chat import ChatState
from src.dialogue import DialogueManager, DialogState
from src.logging_utils import setup_logging


# --------------------------- console helpers --------------------------- #
def _ensure_utf8_stdout() -> None:
    try:
        sys.stdout.reconfigure(encoding="utf-8", errors="replace")  # type: ignore[attr-defined]
    except Exception:
        pass


def say(msg: str) -> None:
    """Print a message intended for the user conversation."""
    print(msg, flush=True)


# --------------------------- audio device pick ------------------------- #
def pick_device(spec: Any, kind: str) -> Any:
    devices = sd.query_devices()

    def _valid(info: dict) -> bool:
        ch_key = "max_input_channels" if kind == "input" else "max_output_channels"
        return info.get(ch_key, 0) > 0

    if spec in (None, ""):
        try:
            idx = sd.default.device[0 if kind == "input" else 1]
            if idx is not None and _valid(sd.query_devices(idx)):
                return None  # usa default di sistema
        except Exception:
            pass
    else:
        if isinstance(spec, int) or (isinstance(spec, str) and spec.isdigit()):
            idx = int(spec)
            if 0 <= idx < len(devices) and _valid(devices[idx]):
                return idx
        spec_str = str(spec).lower()
        for i, info in enumerate(devices):
            if spec_str in info.get("name", "").lower() and _valid(info):
                return i

    for i, info in enumerate(devices):
        if _valid(info):
            return i
    return None


def debug_print_devices() -> None:
    try:
        devices = sd.query_devices()
    except Exception as e:
        print(f"⚠️ Unable to query audio devices: {e}")
        return
    header = f"{'Idx':>3}  {'Device Name':<40}  {'In/Out'}"
    print(header)
    print("-" * len(header))
    for idx, info in enumerate(devices):
        name = info.get("name", "")
        in_ch = info.get("max_input_channels", 0)
        out_ch = info.get("max_output_channels", 0)
        print(f"{idx:>3}  {name:<40}  {in_ch}/{out_ch}")


# --------------------------- hotword (testuale) ------------------------ #
def _strip_accents(s: str) -> str:
    nf = unicodedata.normalize("NFD", s or "")
    return "".join(ch for ch in nf if not unicodedata.combining(ch))


def _normalize_lang(s: str) -> str:
    return _strip_accents(s).lower()


def _phrase_to_regex_tokens(phrase: str) -> re.Pattern:
    """
    "ciao oracolo" -> regex tollerante a punteggiatura/spazi:
    r"\bciao[\W_]*oracolo\b"
    """
    phrase = _normalize_lang(phrase)
    tokens = re.split(r"\s+", phrase.strip())
    parts = [re.escape(t) for t in tokens if t]
    if not parts:
        parts = [re.escape(phrase.strip())]
    pattern = r"\b" + r"[\W_]*".join(parts) + r"\b"
    return re.compile(pattern, flags=re.IGNORECASE)


def _match_hotword(text: str, phrases: Iterable[str]) -> bool:
    """
    Match robusto:
    1) regex tollerante (spazi/punteggiatura/maiuscole/accenti)
    2) fallback fuzzy: consente piccoli errori (es. “oràcolo”, “oraccolo”)
    """
    norm = _normalize_lang(text or "")

    # 1) regex tollerante
    for p in phrases or []:
        if _phrase_to_regex_tokens(p).search(norm):
            return True

    # 2) fuzzy: confronta stringhe senza simboli
    letters = re.sub(r"[\W_]+", "", norm)
    if not letters:
        return False

    for p in phrases or []:
        cand = re.sub(r"[\W_]+", "", _normalize_lang(p))
        if not cand:
            continue
        if cand in letters:
            return True
        ratio = difflib.SequenceMatcher(None, letters, cand).ratio()
        if ratio >= 0.86:
            return True

    return False


def oracle_greeting(lang: str) -> str:
    if (lang or "").lower().startswith("en"):
        return "Hello, I am the Oracle. Ask your question."
    return "Ciao, sono l'Oracolo. Fai pure la tua domanda?"


# --------------------------- main ------------------------------------- #
def main() -> None:
    _ensure_utf8_stdout()

<<<<<<< HEAD
    session_id = uuid.uuid4().hex
    listener = setup_logging(Path("data/logs/oracolo.log"), session_id=session_id)

=======
>>>>>>> 92344bf7
    parser = argparse.ArgumentParser(description="Occhio Onniveggente · Oracolo")
    parser.add_argument("--autostart", action="store_true", help="Avvia direttamente senza prompt input()")
    parser.add_argument(
        "--quiet",
        action="store_true",
        help="Nasconde i log dalla console (vista conversazione pulita)",
    )
    args = parser.parse_args()

    listener = setup_logging(Path("data/logs/oracolo.log"), console=not args.quiet)

    say("Occhio Onniveggente · Oracolo ✨")

    load_dotenv()

    cfg_path = Path("settings.yaml")
    if cfg_path.exists():
        try:
            SET = Settings.model_validate_yaml(cfg_path)
        except ValidationError as e:
            print("⚠️ Configurazione non valida:", e)
            print("Uso impostazioni di default.")
            SET = Settings()
    else:
        print("⚠️ settings.yaml non trovato, uso impostazioni di default.")
        SET = Settings()

    api_key = os.environ.get("OPENAI_API_KEY") or getattr(SET.openai, "api_key", "")
    client = OpenAI(api_key=api_key) if api_key else OpenAI()

    DEBUG = bool(SET.debug) and (not args.quiet)

    # Audio
    AUDIO_CONF = SET.audio
    AUDIO_SR = AUDIO_CONF.sample_rate
    INPUT_WAV = Path(AUDIO_CONF.input_wav)
    OUTPUT_WAV = Path(AUDIO_CONF.output_wav)
    in_spec = AUDIO_CONF.input_device
    out_spec = AUDIO_CONF.output_device
    in_dev = pick_device(in_spec, "input")
    out_dev = pick_device(out_spec, "output")
    sd.default.device = (in_dev, out_dev)
    if DEBUG:
        debug_print_devices()

    # OpenAI models
    STT_MODEL = SET.openai.stt_model
    LLM_MODEL = SET.openai.llm_model
    TTS_MODEL = SET.openai.tts_model
    TTS_VOICE = SET.openai.tts_voice
    EMB_MODEL = getattr(SET.openai, "embed_model", "text-embedding-3-small")
    ORACLE_SYSTEM = SET.oracle_system
    ORACLE_POLICY = getattr(SET, "oracle_policy", "")
    ANSWER_MODE = getattr(SET, "answer_mode", "detailed")

    STYLE_ENABLED = os.getenv("ORACOLO_STYLE", "poetic").lower() != "plain"
    ANSWER_MODE = os.getenv("ORACOLO_ANSWER_MODE", ANSWER_MODE)
    LANG_PREF = os.getenv("ORACOLO_LANG", "auto").lower()

    # Chat state
    CHAT_ENABLED = bool(getattr(getattr(SET, "chat", None), "enabled", False))
    chat = ChatState(
        max_turns=int(getattr(getattr(SET, "chat", None), "max_turns", 10)),
        persist_jsonl=Path(
            getattr(
                getattr(SET, "chat", None),
                "persist_jsonl",
                "data/logs/chat_sessions.jsonl",
            )
        )
        if CHAT_ENABLED
        else None,
    )
    CHAT_RESET_ON_WAKE = bool(
        getattr(getattr(SET, "chat", None), "reset_on_hotword", True)
    )

    # Filters / palettes / lights
    FILTER_MODE = SET.filter.mode
    PALETTES = {k: v.model_dump() for k, v in SET.palette_keywords.items()}
    LIGHT_MODE = SET.lighting.mode
    LOG_PATH = Path("data/logs/dialoghi.csv")

    PROF = ProfanityFilter(
        Path("data/filters/it_blacklist.txt"),
        Path("data/filters/en_blacklist.txt"),
    )

    recording_conf = SET.recording.model_dump()
    vad_conf = SET.vad.model_dump()
    lighting_conf = SET.lighting.model_dump()

    # Luci
    if LIGHT_MODE == "sacn":
        light = SacnLight(lighting_conf)
    elif LIGHT_MODE == "wled":
        light = WledLight(lighting_conf)
    else:
        print("⚠️ lighting.mode non valido, uso WLED di default")
        light = WledLight(lighting_conf)

    # Wake config: default ON e lista di frasi
    WAKE_IT = ["ciao oracolo", "ehi oracolo", "salve oracolo", "ciao, oracolo"]
    WAKE_EN = ["hello oracle", "hey oracle", "hi oracle", "hello, oracle"]
    WAKE_ENABLED = True
    WAKE_SINGLE_TURN = False
    IDLE_TIMEOUT = 60.0  # secondi di inattività prima di tornare a SLEEP

    try:
        if getattr(SET, "wake", None) is not None:
            WAKE_ENABLED = bool(SET.wake.enabled)
            WAKE_SINGLE_TURN = bool(SET.wake.single_turn)
            if SET.wake.it_phrases:
                WAKE_IT = list(SET.wake.it_phrases)
            if SET.wake.en_phrases:
                WAKE_EN = list(SET.wake.en_phrases)
            if getattr(SET.wake, "idle_timeout", None):
                try:
                    IDLE_TIMEOUT = float(SET.wake.idle_timeout)
                except Exception:
                    pass
    except Exception:
        # se non c'è la sezione wake, rimaniamo con i default sopra
        pass

    session_lang = "it"
    if LANG_PREF in ("it", "en"):
        session_lang = LANG_PREF
    
    # --------------------------- STATE MACHINE --------------------------- #
    dlg = DialogueManager(IDLE_TIMEOUT)
    wake_lang = "it"
    pending_q = ""
    pending_lang = ""
    pending_topic = None
    pending_history = None
    pending_answer = ""
    pending_sources: list[dict[str, str]] = []
    processing_turn = 0
    countdown_last = -1

    if not WAKE_ENABLED:
        dlg.state = DialogState.LISTENING

    def _monitor_barge(evt: threading.Event, sr: int, thresh: float, device: Any | None) -> None:
        frame = int(sr * 0.03)
        try:
            with sd.InputStream(samplerate=sr, blocksize=frame, channels=1, dtype="float32", device=device) as stream:
                while not evt.is_set():
                    block, _ = stream.read(frame)
                    level = float(np.sqrt(np.mean(block[:, 0] ** 2)))
                    if level > thresh:
                        evt.set()
                        break
        except Exception:
            pass

    try:
        while True:
            if not args.autostart:
                try:
                    cmd = input("\nPremi INVIO per ascoltare (q per uscire)… ")
                    dlg.refresh_deadline()
                    if cmd.strip().lower() == "q":
                        break
                except EOFError:
                    pass

            now = time.time()

            if dlg.state != DialogState.SLEEP:
                remain = int(dlg.active_deadline - now)
                if remain != countdown_last and not args.quiet:
                    print(f"\r⏳ Inattività: {max(remain,0):02d}s", end="", flush=True)
                    countdown_last = remain

            # timeout inattività globale
            if WAKE_ENABLED and dlg.timed_out(now):
                say("🌘 Torno al silenzio. Di' «ciao oracolo» per riattivarmi.")
                dlg.transition(DialogState.SLEEP)
                countdown_last = -1
                if not args.quiet:
                    print()
                continue

            # ---------------------- SLEEP: attendo hotword ---------------------- #
            if WAKE_ENABLED and dlg.state == DialogState.SLEEP:
                if dlg.is_processing:
                    continue
                say("💤 In ascolto della parola chiave…  IT: «ciao oracolo» | EN: «hello oracle»")
                ok = record_until_silence(
                    INPUT_WAV,
                    AUDIO_SR,
                    vad_conf,
                    recording_conf,
                    debug=DEBUG and (not args.quiet),
                    input_device_id=in_dev,
                )
                if not ok:
                    continue
                text, lang = transcribe(INPUT_WAV, client, STT_MODEL, debug=DEBUG and (not args.quiet))
                say(f"📝 Riconosciuto: {text}")
                if lang in ("it", "en"):
                    session_lang = lang
                is_it = _match_hotword(text, WAKE_IT)
                is_en = _match_hotword(text, WAKE_EN)
                if not (is_it or is_en):
                    if DEBUG:
                        say("…hotword non riconosciuta, continuo l'attesa.")
                    continue
                wake_lang = "it" if is_it and not is_en else "en" if is_en and not is_it else (session_lang or "it")
                dlg.transition(DialogState.AWAKE)
                continue

            # ---------------------- AWAKE: saluta ---------------------- #
            if dlg.state == DialogState.AWAKE:
                greet = oracle_greeting(wake_lang)
                print(f"🔮 Oracolo: {greet}", flush=True)
                synthesize(greet, OUTPUT_WAV, client, TTS_MODEL, TTS_VOICE)
                evt = threading.Event()
                mon = threading.Thread(
                    target=_monitor_barge,
                    args=(evt, AUDIO_SR, float(recording_conf.get("min_speech_level", 0.01)), in_dev),
                    daemon=True,
                )
                mon.start()
                play_and_pulse(
                    OUTPUT_WAV,
                    light,
                    AUDIO_SR,
                    lighting_conf,
                    output_device_id=out_dev,
                    duck_event=evt,
                )
                evt.set()
                mon.join()
                if CHAT_ENABLED and CHAT_RESET_ON_WAKE:
                    chat.reset()
                dlg.refresh_deadline()
                session_lang = wake_lang
                dlg.transition(DialogState.LISTENING)
                continue

            # ---------------------- LISTENING: attesa domanda ---------------------- #
            if dlg.state == DialogState.LISTENING:
                if dlg.is_processing:
                    continue
                say(
                    "🎤 Parla pure (VAD energia, max %.1fs)…" % (SET.vad.max_ms / 1000.0),
                )
                ok = record_until_silence(
                    INPUT_WAV,
                    AUDIO_SR,
                    vad_conf,
                    recording_conf,
                    debug=DEBUG and (not args.quiet),
                    input_device_id=in_dev,
                )
                if not ok:
                    continue
                dlg.refresh_deadline()
                q, qlang = transcribe(INPUT_WAV, client, STT_MODEL, debug=DEBUG and (not args.quiet))
                say(f"📝 Domanda: {q}")
                if not q:
                    continue
                if session_lang not in ("it", "en"):
                    session_lang = qlang if qlang in ("it", "en") else "it"
                eff_lang = session_lang
                low_q = q.lower()
                if qlang != session_lang:
                    if "inglese" in low_q or "english" in low_q:
                        session_lang = "en"
                        eff_lang = "en"
                    elif "italiano" in low_q or "italian" in low_q:
                        session_lang = "it"
                        eff_lang = "it"
                if PROF.contains_profanity(q):
                    if FILTER_MODE == "block":
                        say("🚫 Linguaggio offensivo/bestemmie non ammessi. Riformula in italiano o inglese.")
                        continue
                    else:
                        q = PROF.mask(q)
                        say("⚠️ Testo filtrato: " + q)
                pending_q = q
                pending_lang = eff_lang
                if CHAT_ENABLED:
                    chat.push_user(q)
                    changed = chat.update_topic(q, client, EMB_MODEL)
                    if changed:
                        say("🔀 Cambio tema.")
                    pending_topic = chat.topic_text
                    pending_history = chat.history
                else:
                    pending_topic = None
                    pending_history = None
                processing_turn = dlg.start_processing()
                dlg.transition(DialogState.THINKING)
                continue

            # ---------------------- THINKING: genera risposta ---------------------- #
            if dlg.state == DialogState.THINKING:
                try:
                    DOCSTORE_PATH = getattr(SET, "docstore_path", "DataBase/index.json")
                    TOPK = int(getattr(SET, "retrieval_top_k", 3))
                except Exception:
                    DOCSTORE_PATH = "DataBase/index.json"
                    TOPK = 3
                ok, context, clarify, reason, suggestion = validate_question(
                    pending_q,
                    client=client,
                    emb_model=EMB_MODEL,
                    docstore_path=DOCSTORE_PATH,
                    top_k=TOPK,
                    topic=pending_topic,
                    history=pending_history,
                )
                if DEBUG:
                    say(f"[VAL] {reason}")
                if not ok and clarify and suggestion and suggestion != pending_topic:
                    say(f"Vuoi cambiare argomento in: {suggestion}?")
                    dlg.end_processing()
                    dlg.transition(DialogState.LISTENING)
                    continue
                if not ok and clarify:
                    say("🤔 Puoi chiarire meglio la tua domanda?")
                    dlg.end_processing()
                    dlg.transition(DialogState.LISTENING)
                    continue
                if not ok:
                    pending_answer = "Domanda non pertinente"
                    if CHAT_ENABLED:
                        chat.push_assistant(pending_answer)
                else:
                    pending_answer, pending_sources = oracle_answer(
                        pending_q,
                        pending_lang,
                        client,
                        LLM_MODEL,
                        ORACLE_SYSTEM if STYLE_ENABLED else "",
                        context=context,
                        history=pending_history,
                        topic=pending_topic,
                        policy_prompt=ORACLE_POLICY,
                        mode=ANSWER_MODE,
                    )
                    if CHAT_ENABLED:
                        chat.push_assistant(pending_answer)
                if dlg.turn_id != processing_turn:
                    continue
                dlg.transition(DialogState.SPEAKING)
                continue

            # ---------------------- SPEAKING: TTS risposta ---------------------- #
            if dlg.state == DialogState.SPEAKING:
                print(f"🔮 Oracolo: {pending_answer}", flush=True)
                if PROF.contains_profanity(pending_answer):
                    if FILTER_MODE == "block":
                        say("⚠️ La risposta conteneva termini non ammessi, riformulo…")
                        pending_answer = client.responses.create(
                            model=LLM_MODEL,
                            instructions=ORACLE_SYSTEM + " Evita qualsiasi offesa o blasfemia.",
                            input=[{"role": "user", "content": "Riformula in modo poetico e non offensivo:\n" + pending_answer}],
                        ).output_text.strip()
                    else:
                        pending_answer = PROF.mask(pending_answer)
                append_log(
                    pending_q,
                    pending_answer,
                    LOG_PATH,
                    lang=pending_lang,
                    topic=pending_topic,
                    sources=pending_sources,
                )
                if pending_sources:
                    print("📚 Fonti:")
                    for i, src in enumerate(pending_sources, 1):
                        title = src.get("title") or src.get("id", "")
                        sid = src.get("id", "")
                        score = src.get("score", 0.0)
                        snippet = src.get("text", "").replace("\n", " ")[:200]
                        print(f"[{i}] {title} ({sid}, score={score:.2f})")
                        print(f"    {snippet}")
                base = color_from_text(pending_answer, {k: v for k, v in PALETTES.items()})
                if hasattr(light, "set_base_rgb"):
                    light.set_base_rgb(base)
                    light.idle()
                synthesize(pending_answer, OUTPUT_WAV, client, TTS_MODEL, TTS_VOICE)
                evt = threading.Event()
                mon = threading.Thread(
                    target=_monitor_barge,
                    args=(evt, AUDIO_SR, float(recording_conf.get("min_speech_level", 0.01)), in_dev),
                    daemon=True,
                )
                mon.start()
                play_and_pulse(
                    OUTPUT_WAV,
                    light,
                    AUDIO_SR,
                    lighting_conf,
                    output_device_id=out_dev,
                    duck_event=evt,
                )
                interrupted = evt.is_set()
                evt.set()
                mon.join()
                dlg.end_processing()
                processing_turn = dlg.turn_id
                if interrupted:
                    dlg.transition(DialogState.INTERRUPTED)
                    say("⚠️ Interrotto.")
                    dlg.transition(DialogState.LISTENING)
                    continue
                dlg.refresh_deadline()
                if WAKE_ENABLED and WAKE_SINGLE_TURN:
                    dlg.transition(DialogState.SLEEP)
                    say("🌘 Torno al silenzio. Di' «ciao oracolo» per riattivarmi.")
                    countdown_last = -1
                    if not args.quiet:
                        print()
                else:
                    dlg.transition(DialogState.LISTENING)
                continue

            # fallback
            dlg.transition(DialogState.SLEEP)
            countdown_last = -1
            if not args.quiet:
                print()

    finally:
        try:
            light.blackout()
            light.stop()
        except Exception:
            pass
        print("👁️  Arrivederci.")
        listener.stop()


if __name__ == "__main__":
    main()
<|MERGE_RESOLUTION|>--- conflicted
+++ resolved
@@ -154,12 +154,12 @@
 def main() -> None:
     _ensure_utf8_stdout()
 
-<<<<<<< HEAD
+
     session_id = uuid.uuid4().hex
     listener = setup_logging(Path("data/logs/oracolo.log"), session_id=session_id)
 
-=======
->>>>>>> 92344bf7
+
+       main
     parser = argparse.ArgumentParser(description="Occhio Onniveggente · Oracolo")
     parser.add_argument("--autostart", action="store_true", help="Avvia direttamente senza prompt input()")
     parser.add_argument(
