--- conflicted
+++ resolved
@@ -224,7 +224,7 @@
     off_topic_category: str | None = None,
 ) -> Tuple[str, List[dict[str, Any] | str]]:
     """Return an answer from ``client`` and the context used."""
-<<<<<<< HEAD
+
     # Resolve model early so it can be part of the cache key
     llm_model = llm_model or container.settings.openai.llm_model
 
@@ -243,12 +243,12 @@
         ensure_ascii=False,
     ).encode("utf-8")
     cache_key = "oracle:" + hashlib.sha256(cache_payload).hexdigest()
-=======
+
     context = _normalize_context(context)
 
     # Check cache first
     cache_key = "oracle:" + hashlib.sha256(question.encode("utf-8")).hexdigest()
->>>>>>> 08c9fdf8
+
     cached = cache_get_json(cache_key)
     if cached:
         return cached.get("answer", ""), cached.get("context", [])
