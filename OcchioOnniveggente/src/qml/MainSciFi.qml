--- conflicted
+++ resolved
@@ -11,7 +11,7 @@
     border.color: "#3df5ff"
     border.width: 2
 
-<<<<<<< HEAD
+
     // Neon glow effect: attempt to use MultiEffect from QtQuick.Effects (Qt 6.5+).
     // If QtQuick.Effects is missing (older Qt versions), fall back to
     // DropShadow from Qt5Compat.GraphicalEffects.
@@ -39,7 +39,7 @@
         } catch (e) {
             // QtQuick.Effects module not present; using DropShadow as fallback
         }
-=======
+
     MultiEffect {
         anchors.fill: parent
         source: root
@@ -48,7 +48,7 @@
         shadowBlur: 1.0
         shadowHorizontalOffset: 0
         shadowVerticalOffset: 0
->>>>>>> f254e588
+
     }
 
     ColumnLayout {
