--- conflicted
+++ resolved
@@ -149,7 +149,7 @@
 
 
     def close(self) -> None:
-<<<<<<< HEAD
+
         """Shutdown all services including async helpers."""
         if self._executor is not None:
             self._executor.shutdown(wait=True)
@@ -166,9 +166,9 @@
                 torch.cuda.empty_cache()
             except Exception:  # pragma: no cover - defensive
                 pass
-=======
+
         """Shutdown all services and free cached models."""
->>>>>>> 1ada5aed
+
 
         openai_async.shutdown()
 
