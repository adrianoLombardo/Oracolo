--- conflicted
+++ resolved
@@ -8,14 +8,12 @@
 returns the generated text.
 """
 
-<<<<<<< HEAD
+
 from typing import Dict, List, Tuple, Literal, Iterator
-=======
-
 from typing import Dict, List
 from .service_container import container
 from typing import Dict, List, Tuple, Literal
->>>>>>> 3b46f152
+
 
 # simple in-memory cache so that the model is loaded only once
 _MODEL_CACHE: dict[Tuple[str, str, str], Tuple[object, object]] = {}
