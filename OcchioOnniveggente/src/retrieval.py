# src/retrieval.py
from __future__ import annotations
import json, math, re, hashlib
import logging
import yaml
from dataclasses import dataclass
from pathlib import Path
from typing import List, Dict, Iterable, Optional, Any
from enum import Enum
from typing import List, Dict, Iterable, Optional, Any, Protocol

import numpy as np


try:
    from .metadata_store import MetadataStore
except Exception:  # pragma: no cover - optional
    MetadataStore = None  # type: ignore


from .cache import cache_get_json, cache_set_json
from .openai_async import run


# Prova librerie migliori, ma non sono obbligatorie
try:
    from rank_bm25 import BM25Okapi  # pip install rank-bm25
except Exception:
    BM25Okapi = None

try:
    from rapidfuzz import fuzz  # pip install rapidfuzz
except Exception:
    fuzz = None

# Reranker opzionale basato su mini cross-encoder
try:
    from sentence_transformers import CrossEncoder  # pip install sentence-transformers
except Exception:  # pragma: no cover - libreria facoltativa
    CrossEncoder = None

_CROSS_ENCODER_CACHE: Dict[str, Any] = {}


logger = logging.getLogger(__name__)


@dataclass
class Chunk:
    doc_id: str
    text: str
    meta: Dict[str, Any]


@dataclass
class Question:
    """Representation of a single question entry."""

    id: str
    domanda: str
    type: str
    follow_up: str | None = None

    def __getitem__(self, key: str) -> Any:
        return getattr(self, key)


class QuestionProvider(Protocol):
    """Interface for pluggable question sources.

    Each provider exposes a ``name`` attribute and a :meth:`load` method
    returning questions grouped by category.  Providers can retrieve
    questions from any backend (JSON files, APIs, databases...) allowing the
    application to be easily extended.
    """

    name: str

    def load(self) -> Dict[str, List[Question]]:
        """Return the questions grouped by category."""


_QUESTION_PROVIDERS: Dict[str, QuestionProvider] = {}


def register_question_provider(provider: QuestionProvider) -> None:
    """Register ``provider`` in the global provider registry."""

    _QUESTION_PROVIDERS[provider.name.lower()] = provider


def get_question_provider(name: str) -> QuestionProvider | None:
    """Return the provider registered under ``name`` if present."""

    return _QUESTION_PROVIDERS.get(name.lower())


def iter_question_providers(context: str | None = None) -> Iterable[QuestionProvider]:
    """Yield all registered providers or the one matching ``context``."""

    if context:
        p = get_question_provider(context)
        return [p] if p is not None else []
    return list(_QUESTION_PROVIDERS.values())


class Context(str, Enum):
    """Enumeration of thematic contexts for questions datasets."""

    GENERIC = "generic"
    CONFERENZA_DIDATTICA = "conferenza_didattica"
    MOSTRA = "mostra"

    @classmethod
    def from_str(cls, value: str) -> "Context":
        """Return the matching ``Context`` for ``value`` (case insensitive).

        Unknown values default to :data:`Context.GENERIC` so that additional
        contexts can be introduced without breaking existing callers.
        """

        try:
            return cls(value.lower())
        except ValueError:
            return cls.GENERIC


def _simple_sentences(txt: str) -> List[str]:
    # split robusto su righe/punteggiatura
    parts = re.split(r'(?<=[\.\!\?])\s+|\n{2,}', txt)
    return [p.strip() for p in parts if p and not p.isspace()]


def _tokenize(s: str) -> List[str]:
    return [t for t in re.findall(r"[A-Za-zÀ-ÖØ-öø-ÿ0-9]+", s.lower()) if t]


def _configured_docstore_path() -> Path | None:
    """Return the docstore path from settings files, if any."""
    root = Path(__file__).resolve().parent.parent
    for name in ("settings.local.yaml", "settings.yaml"):
        cfg = root / name
        if not cfg.exists():
            continue
        try:
            data = yaml.safe_load(cfg.read_text(encoding="utf-8")) or {}
        except Exception:
            continue
        path = data.get("docstore_path")
        if path:
            candidate = (cfg.parent / path).resolve()
            if candidate.exists():
                return candidate
    return None


def _load_index(path: str | Path) -> List[Dict]:
    p = Path(path)
    if not p.exists():
        cfg_path = _configured_docstore_path()
        if cfg_path is not None:
            p = cfg_path
        if not p.exists():
            logger.warning(
                "Index file not found at %s. Run `scripts/ingest_docs.py` to populate it or set "
                "`docstore_path` in settings.yaml.",
                p,
            )
            try:
                p.parent.mkdir(parents=True, exist_ok=True)
                p.write_text("[]", encoding="utf-8")
            except Exception:
                pass
            return []
    data = json.loads(p.read_text(encoding="utf-8"))
    # attesi: [{"id": "...", "text": "..."}]
    if isinstance(data, list):
        documents = data
    elif isinstance(data, dict) and "documents" in data:
        documents = data["documents"]
    else:
        documents = []
    if not documents:
        logger.warning("Docstore is empty: %s", p)
    return documents



def load_questions(path: str | Path | None = None) -> Dict[str, List[Question]]:
    """Read question datasets and group entries by category."""

    root = (
        Path(path)
        if path is not None
        else Path(__file__).resolve().parent.parent / "data" / "domande_oracolo.json"
    )

    def _parse_list(data: list) -> Dict[str, List[Question]]:
        categories: Dict[str, List[Question]] = {}
        for idx, item in enumerate(data):
            if not isinstance(item, dict):
                logger.warning("Invalid question at index %s: %r", idx, item)
                continue
            qid = item.get("id")
            domanda = item.get("domanda")
            qtype = item.get("type")
            if not isinstance(qid, (int, str)) or not isinstance(domanda, str) or not isinstance(qtype, str):
                logger.warning(
                    "Question missing required fields at index %s: %r", idx, item
                )
                continue
            follow_up = item.get("follow_up")
            if follow_up is not None and not isinstance(follow_up, str):
                follow_up = str(follow_up)
            categories.setdefault(qtype.lower(), []).append(
                Question(id=str(qid), domanda=domanda, type=qtype.lower(), follow_up=follow_up)
            )
        return categories

    result: Dict[str, List[Question]] = {}

    if root.is_dir():
        files = sorted(root.glob("*.json"))
        if not files:
            logger.warning("No question files found in directory: %s", root)
        for f in files:
            try:
                data = json.loads(f.read_text(encoding="utf-8"))
            except Exception:
                logger.exception("Invalid JSON in questions file: %s", f)
                continue
            if isinstance(data, list):
                for cat, qs in _parse_list(data).items():
                    result.setdefault(cat, []).extend(qs)
            elif isinstance(data, dict):
                for items in data.values():
                    if isinstance(items, list):
                        for cat, qs in _parse_list(items).items():
                            result.setdefault(cat, []).extend(qs)
            else:
                logger.warning("Unsupported structure in %s", f)
        if len(result) == 1:
            return next(iter(result.values()))
        return result

    if not root.exists():
        logger.warning("Questions file not found: %s", root)
        return result

    try:
        data = json.loads(root.read_text(encoding="utf-8"))
    except Exception:
        logger.exception("Invalid JSON in questions file: %s", root)
        return result

    if isinstance(data, list):
        return _parse_list(data)
    if isinstance(data, dict):
        for items in data.values():
            if isinstance(items, list):
                for cat, qs in _parse_list(items).items():
                    result.setdefault(cat, []).extend(qs)
        return result

<<<<<<< HEAD
    if len(result) == 1:
        # When only one context is present expose the inner mapping directly
        return next(iter(result.values()))
=======
    logger.warning("Unsupported structure in %s", root)
>>>>>>> 2ef90804
    return result


def load_questions_from_providers(context: str | None = None) -> Dict[str, List[Question]]:
    """Load questions from the registered providers.

    Parameters
    ----------
    context:
        Optional name of a specific provider.  When ``None`` all registered
        providers are queried and their results merged.
    """

    merged: Dict[str, List[Question]] = {}
    for provider in iter_question_providers(context):
        try:
            data = provider.load() or {}
        except Exception:
            logger.exception("Question provider %s failed", provider.name)
            data = {}
        for cat, qs in data.items():
            merged.setdefault(cat, []).extend(qs)
    # Deduplicate by question text to avoid duplicates when multiple providers
    # return overlapping entries.
    for cat, qs in list(merged.items()):
        seen: set[str] = set()
        unique: List[Question] = []
        for q in qs:
            text = q.domanda if isinstance(q, Question) else q.get("domanda", "")
            if text in seen:
                continue
            seen.add(text)
            unique.append(q)
        merged[cat] = unique
    return merged


class JSONQuestionProvider:
    """Simple provider reading questions from a JSON file."""

    def __init__(self, name: str, path: Path):
        self.name = name
        self.path = Path(path)

    def load(self) -> Dict[str, List[Question]]:  # pragma: no cover - tiny wrapper
        return load_questions(self.path)


class AdrianoLombardoProvider(JSONQuestionProvider):
    def __init__(self, path: Path | None = None):
        if path is None:
            path = Path(__file__).resolve().parent.parent / "data" / "domande_oracolo.json"
        super().__init__("AdrianoLombardo", path)


class TheMProvider(JSONQuestionProvider):
    def __init__(self, path: Path | None = None):
        if path is None:
            path = Path(__file__).resolve().parent.parent / "data" / "domande_oracolo.json"
        super().__init__("TheM", path)


class CryptoMadonneProvider(JSONQuestionProvider):
    def __init__(self, path: Path | None = None):
        if path is None:
            path = Path(__file__).resolve().parent.parent / "data" / "domande_oracolo.json"
        super().__init__("CryptoMadonne", path)


# Register built-in providers
register_question_provider(AdrianoLombardoProvider())
register_question_provider(TheMProvider())
register_question_provider(CryptoMadonneProvider())




def _make_chunks(text: str, max_chars: int = 800, overlap_ratio: float = 0.1) -> List[str]:
    """Split text into semantically coherent chunks.

    La funzione prova prima a spezzare su paragrafi/titoli (doppie nuove
    linee). Se un paragrafo supera ``max_chars`` viene ulteriormente spezzato
    in frasi con un overlap dinamico proporzionale alla lunghezza del chunk
    precedente.
    """

    if not text.strip():
        return []

    paras = [p.strip() for p in re.split(r"\n{2,}", text) if p.strip()]
    chunks: List[str] = []
    buf = ""
    for p in paras:
        if not buf:
            buf = p
        elif len(buf) + 1 + len(p) <= max_chars:
            buf += "\n" + p
        else:
            chunks.append(buf)
            ov = int(len(buf) * overlap_ratio)
            buf = (buf[-ov:] + "\n" + p) if ov > 0 else p
    if buf:
        chunks.append(buf)

    # Gestisci eventuali chunk ancora troppo lunghi spezzandoli in frasi
    out: List[str] = []
    for ch in chunks:
        if len(ch) <= max_chars:
            out.append(ch)
            continue
        sents = _simple_sentences(ch)
        tmp = ""
        for s in sents:
            if not tmp:
                tmp = s
            elif len(tmp) + 1 + len(s) <= max_chars:
                tmp += " " + s
            else:
                out.append(tmp)
                ov = int(len(tmp) * overlap_ratio)
                tmp = (tmp[-ov:] + " " + s) if ov > 0 else s
        if tmp:
            out.append(tmp)
    return out


def _cosine(a: np.ndarray, b: np.ndarray) -> float:
    na, nb = np.linalg.norm(a), np.linalg.norm(b)
    if na == 0.0 or nb == 0.0:
        return 0.0
    return float(np.dot(a, b) / (na * nb))


def _embed_texts(
    client: Any, model: str, texts: List[str], *, cache_dir: str | Path | None = None
) -> List[np.ndarray]:
    if not texts:
        return []

    results: List[Optional[np.ndarray]] = [None] * len(texts)
    to_compute: List[Tuple[int, str, str, Path | None]] = []
    cdir = Path(cache_dir) if cache_dir else None
    if cdir:
        cdir.mkdir(parents=True, exist_ok=True)
    for idx, txt in enumerate(texts):
        key = hashlib.sha1(txt.encode("utf-8")).hexdigest()
        cache_key = f"emb:{model}:{key}"
        cached_vec = cache_get_json(cache_key)
        if cached_vec is not None:
            results[idx] = np.array(cached_vec, dtype=np.float32)
            continue
        if cdir:
            h = hashlib.sha1(txt.encode("utf-8")).hexdigest()
            fp = cdir / f"{h}.npy"
            if fp.exists():
                try:
                    results[idx] = np.load(fp)
                    continue
                except Exception:
                    pass
            to_compute.append((idx, txt, cache_key, fp))
        else:
            to_compute.append((idx, txt, cache_key, None))

    if to_compute:
        resp = run(
            client.embeddings.create,  # type: ignore[attr-defined]
            model=model,
            input=[t for _, t, _, _ in to_compute],
        )
        for (idx, _txt, cache_key, fp), item in zip(to_compute, resp.data):
            vec = np.array(getattr(item, "embedding", []), dtype=np.float32)
            results[idx] = vec
            cache_set_json(cache_key, vec.tolist(), ttl=86400)
            if fp is not None:
                try:
                    np.save(fp, vec)
                except Exception:
                    pass

    return [r if r is not None else np.zeros(0, dtype=np.float32) for r in results]


def _rewrite_query(client: Any, model: str, query: str, n: int = 2) -> List[str]:
    """Ottiene riformulazioni della query tramite un piccolo modello LLM.

    I risultati sono memorizzati in cache usando ``model``, ``query`` e ``n``
    come parte della chiave; modificare uno di questi parametri invalida la
    cache. Il contenuto viene mantenuto per circa un'ora.
    """

    # calcola chiave cache stabile basata sui parametri principali
    raw_key = f"{model}:{n}:{query}".encode("utf-8")
    cache_key = "rq:" + hashlib.sha1(raw_key).hexdigest()
    cached = cache_get_json(cache_key)
    if isinstance(cached, list) and all(isinstance(x, str) for x in cached):
        return cached[:n]

    prompt = (
        "Fornisci {n} riformulazioni concise della seguente query in italiano o inglese, una per riga.\nQuery: {q}"
    ).format(n=n, q=query)
    txt = ""
    try:
        # API 'responses' (OpenAI>=2024)
        resp = run(
            client.responses.create,  # type: ignore[attr-defined]
            model=model,
            input=prompt,
        )
        txt = getattr(resp, "output_text", "")
    except Exception:
        try:
            # compatibilità con chat.completions
            resp = run(
                client.chat.completions.create,  # type: ignore[attr-defined]
                model=model,
                messages=[{"role": "user", "content": prompt}],
            )
            txt = resp.choices[0].message.content  # type: ignore[index]
        except Exception:
            return []
    lines = [l.strip("- •\t") for l in txt.splitlines() if l.strip()]
    lines = lines[:n]
    if lines:
        cache_set_json(cache_key, lines, ttl=3600)
    return lines


def _score_fallback(query: str, chunks: List[Chunk], top_k: int) -> List[Tuple[Chunk, float]]:
    # Fallback super semplice: token overlap + (opz.) fuzzy
    qtok = set(_tokenize(query))
    scored: List[Tuple[Chunk, float]] = []
    for ch in chunks:
        toks = set(_tokenize(ch.text))
        inter = len(qtok & toks)
        score = float(inter)
        if fuzz is not None:
            # aggiungi un pizzico di similarità fuzzy (max con maggiore peso)
            score += 0.01 * fuzz.partial_ratio(query, ch.text)
        if score > 0:
            scored.append((ch, score))
    scored.sort(key=lambda x: x[1], reverse=True)
    return scored[:top_k]


def _compress_passage(text: str, query: str, max_sents: int = 5) -> str:
    """Reduce ``text`` to at most ``max_sents`` sentences relevant to ``query``.

    Sentences are scored by simple token overlap with the query and the top
    ones are kept in their original order.
    """
    sents = _simple_sentences(text)
    if len(sents) <= max_sents:
        return " ".join(sents)
    qtok = set(_tokenize(query))
    scored: List[Tuple[int, int, str]] = []
    for idx, s in enumerate(sents):
        stok = set(_tokenize(s))
        score = len(qtok & stok)
        scored.append((score, idx, s))
    scored.sort(key=lambda x: x[0], reverse=True)
    selected = sorted(scored[:max_sents], key=lambda x: x[1])
    return " ".join(s for _, _, s in selected)


def _rerank_cross_encoder(
    query: str, pairs: List[Tuple[Chunk, float]], model_name: str
) -> List[Tuple[Chunk, float]]:
    """Rerank usando un mini cross-encoder (se disponibile)."""
    if CrossEncoder is None:
        return pairs
    try:  # cache per evitare reload del modello ad ogni chiamata
        ce = _CROSS_ENCODER_CACHE.get(model_name)
        if ce is None:
            ce = CrossEncoder(model_name)
            _CROSS_ENCODER_CACHE[model_name] = ce
        texts = [c.text for c, _ in pairs]
        scores = ce.predict([(query, t) for t in texts])
        reranked = [(c, float(s)) for (c, _), s in zip(pairs, scores)]
        reranked.sort(key=lambda x: x[1], reverse=True)
        return reranked
    except Exception:
        return pairs


def retrieve(
    query: str,
    docstore_path: str | Path,
    top_k: int = 3,
    *,
    topic: str | None = None,
    client: Any | None = None,
    embed_model: str | None = None,
    rewrite_model: str | None = None,
    rerank_model: str | None = None,
    store: Any | None = None) -> List[Dict]:
    """Hybrid BM25 + embedding retrieval returning metadata for citations."""
    if client is not None and rewrite_model:
        try:
            rewrites = _rewrite_query(client, rewrite_model, query)
            if rewrites:
                query = query + " " + " ".join(rewrites)
        except Exception:
            pass

    if store is not None:
        docs = store.get_documents() if hasattr(store, "get_documents") else []
    else:
        docs = _load_index(docstore_path)
    if topic:
        tnorm = str(topic).lower()
        docs = [d for d in docs if str(d.get("topic", "")).lower() == tnorm]
    if not docs or not query.strip():
        return []

    # prepara chunk
    chunks: List[Chunk] = []
    for d in docs:
        try:
            did = str(d.get("id", ""))
            txt = str(d.get("text", ""))
        except Exception:
            continue
        meta = {k: d.get(k) for k in ("title", "lang", "date", "topic")}
        for c in _make_chunks(txt):
            chunks.append(Chunk(did, c, meta))

    if not chunks:
        return []

    # BM25 se disponibile
    if BM25Okapi is not None:
        tokenized = [_tokenize(c.text) for c in chunks]
        bm = BM25Okapi(tokenized)  # type: ignore
        scores = bm.get_scores(_tokenize(query))  # type: ignore
        pairs = list(zip(chunks, [float(s) for s in scores]))
        pairs.sort(key=lambda x: x[1], reverse=True)
        best = pairs[: max(top_k * 4, top_k)]
    else:
        best = _score_fallback(query, chunks, max(top_k * 4, top_k))

    if client is not None and embed_model:
        try:
            cache_dir = Path(docstore_path).with_suffix(".embcache")
            qv = _embed_texts(client, embed_model, [query])[0]
            texts = [c.text for c, _ in best]
            vecs = _embed_texts(client, embed_model, texts, cache_dir=cache_dir)
            sims = [_cosine(qv, v) for v in vecs]
            combo: List[Tuple[Chunk, float]] = []
            for (ch, bm_sc), sim in zip(best, sims):
                combo.append((ch, 0.5 * bm_sc + 0.5 * sim))
            combo.sort(key=lambda x: x[1], reverse=True)
            best = combo[: max(top_k * 4, top_k)]
        except Exception:
            best = best[: max(top_k * 4, top_k)]
    else:
        best = best[: max(top_k * 4, top_k)]

    if rerank_model:
        best = _rerank_cross_encoder(query, best, rerank_model)

    best = best[:top_k]

    out = []
    for ch, sc in best:
        txt = _compress_passage(ch.text, query)
        item = {"id": ch.doc_id, "text": txt, "score": float(sc)}
        item.update(ch.meta or {})
        out.append(item)
    return out<|MERGE_RESOLUTION|>--- conflicted
+++ resolved
@@ -262,13 +262,13 @@
                     result.setdefault(cat, []).extend(qs)
         return result
 
-<<<<<<< HEAD
+
     if len(result) == 1:
         # When only one context is present expose the inner mapping directly
         return next(iter(result.values()))
-=======
+
     logger.warning("Unsupported structure in %s", root)
->>>>>>> 2ef90804
+
     return result
 
 
