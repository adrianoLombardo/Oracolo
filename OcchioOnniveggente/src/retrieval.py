--- conflicted
+++ resolved
@@ -76,7 +76,7 @@
     return documents
 
 
-<<<<<<< HEAD
+
 def load_questions(path: str | Path) -> Dict[str, List[Dict[str, Any]]]:
     """Load oracle questions and categorize off-topic entries.
 
@@ -84,7 +84,7 @@
     marked with ``"type": "off_topic"`` are grouped by their ``categoria``
     field (e.g. ``poetica`` or ``didattica``).  All other entries are returned
     under the ``"good"`` key.
-=======
+
 
 def load_questions(path: str | Path) -> Dict[str, Any]:
     """Load oracle questions from ``path`` grouping off-topic ones by category.
@@ -111,29 +111,28 @@
     -------
     dict
         ``{"good": [...], "off_topic": {"cat": [...]}}``
->>>>>>> 18fe9497
+
     """
 
     p = Path(path)
     if not p.exists():
-<<<<<<< HEAD
-=======
+
         logger.warning("Questions file not found: %s", p)
->>>>>>> 18fe9497
+
         return {"good": [], "off_topic": {}}
 
     try:
         data = json.loads(p.read_text(encoding="utf-8"))
     except Exception:
-<<<<<<< HEAD
-=======
+
+
         logger.exception("Invalid JSON in questions file: %s", p)
->>>>>>> 18fe9497
+
         return {"good": [], "off_topic": {}}
 
     good: List[Dict[str, Any]] = []
     off_topic: Dict[str, List[Dict[str, Any]]] = {}
-<<<<<<< HEAD
+
 
     if isinstance(data, list):
         for item in data:
@@ -148,7 +147,7 @@
 
     return {"good": good, "off_topic": off_topic}
 
-=======
+
     for item in data if isinstance(data, list) else []:
         if item.get("type") == "off_topic":
             cat = str(item.get("categoria", "")) or "unknown"
@@ -191,7 +190,7 @@
     return good, off_topic, follow_ups
 
 
->>>>>>> 18fe9497
+
 
 def _make_chunks(text: str, max_chars: int = 800, overlap_ratio: float = 0.1) -> List[str]:
     """Split text into semantically coherent chunks.
