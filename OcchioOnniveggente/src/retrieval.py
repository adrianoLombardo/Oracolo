--- conflicted
+++ resolved
@@ -76,7 +76,7 @@
     return documents
 
 
-<<<<<<< HEAD
+
 def load_questions(path: str | Path) -> Dict[str, Any]:
     """Load oracle questions from ``path`` grouping off-topic ones by category.
 
@@ -85,17 +85,17 @@
     regular questions and returned in the ``good`` list.  Entries tagged with
     ``off_topic`` must also provide a ``categoria`` field; these are grouped
     under ``off_topic`` using the category as key.
-=======
+
 def load_questions(
     path: str | Path | None = None,
 ) -> Tuple[List[Dict[str, str]], List[Dict[str, str]], List[str]]:
     """Read oracle questions and follow ups from ``path``.
->>>>>>> 6bcbaa54
+
 
     Parameters
     ----------
     path:
-<<<<<<< HEAD
+
         Location of ``domande_oracolo.json``.
 
     Returns
@@ -125,7 +125,7 @@
             good.append(item)
 
     return {"good": good, "off_topic": off_topic}
-=======
+
         Optional custom location of the JSON file.  When ``None`` the
         function looks for ``data/domande_oracolo.json`` relative to the
         project root.
@@ -157,7 +157,7 @@
     off_topic = data.get("off_topic", []) if isinstance(data, dict) else []
     follow_ups = [q.get("follow_up", "") for q in good + off_topic if q.get("follow_up")]
     return good, off_topic, follow_ups
->>>>>>> 6bcbaa54
+
 
 
 def _make_chunks(text: str, max_chars: int = 800, overlap_ratio: float = 0.1) -> List[str]:
