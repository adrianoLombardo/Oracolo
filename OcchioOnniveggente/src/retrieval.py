--- conflicted
+++ resolved
@@ -6,16 +6,16 @@
 from pathlib import Path
 from typing import List, Dict, Tuple, Iterable, Optional, Any
 import numpy as np
-<<<<<<< HEAD
+
 
 try:
     from .metadata_store import MetadataStore
 except Exception:  # pragma: no cover - optional
     MetadataStore = None  # type: ignore
 
-=======
+
 from .cache import cache_get_json, cache_set_json
->>>>>>> c26fa8bf
+
 
 # Prova librerie migliori, ma non sono obbligatorie
 try:
