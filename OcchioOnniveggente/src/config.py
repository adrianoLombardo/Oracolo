from pathlib import Path
from typing import Any, Dict, List, Literal, Optional, Tuple

import os
import yaml
from functools import lru_cache
from pydantic import BaseModel, Field
class WakeConfig(BaseModel):
    enabled: bool = True
    single_turn: bool = False
    idle_timeout: float = 50.0
    it_phrases: List[str] = Field(default_factory=lambda: ["ciao oracolo", "ehi oracolo", "salve oracolo", "ciao, oracolo"])
    en_phrases: List[str] = Field(default_factory=lambda: ["hello oracle", "hey oracle", "hi oracle", "hello, oracle"])



class OpenAIConfig(BaseModel):
    api_key: str = ""
    stt_model: str = "gpt-4o-mini-transcribe"
    llm_model: str = "gpt-5-mini"
    tts_model: str = "gpt-4o-mini-tts"
    tts_voice: str = "alloy"
    embed_model: str = "text-embedding-3-large"
    max_workers: int = 4


class ComputeModuleConfig(BaseModel):
    device: Literal["auto", "cpu", "cuda"] = "auto"
    precision: Literal["fp32", "fp16", "bf16", "int4"] = "fp16"
    batch_interval: int = 100  # ms between batch flushes
    max_batch_size: int = 4     # maximum prompts per batch


class ComputeConfig(BaseModel):
    device: Literal["auto", "cpu", "cuda"] = "auto"
<<<<<<< HEAD
    use_onnx: bool = False
=======
    device_concurrency: int = 1
>>>>>>> 751ec42f
    stt: ComputeModuleConfig = ComputeModuleConfig()
    llm: ComputeModuleConfig = ComputeModuleConfig()
    tts: ComputeModuleConfig = ComputeModuleConfig()


class AudioConfig(BaseModel):
    sample_rate: int = 24_000
    ask_seconds: int = 10
    input_wav: str = "data/temp/input.wav"
    output_wav: str = "data/temp/answer.wav"
    input_device: Optional[str | int] = None
    output_device: Optional[str | int] = None
    barge_rms_threshold: float = 0.25
    denoise: bool = False
    echo_cancel: bool = False


class RecordingConfig(BaseModel):
    mode: Literal["vad", "timed"] = "vad"
    timed_seconds: int = 10
    fallback_to_timed: bool = False
    min_speech_level: float = 0.02
    hold_off_after_tts_ms: int = 500
    use_webrtcvad: bool = False


class VadConfig(BaseModel):
    frame_ms: int = 30
    start_ms: int = 200
    end_ms: int = 800
    max_ms: int = 15_000
    preroll_ms: int = 300
    noise_window_ms: int = 1_000
    start_mult: float = 1.8
    end_mult: float = 1.3
    base_start: float = 0.006
    base_end: float = 0.0035


class FilterConfig(BaseModel):
    mode: Literal["block", "mask"] = "block"


class SacnConfig(BaseModel):
    universe: int = 1
    destination_ip: str
    rgb_channels: List[int]
    idle_level: int = 10
    peak_level: int = 255


class WledConfig(BaseModel):
    host: str


class LightingConfig(BaseModel):
    mode: Literal["sacn", "wled"] = "sacn"
    sacn: SacnConfig = SacnConfig(destination_ip="192.168.1.50", rgb_channels=[1, 2, 3])
    wled: WledConfig = WledConfig(host="192.168.1.77")


class PaletteItem(BaseModel):
    rgb: Tuple[int, int, int]
    style: str


class DomainProfileConfig(BaseModel):
    keywords: List[str] = Field(default_factory=list)
    weights: Dict[str, float] | None = None
    accept_threshold: float | None = None
    clarify_margin: float | None = None


class DomainConfig(BaseModel):
    enabled: bool = True
    profile: str = "museo"
    topic: str = ""
    keywords: List[str] = Field(default_factory=list)
    kw_min_overlap: float = 0.04
    emb_min_sim: float = 0.22
    rag_min_hits: int = 1
    weights: Dict[str, float] = Field(
        default_factory=lambda: {"kw": 0.6, "emb": 0.2, "rag": 0.2}
    )
    accept_threshold: float = 0.65
    clarify_margin: float = 0.10
    profiles: Dict[str, DomainProfileConfig] = Field(default_factory=dict)


class RetrievalConfig(BaseModel):
    hybrid: bool = True
    rerank: bool = True
    max_chunks: int = 6
    chunk_strategy: Literal["semantic", "fixed_overlap"] = "semantic"


class ChatConfig(BaseModel):
    inactivity_timeout_s: int = 60
    remember_turns: int = 8
    pinned: List[str] = Field(default_factory=list)
    summary_model: str = "gpt-4o-mini"
    summary_max_tokens: int = 256


class RealtimeAudioConfig(BaseModel):
    chunk_ms: int = 20
    start_level: int = 300
    end_sil_ms: int = 700
    max_utt_ms: int = 15_000


class RealtimeConfig(BaseModel):
    barge_in_threshold: float = 0.55
    ducking_db: float = -12.0


class Settings(BaseModel):
    debug: bool = False
    stt_backend: Literal["openai", "whisper"] = "openai"
    wakeword: Optional[str] = None
    openai: OpenAIConfig = OpenAIConfig()
    compute: ComputeConfig = ComputeConfig()
    audio: AudioConfig = AudioConfig()
    recording: RecordingConfig = RecordingConfig()
    vad: VadConfig = VadConfig()
    filter: FilterConfig = FilterConfig()
    lighting: LightingConfig = LightingConfig()
    palette_keywords: Dict[str, PaletteItem] = Field(default_factory=dict)
    oracle_system: str = ""  # stile oracolare
    oracle_policy: str = ""  # prompt fattuale/guardrail
    answer_mode: Literal["detailed", "concise"] = "detailed"
    docstore_path: str = "data/docstore"
    retrieval_top_k: int = 3
    wake: Optional[WakeConfig] = WakeConfig()
    domain: DomainConfig = DomainConfig()
    retrieval: RetrievalConfig = RetrievalConfig()
    chat: ChatConfig = ChatConfig()
    realtime: RealtimeConfig = RealtimeConfig()

    realtime_audio: RealtimeAudioConfig = RealtimeAudioConfig()

    cache_dir: str = "data/cache"
    cache_ttl: int = 3600

    
    @classmethod
    def model_validate_yaml(cls, path: Path) -> "Settings":
        """Load settings from a YAML file.

        Returns the default configuration if the file does not exist and raises
        a ``ValueError`` when the YAML content is invalid. This makes the
        application fail fast on misconfigured YAML files instead of silently
        falling back to defaults.
        """

        try:
            text = path.read_text(encoding="utf-8")
        except FileNotFoundError:
            return cls()

        try:
            data = yaml.safe_load(text) or {}
        except yaml.YAMLError as exc:
            raise ValueError(f"Invalid YAML in {path}") from exc

        return cls.model_validate(data)


@lru_cache()
def _load_api_key_from_files() -> str:
    """Load the OpenAI API key from settings files, if present."""
    for name in ("settings.local.yaml", "settings.yaml"):
        p = Path(name)
        if not p.exists():
            continue
        try:
            cfg = yaml.safe_load(p.read_text(encoding="utf-8")) or {}
        except yaml.YAMLError:
            continue
        key = cfg.get("openai", {}).get("api_key")
        if key:
            return key
    return ""


def get_openai_api_key(settings: Any | None = None) -> str:
    """Return the OpenAI API key.

    The key is resolved from, in order of priority:
    1. Environment variable ``OPENAI_API_KEY``;
    2. the provided ``settings`` object or mapping;
    3. ``settings.local.yaml`` or ``settings.yaml`` on disk.

    Settings files are read only once and cached.
    """

    key = os.getenv("OPENAI_API_KEY")
    if key:
        return key

    if settings is not None:
        attr_key = getattr(getattr(settings, "openai", None), "api_key", None)
        if not attr_key and isinstance(settings, dict):
            attr_key = settings.get("openai", {}).get("api_key")
        if attr_key:
            return attr_key

    return _load_api_key_from_files()<|MERGE_RESOLUTION|>--- conflicted
+++ resolved
@@ -33,11 +33,11 @@
 
 class ComputeConfig(BaseModel):
     device: Literal["auto", "cpu", "cuda"] = "auto"
-<<<<<<< HEAD
+
     use_onnx: bool = False
-=======
+
     device_concurrency: int = 1
->>>>>>> 751ec42f
+
     stt: ComputeModuleConfig = ComputeModuleConfig()
     llm: ComputeModuleConfig = ComputeModuleConfig()
     tts: ComputeModuleConfig = ComputeModuleConfig()
