import QtQuick
import QtQuick.Controls
import QtQuick.Layouts
import QtQuick.Effects

ApplicationWindow {
    id: root
    width: 1024
    height: 640
    visible: true
    color: "#0a0d12"
    title: "Occhio Onniveggente"

    ListModel {
        id: docModel
    }

    ComboBox {
        id: modeBox
        model: ["Museo", "Galleria", "Conferenze", "Didattica"]
        anchors.left: parent.left
        anchors.leftMargin: 16
        anchors.top: parent.top
        anchors.topMargin: 16
        onCurrentTextChanged: {
            realtimeClient.sendText(JSON.stringify({type: "mode", value: currentText}))
        }
    }

    TabView {
        id: tabs
        anchors.fill: parent
        anchors.margins: 24

        Tab {
            title: "Chat"
            ColumnLayout {
                anchors.fill: parent
                spacing: 12

                TextArea {
                    id: chatArea
                    readOnly: true
                    Layout.fillWidth: true
                    Layout.fillHeight: true
                    textFormat: TextEdit.PlainText
                }

                RowLayout {
                    Layout.fillWidth: true
                    TextField {
                        id: input
                        Layout.fillWidth: true
                        placeholderText: "Scrivi..."
                        onAccepted: {
                            chatArea.text += "Tu: " + text + "\n"
                            realtimeClient.sendText(text)
                            text = ""
                        }
                    }
                    Button {
                        text: "Invia"
                        onClicked: input.accepted()
                    }
                }
            }
        }

        Tab {
            title: "Documenti"
            ColumnLayout {
                anchors.fill: parent
                spacing: 8

<<<<<<< HEAD
                TableView {
                    id: docTable
                    Layout.fillWidth: true
                    Layout.fillHeight: true
                    model: docModel
                    clip: true
                    delegate: Rectangle {
                        implicitHeight: 32
                        width: docTable.width
                        color: index % 2 ? "#151a1f" : "#1e242b"
                        Text {
                            anchors.verticalCenter: parent.verticalCenter
                            anchors.left: parent.left
                            anchors.leftMargin: 8
                            text: name
                            color: "white"
                        }
                    }
=======
                RowLayout {
                    Layout.fillWidth: true
                    TextField {
                        id: searchField
                        Layout.fillWidth: true
                        placeholderText: "Cerca..."
                        onTextChanged: docTable.filterText = text
                    }
                    Button {
                        text: "Aggiorna"
                        onClicked: realtimeClient.requestDocuments()
                    }
                }

                RulesPanel {
                    id: rulesPanel
                    Layout.fillWidth: true
                    onApplyRules: realtimeClient.applyRules(rules)
                }

                DocumentTable {
                    id: docTable
                    Layout.fillWidth: true
                    Layout.fillHeight: true
                    onSelectedDocumentChanged: previewArea.text = selectedDocument ? JSON.stringify(selectedDocument, null, 2) : ""
                }

                TextArea {
                    id: previewArea
                    readOnly: true
                    Layout.fillWidth: true
                    Layout.preferredHeight: 120
                    text: "Seleziona un documento"
                }
            }

            Component.onCompleted: realtimeClient.requestDocuments()

            Connections {
                target: realtimeClient
                function onDocumentsReceived(docs) {
                    docTable.documents = docs
>>>>>>> 2997df8b
                }
            }
        }

        Tab {
            title: "Impostazioni"
            Column {
                anchors.margins: 12
                anchors.fill: parent
                spacing: 8
                Label { text: "Volume generale" }
                Slider { from: 0; to: 1; value: 1 }
                CheckBox { text: "Modalità realtime"; checked: true }
                Label { id: ruleLabel; text: "Regola: -" }
                Label { id: policyLabel; text: "Policy: -" }
            }
        }
    }

    Connections {
        target: realtimeClient
        function onJsonMessageReceived(obj) {
            if (obj.text) {
                chatArea.text += "Oracolo: " + obj.text + "\n"
            }
        }
        function onDocListReceived(docs) {
            docModel.clear()
            for (var i = 0; i < docs.length; ++i) {
                var item = docs[i]
                if (typeof item === "string")
                    docModel.append({ name: item })
                else if (item.name)
                    docModel.append({ name: item.name })
                else if (item.title)
                    docModel.append({ name: item.title })
                else
                    docModel.append({ name: JSON.stringify(item) })
            }
        }
        function onRuleUpdated(rule) {
            ruleLabel.text = "Regola: " + (rule.description || rule.name || JSON.stringify(rule))
        }
        function onPolicyStatusReceived(status) {
            policyLabel.text = "Policy: " + (status.state || status.status || JSON.stringify(status))
        }
    }
}<|MERGE_RESOLUTION|>--- conflicted
+++ resolved
@@ -72,7 +72,7 @@
                 anchors.fill: parent
                 spacing: 8
 
-<<<<<<< HEAD
+
                 TableView {
                     id: docTable
                     Layout.fillWidth: true
@@ -91,7 +91,7 @@
                             color: "white"
                         }
                     }
-=======
+
                 RowLayout {
                     Layout.fillWidth: true
                     TextField {
@@ -134,7 +134,7 @@
                 target: realtimeClient
                 function onDocumentsReceived(docs) {
                     docTable.documents = docs
->>>>>>> 2997df8b
+
                 }
             }
         }
