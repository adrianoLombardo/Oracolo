--- conflicted
+++ resolved
@@ -6,10 +6,9 @@
 #include <QIODevice>
 #include <QJsonObject>
 #include <QJsonArray>
-<<<<<<< HEAD
+
 #include <QVariantMap>
-=======
->>>>>>> 2997df8b
+
 #include <QUrl>
 
 class RealtimeClient : public QObject
@@ -21,7 +20,6 @@
     Q_INVOKABLE void connectToServer(const QUrl &url);
     Q_INVOKABLE void sendHello(int sampleRate, int channels);
     Q_INVOKABLE void sendText(const QString &text);
-<<<<<<< HEAD
     Q_INVOKABLE void sendCommand(const QString &type, const QVariantMap &payload = {});
 
 signals:
@@ -29,14 +27,14 @@
     void docListReceived(const QJsonArray &docs);
     void ruleUpdated(const QJsonObject &rule);
     void policyStatusReceived(const QJsonObject &status);
-=======
+
     Q_INVOKABLE void requestDocuments();
     Q_INVOKABLE void applyRules(const QJsonObject &rules);
 
 signals:
     void jsonMessageReceived(const QJsonObject &obj);
     void documentsReceived(const QJsonArray &docs);
->>>>>>> 2997df8b
+
 
 private slots:
     void onConnected();
