--- conflicted
+++ resolved
@@ -7,15 +7,14 @@
 set(CMAKE_AUTOMOC ON)
 set(CMAKE_AUTORCC ON)
 set(CMAKE_AUTOUIC ON)
-<<<<<<< HEAD
+
 
 find_package(Qt6 6.2 COMPONENTS Quick Qml WebSockets Multimedia REQUIRED)
 qt_policy(SET QTP0001 NEW)
-=======
 qt_policy(SET QTP0001 NEW)
 
 find_package(Qt6 6.2 COMPONENTS Quick Qml WebSockets Multimedia REQUIRED)
->>>>>>> 6187786c
+
 
 qt_add_executable(oracolo_client
     main.cpp
