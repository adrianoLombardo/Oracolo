cmake_minimum_required(VERSION 3.16)
project(oracolo_client LANGUAGES CXX)

set(CMAKE_CXX_STANDARD 17)
set(CMAKE_CXX_STANDARD_REQUIRED ON)

set(CMAKE_AUTOMOC ON)
set(CMAKE_AUTORCC ON)
set(CMAKE_AUTOUIC ON)

<<<<<<< HEAD
find_package(Qt6 6.2 COMPONENTS Quick Qml WebSockets Multimedia REQUIRED)
qt_policy(SET QTP0001 NEW)
qt_policy(SET QTP0004 NEW)
=======

find_package(Qt6 6.2 COMPONENTS Quick Qml WebSockets Multimedia REQUIRED)
qt_policy(SET QTP0001 NEW)
qt_policy(SET QTP0001 NEW)

find_package(Qt6 6.2 COMPONENTS Quick Qml WebSockets Multimedia REQUIRED)

>>>>>>> 6d6de644

qt_add_executable(oracolo_client
    main.cpp
    RealtimeClient.cpp
    RealtimeClient.h
)

target_include_directories(oracolo_client PRIVATE ${CMAKE_CURRENT_SOURCE_DIR})

qt_add_qml_module(oracolo_client
    URI Oracolo
    VERSION 1.0
    QML_FILES
        qml/MainWindow.qml
        qml/DocumentTable.qml
        qml/RulesPanel.qml
)

target_link_libraries(oracolo_client
    PRIVATE Qt6::Quick Qt6::WebSockets Qt6::Multimedia)

install(TARGETS oracolo_client
    BUNDLE DESTINATION .
    RUNTIME DESTINATION ${CMAKE_INSTALL_BINDIR})<|MERGE_RESOLUTION|>--- conflicted
+++ resolved
@@ -8,11 +8,11 @@
 set(CMAKE_AUTORCC ON)
 set(CMAKE_AUTOUIC ON)
 
-<<<<<<< HEAD
+
 find_package(Qt6 6.2 COMPONENTS Quick Qml WebSockets Multimedia REQUIRED)
 qt_policy(SET QTP0001 NEW)
 qt_policy(SET QTP0004 NEW)
-=======
+
 
 find_package(Qt6 6.2 COMPONENTS Quick Qml WebSockets Multimedia REQUIRED)
 qt_policy(SET QTP0001 NEW)
@@ -20,7 +20,7 @@
 
 find_package(Qt6 6.2 COMPONENTS Quick Qml WebSockets Multimedia REQUIRED)
 
->>>>>>> 6d6de644
+
 
 qt_add_executable(oracolo_client
     main.cpp
