# src/realtime_oracolo.py
"""Client WebSocket realtime per l'Oracolo.

Questo modulo apre una connessione WebSocket verso un backend che accetta
audio PCM mono a 16 bit. I frame provenienti dal microfono vengono inviati al
server che risponde con trascrizioni parziali, la risposta finale e frame TTS
da riprodurre in tempo reale. Se l'utente parla durante il TTS viene inviato un
evento ``barge_in``: il server interrompe la risposta al termine della frase
corrente e il volume del TTS viene attenuato localmente per favorire
l'interruzione naturale.
"""

from __future__ import annotations

# ruff: noqa: I001

import asyncio
import json
import os
import queue
import time
import random
import logging
from typing import Any

import numpy as np
import sounddevice as sd
import websockets
from src.conversation import ConversationManager, DialogState
from src.retrieval import load_questions
<<<<<<< HEAD
from src.hardware import local_audio
=======
from src.audio import local_audio
>>>>>>> 6103c699
from src.oracle import (
    enqueue_generate_reply,
    enqueue_synthesize_voice,
    transcribe_worker,
    generate_reply_worker,
    synthesize_voice_worker,
)

logger = logging.getLogger(__name__)


SR = 24_000
FRAME_MS = 10
BLOCKSIZE = SR * FRAME_MS // 1000  # 240 campioni per 10ms @24k
BYTES_PER_SAMPLE = 2  # int16
CHANNELS = 1
NEED_BYTES = BLOCKSIZE * BYTES_PER_SAMPLE * CHANNELS
WS_URL = os.getenv("ORACOLO_WS_URL", "ws://localhost:8765")


async def start_queue_workers() -> None:
    """Start background workers for the task queue."""

    loop = asyncio.get_running_loop()
    loop.create_task(transcribe_worker())
    loop.create_task(generate_reply_worker())
    loop.create_task(synthesize_voice_worker())


def _emit(kind: str, text: str) -> None:
    """Emit a structured message on stdout."""
    print(json.dumps({"type": kind, "text": text}, ensure_ascii=False), flush=True)


async def _tts_say(text: str, state: dict[str, Any]) -> None:
    """Speak ``text`` using the local TTS while avoiding overlap."""
    while state.get("tts_playing"):
        await asyncio.sleep(0.1)
    try:
        state["tts_playing"] = True
        await local_audio.async_tts_speak(text)
    except Exception:  # pragma: no cover - best effort playback
        logger.warning("tts playback failed", exc_info=True)
    finally:
        state["tts_playing"] = False


async def _mic_worker(
    ws, send_q: "queue.Queue[bytes]", *, sr: int, state: dict[str, Any]
) -> None:
    """Cattura audio dal microfono e lo mette in coda da inviare.

    Se durante la riproduzione del TTS rileva voce in ingresso invia un messaggio
    ``barge_in`` al server per interrompere la risposta.
    """

    loop = asyncio.get_running_loop()

    def callback(indata, frames, time_info, status) -> None:  # type: ignore[override]
        data = bytes(indata)  # CFFI -> bytes

        # HALF-DUPLEX: non streammare al server mentre il TTS sta parlando,
        # eviti eco e "false barge-in". Continui però a misurare il livello.
        if not state.get("tts_playing"):
            send_q.put_nowait(data)

        # BARGE-IN: richiedi ~250ms sopra soglia prima di inviare l'evento.
        # (25 callback da 10ms = 250ms)
        samples = np.frombuffer(data, dtype=np.int16).astype(np.float32)
        level = float(np.sqrt(np.mean(samples**2)))

        if state.get("tts_playing"):
            # isteresi + cooldown per non spammare
            if level > state.get("barge_threshold", 500.0):
                state["hot_frames"] = state.get("hot_frames", 0) + 1
                state["ducking"] = True
            else:
                state["hot_frames"] = 0
                state["ducking"] = False
            now = time.monotonic()
            if (
                state.get("hot_frames", 0) >= 25
                and not state.get("barge_sent", False)
                and now - state.get("last_barge_ts", 0) > 0.6
            ):
                state["barge_sent"] = True
                state["last_barge_ts"] = now
                asyncio.run_coroutine_threadsafe(
                    ws.send(json.dumps({"type": "barge_in"})), loop
                )

    with sd.RawInputStream(
        samplerate=sr,
        channels=1,
        dtype="int16",
        callback=callback,
        blocksize=BLOCKSIZE,
        latency="low",
    ):
        while True:
            await asyncio.sleep(0.1)


async def _sender(ws, q: "queue.Queue[bytes]") -> None:
    """Invia in background i frame audio presenti nella coda."""

    try:
        while True:
            data = await asyncio.get_running_loop().run_in_executor(None, q.get)
            await ws.send(data)
    except asyncio.CancelledError:
        return


async def _player(
    audio_q: "queue.Queue[bytes]", *, sr: int, state: dict[str, Any]
) -> None:
    carry = bytearray()

    def callback(outdata, frames, time_info, status) -> None:  # type: ignore[override]
        need = frames * BYTES_PER_SAMPLE * CHANNELS
        written = 0
        last_chunk = 0

        # 1) consuma prima eventuale carry
        if carry:
            take = min(len(carry), need)
            outdata[:take] = carry[:take]
            del carry[:take]
            written += take

        # 2) pesca pacchetti finché riempi o finché la coda è vuota
        while written < need:
            try:
                chunk = audio_q.get_nowait()
            except queue.Empty:
                break
            last_chunk = len(chunk)
            take = min(last_chunk, need - written)
            outdata[written : written + take] = chunk[:take]
            written += take
            # se avanza spezzone, rimettilo in carry
            if take < last_chunk:
                carry.extend(chunk[take:])

        # 3) padding se siamo corti
        if written < need:
            outdata[written:need] = b"\x00" * (need - written)
            state["tts_playing"] = False
            state["barge_sent"] = False
        else:
            state["tts_playing"] = True

        # Diagnostica: stampa valori per ~3s (una volta ogni 50 callback)
        state["diag_counter"] = state.get("diag_counter", 0) + 1
        if state["diag_counter"] <= 150 and state["diag_counter"] % 50 == 0:
            _emit(
                "diag",
                f"[diag] need_bytes={need} chunk_len={last_chunk} "
                f"written={written} carry_len={len(carry)}",
            )

        if state.get("ducking"):
            arr = np.frombuffer(outdata, dtype=np.int16)
            arr[:] = (arr * 0.3).astype(np.int16)

    with sd.RawOutputStream(
        samplerate=sr,
        channels=1,
        dtype="int16",
        callback=callback,
        blocksize=BLOCKSIZE,
        latency="low",
    ):
        while True:
            await asyncio.sleep(0.1)


async def _receiver(
    ws,
    audio_q: "queue.Queue[bytes]",
    conv: ConversationManager,
    state: dict[str, Any],
) -> None:
    """Gestisce i messaggi provenienti dal server e il flusso locale."""

    try:
        async for msg in ws:
            if isinstance(msg, bytes):
                audio_q.put_nowait(msg)
                continue
            try:
                data = json.loads(msg)
            except json.JSONDecodeError:
                continue
            kind = data.get("type")
            if kind == "partial":
                conv.transition(DialogState.THINKING)
                text = data.get("text", "")
                _emit("partial", f"… {text}")
                if data.get("final"):
                    conv.push_user(text)
                    norm = text.strip().lower()
                    off_list = state.get("off_topic_questions", [])
                    if any(norm == q.domanda.strip().lower() for q in off_list):
                        state["off_topic"] = True
                        enqueue_generate_reply(text, None, None, "", conv=conv)
                        enqueue_synthesize_voice(text)
            elif kind == "answer":
                conv.transition(DialogState.SPEAKING)
                text = data.get("text", "")
                conv.chat.stream_assistant(iter([text]))
                _emit("answer", f"🔮 {text}")
                enqueue_synthesize_voice(text)
                if not state.get("off_topic"):
                    follow = state.get("follow_ups", [])
                    if follow:
                        q = random.choice(follow)
                        conv.transition(DialogState.SPEAKING)
                        enqueue_synthesize_voice(q)
                        conv.push_assistant(q)
                        conv.transition(DialogState.LISTENING)
                else:
                    state["off_topic"] = False
            elif kind == "answer_token":
                conv.transition(DialogState.SPEAKING)
                token = data.get("text", "")
                conv.chat.stream_assistant(iter([token]))
                _emit("answer", token)
    except asyncio.CancelledError:
        return


async def _run(
    url: str,
    sr: int,
    barge_threshold: float,
    retries: int,
    attempt: int = 1,
) -> None:
    """Avvia la sessione realtime verso ``url`` con retry esponenziale."""

    logger.info("Connessione %s/%s verso %s", attempt, retries, url)
    await start_queue_workers()
    send_q: "queue.Queue[bytes]" = queue.Queue()
    audio_q: "queue.Queue[bytes]" = queue.Queue()
    try:
        categories = load_questions()
    except Exception:  # pragma: no cover - IO errors logged and ignored
        logger.exception("Failed to load questions")
        categories = {}

    good_q = categories.get("poetica", [])
    off_q: list = []
    for k, v in categories.items():
        if k != "poetica":
            off_q.extend(v)
    follow_q = [q.follow_up for q in good_q if q.follow_up]

    state: dict[str, Any] = {
        "tts_playing": False,
        "barge_sent": False,
        "barge_threshold": barge_threshold,
        "ducking": False,
        "good_questions": good_q,
        "off_topic_questions": off_q,
        "follow_ups": follow_q,
        "off_topic": False,
    }
    conv = ConversationManager(idle_timeout=60)
    conv.transition(DialogState.LISTENING)
    if good_q:
        q = random.choice(good_q).domanda
        if q:
            conv.transition(DialogState.SPEAKING)
            await _tts_say(q, state)
            conv.push_assistant(q)
            conv.transition(DialogState.LISTENING)

    try:
        async with websockets.connect(url, ping_interval=20, ping_timeout=20) as ws:
            await ws.send(
                json.dumps(
                    {
                        "type": "hello",
                        "sr": sr,
                        "format": "pcm_s16le",
                        "channels": CHANNELS,
                    }
                )
            )
            try:
                ready_raw = await asyncio.wait_for(ws.recv(), timeout=10)
                if not isinstance(ready_raw, (bytes, str)):
                    raise RuntimeError("Handshake non valido")
                data = json.loads(ready_raw) if isinstance(ready_raw, str) else {}
                if data.get("type") != "ready":
                    raise RuntimeError("Handshake non valido")
            except asyncio.TimeoutError:
                _emit("error", "Handshake timeout")
                raise
            except Exception:
                _emit("error", "Handshake non valido")
                return

            _emit("status", "✅ pronto a ricevere audio")
            _emit(
                "status",
                f"🔌 Realtime WS → {url}  (sr={sr}, in={sd.default.device[0]}, out={sd.default.device[1]})",  # noqa: E501
            )

            tasks = [
                asyncio.create_task(_mic_worker(ws, send_q, sr=sr, state=state)),
                asyncio.create_task(_sender(ws, send_q)),
                asyncio.create_task(_receiver(ws, audio_q, conv, state)),
                asyncio.create_task(_player(audio_q, sr=sr, state=state)),
            ]
            try:
                await asyncio.gather(*tasks)
            except asyncio.CancelledError:
                for t in tasks:
                    t.cancel()
                raise
    except (websockets.ConnectionClosed, asyncio.TimeoutError) as exc:
        if attempt >= retries:
            logger.error("Connessione fallita dopo %s tentativi: %s", attempt, exc)
            return
        delay = 2 ** (attempt - 1)
        logger.warning(
            "Connessione interrotta (%s). Ritento in %s s (tentativo %s/%s)",
            exc,
            delay,
            attempt + 1,
            retries,
        )
        await asyncio.sleep(delay)
        await _run(url, sr, barge_threshold, retries, attempt + 1)


def main() -> None:
    """Punto di ingresso da CLI."""

    import argparse

    parser = argparse.ArgumentParser(description="Client WS realtime Oracolo")
    parser.add_argument("--url", default=WS_URL)
    parser.add_argument("--sr", type=int, default=SR)
    parser.add_argument(
        "--in-dev", dest="in_dev", default=None, help="Indice input device (o None)"
    )
    parser.add_argument(
        "--out-dev", dest="out_dev", default=None, help="Indice output device (o None)"
    )
    parser.add_argument(
        "--barge-threshold",
        type=float,
        default=500.0,
        help="Soglia barge-in RMS",
    )
    parser.add_argument(
        "--retries",
        type=int,
        default=5,
        help="Tentativi massimi di riconnessione",
    )
    # Flag ignorati (per compatibilità con l'interfaccia precedente)
    parser.add_argument("--autostart", action="store_true")
    parser.add_argument("--quiet", action="store_true")
    args = parser.parse_args()

    def _parse_dev(v: int | str | None) -> int | None:
        if v is None or str(v).strip().lower() in {"none", ""}:
            return None
        try:
            return int(v)
        except Exception:
            return None

    sd.default.device = (_parse_dev(args.in_dev), _parse_dev(args.out_dev))

    asyncio.run(_run(args.url, args.sr, args.barge_threshold, args.retries))


if __name__ == "__main__":
    main()<|MERGE_RESOLUTION|>--- conflicted
+++ resolved
@@ -28,11 +28,8 @@
 import websockets
 from src.conversation import ConversationManager, DialogState
 from src.retrieval import load_questions
-<<<<<<< HEAD
 from src.hardware import local_audio
-=======
 from src.audio import local_audio
->>>>>>> 6103c699
 from src.oracle import (
     enqueue_generate_reply,
     enqueue_synthesize_voice,
