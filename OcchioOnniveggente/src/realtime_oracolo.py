--- conflicted
+++ resolved
@@ -137,7 +137,7 @@
         else:
             state["tts_playing"] = True
 
-<<<<<<< HEAD
+
         # Diagnostica: stampa valori per ~3s (una volta ogni 50 callback)
         state["diag_counter"] = state.get("diag_counter", 0) + 1
         if state["diag_counter"] <= 150 and state["diag_counter"] % 50 == 0:
@@ -146,11 +146,11 @@
                 f"written={written} carry_len={len(carry)}",
                 flush=True,
             )
-=======
+
         if state.get("ducking"):
             arr = np.frombuffer(outdata, dtype=np.int16)
             arr[:] = (arr * 0.3).astype(np.int16)
->>>>>>> c5811d4b
+        main
 
     with sd.RawOutputStream(
         samplerate=sr,
