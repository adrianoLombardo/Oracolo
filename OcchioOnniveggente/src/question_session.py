--- conflicted
+++ resolved
@@ -40,7 +40,7 @@
         self._index = 0
         self._used: Dict[str, set[int]] = {cat: set() for cat in self._categories}
 
-<<<<<<< HEAD
+
     def next_question(
         self, category: str | None = None, tags: set[str] | None = None
     ) -> Question | None:
@@ -90,7 +90,7 @@
             tried.add(category)
             category = None
         return None
-=======
+
         self._rng = self.rng or random
 
         if self.state_path:
@@ -125,7 +125,7 @@
         idx = self._rng.choice(remaining)
         used.add(idx)
         return qs[idx]
->>>>>>> e4d2c6b0
+
 
     def record_answer(self, answer: str, reply: str | None = None) -> None:
         """Store ``answer`` and optional user ``reply``."""
