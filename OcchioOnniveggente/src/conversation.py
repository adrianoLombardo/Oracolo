--- conflicted
+++ resolved
@@ -15,14 +15,14 @@
     track of dialogue state and processing turns.
     """
 
-<<<<<<< HEAD
+
     idle_timeout: float = 50.0
     max_history: int = 10
     chat: ChatState = field(default_factory=lambda: ChatState(max_turns=0))
-=======
+
     idle_timeout: float = 60.0
     chat: ChatState = field(default_factory=ChatState)
->>>>>>> e66208d5
+
     dlg: DialogueManager = field(init=False)
     is_processing: bool = False
     turn_id: int = 0
