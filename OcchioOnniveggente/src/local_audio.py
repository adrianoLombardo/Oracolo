--- conflicted
+++ resolved
@@ -3,9 +3,9 @@
 """Local TTS/STT helpers and simple chunked streaming utilities."""
 
 from pathlib import Path
-<<<<<<< HEAD
+
 from typing import Generator, Literal
-=======
+
 from typing import Generator
 import logging
 
@@ -16,7 +16,7 @@
 
 from .audio import AudioPreprocessor, load_audio_as_float
 from .config import Settings
->>>>>>> 62040668
+
 
 
 def stream_file(path: Path, chunk_size: int = 4096) -> Generator[bytes, None, None]:
@@ -66,17 +66,17 @@
     out_path.write_bytes(b"")
 
 
-<<<<<<< HEAD
+
 def stt_local(
     audio_path: Path,
     *,
     lang: str = "it",
     device: Literal["auto", "cpu", "cuda"] = "auto",
 ) -> str:
-=======
+
 def stt_local(audio_path: Path, lang: str = "it") -> str:
 
->>>>>>> 62040668
+
     """Attempt a local transcription of ``audio_path``.
 
     The function prefers the `faster-whisper` package, automatically
