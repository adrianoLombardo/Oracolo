from __future__ import annotations

"""Local TTS/STT helpers and simple chunked streaming utilities."""

from pathlib import Path

from typing import Generator, Literal
import logging


logger = logging.getLogger(__name__)

import numpy as np

from .audio import AudioPreprocessor, load_audio_as_float
from .config import Settings
from .utils.device import resolve_device


# Cache per i modelli Whisper caricati localmente. La chiave identifica
# la combinazione ``(device, compute_type)`` utilizzata per costruire il
# modello e consente di riutilizzare la stessa istanza tra più chiamate
# senza ricaricarlo in VRAM.
_WHISPER_CACHE: dict[tuple[str, str], "WhisperModel"] = {}


def _get_whisper(model_name: str, device: str, compute_type: str) -> "WhisperModel":
    """Restituisce un'istanza ``WhisperModel`` riutilizzabile.

    Se la combinazione ``device``/``compute_type`` è già stata utilizzata,
    viene ritornato il modello memorizzato; altrimenti il modello viene
    costruito e salvato nel cache.
    """

    from faster_whisper import WhisperModel  # type: ignore

    key = (device, compute_type)
    model = _WHISPER_CACHE.get(key)
    if model is None:
        model = WhisperModel(model_name, device=device, compute_type=compute_type)
        _WHISPER_CACHE[key] = model
    return model



def stream_file(path: Path, chunk_size: int = 4096) -> Generator[bytes, None, None]:
    """Yield audio chunks from ``path`` for streaming playback."""

    with path.open("rb") as fh:
        while True:
            chunk = fh.read(chunk_size)
            if not chunk:
                break
            yield chunk


def tts_local(
    text: str,
    out_path: Path,
    *,
    lang: str = "it",
    device: Literal["auto", "cpu", "cuda"] = "auto",
) -> None:
    """Synthesize ``text`` locally if possible.

    The function tries a couple of lightweight libraries (``gTTS`` and
    ``pyttsx3``) and falls back to an empty file if neither is available.
    """

    out_path.parent.mkdir(parents=True, exist_ok=True)
    try:  # gTTS first because it is tiny and widely available
        from gtts import gTTS  # type: ignore

        gTTS(text=text, lang=lang).save(out_path.as_posix())
        return
    except Exception:
        pass

    try:  # fall back to pyttsx3 (offline, cross-platform)
        import pyttsx3  # type: ignore

        engine = pyttsx3.init()
        engine.save_to_file(text, out_path.as_posix())
        engine.runAndWait()
        return
    except Exception:
        pass

    # Fallback: create an empty placeholder so callers don't explode
    out_path.write_bytes(b"")



def stt_local(
    audio_path: Path,
    *,
    lang: str = "it",
    device: Literal["auto", "cpu", "cuda"] = "auto",
) -> str:
    """Attempt a local transcription of ``audio_path`` using a cleaned signal."""

    try:
        import torch  # type: ignore

<<<<<<< HEAD
        actual_device = (
            "cuda" if device == "auto" and torch.cuda.is_available() else device
        )
    except Exception:
        actual_device = "cpu" if device == "auto" else device

    compute_type = "int8_float16" if actual_device == "cuda" else "int8"

    try:
        model = _get_whisper("base", actual_device, compute_type)
        segments, _ = model.transcribe(
            audio_path.as_posix(), language=lang, task="transcribe"
        )
=======
        device = resolve_device("auto")
        compute_type = "int8_float16" if device == "cuda" else "int8"
        model = WhisperModel("base", device=device, compute_type=compute_type)
        segments, _ = model.transcribe(audio_path.as_posix(), language=lang, task="transcribe")
>>>>>>> 45c044f1
        return "".join(seg.text for seg in segments).strip()
    except Exception:
        pass

    try:
        import speech_recognition as sr  # type: ignore

        setts = Settings.model_validate_yaml(Path("settings.yaml"))
        sr_cfg = setts.audio.sample_rate
        pre = AudioPreprocessor(
            sr_cfg,
            denoise=getattr(setts.audio, "denoise", False),
            echo_cancel=getattr(setts.audio, "echo_cancel", False),
        )
        y, sr_in = load_audio_as_float(audio_path, sr_cfg)
        y = pre.process(y)
        pcm = (np.clip(y, -1, 1) * 32767).astype(np.int16).tobytes()
        audio = sr.AudioData(pcm, sr_in, 2)
        r = sr.Recognizer()
        try:
            return r.recognize_sphinx(audio, language=lang)
        except Exception:
            return ""
    except Exception:
        return ""


def stt_local_faster(
    audio_path: Path,
    lang: str = "it",
    *,
    device: str = "cpu",
    compute_type: str = "int8",
) -> str:
    """Transcribe ``audio_path`` using ``faster-whisper`` if available.

    ``device`` can be ``"cpu"`` or ``"cuda"``; ``compute_type`` controls the
    precision used by the model.  On failure or missing dependencies an empty
    string is returned.
    """

    try:
        model = _get_whisper("base", device, compute_type)
    except Exception:
        logger.warning("faster-whisper non disponibile, fallback a stt_local")
        return stt_local(audio_path, lang)

    try:
        segments, _ = model.transcribe(str(audio_path), language=lang)
        return "".join(seg.text for seg in segments).strip()
    except Exception:
        logger.error("Errore trascrizione locale con faster-whisper", exc_info=True)
        return ""<|MERGE_RESOLUTION|>--- conflicted
+++ resolved
@@ -102,7 +102,7 @@
     try:
         import torch  # type: ignore
 
-<<<<<<< HEAD
+
         actual_device = (
             "cuda" if device == "auto" and torch.cuda.is_available() else device
         )
@@ -116,12 +116,12 @@
         segments, _ = model.transcribe(
             audio_path.as_posix(), language=lang, task="transcribe"
         )
-=======
+
         device = resolve_device("auto")
         compute_type = "int8_float16" if device == "cuda" else "int8"
         model = WhisperModel("base", device=device, compute_type=compute_type)
         segments, _ = model.transcribe(audio_path.as_posix(), language=lang, task="transcribe")
->>>>>>> 45c044f1
+
         return "".join(seg.text for seg in segments).strip()
     except Exception:
         pass
