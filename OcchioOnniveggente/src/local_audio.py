from __future__ import annotations

"""Local TTS/STT helpers and simple chunked streaming utilities."""

from pathlib import Path

from typing import Generator, Literal
import logging
import hashlib
import shutil

logger = logging.getLogger(__name__)

import numpy as np

from .audio import AudioPreprocessor, load_audio_as_float
from .config import Settings

from . import metrics

from .service_container import container
from .utils.device import resolve_device
from .cache import get_tts_cache, set_tts_cache, get_stt_cache, set_stt_cache
from .service_container import container


# Cache per i modelli Whisper caricati localmente. La chiave identifica
# la combinazione ``(device, compute_type)`` utilizzata per costruire il
# modello e consente di riutilizzare la stessa istanza tra più chiamate
# senza ricaricarlo in VRAM.
_WHISPER_CACHE: dict[tuple[str, str], "WhisperModel"] = {}


def _get_whisper(model_name: str, device: str, compute_type: str) -> "WhisperModel":
    """Restituisce un'istanza ``WhisperModel`` riutilizzabile.

    Se la combinazione ``device``/``compute_type`` è già stata utilizzata,
    viene ritornato il modello memorizzato; altrimenti il modello viene
    costruito e salvato nel cache.
    """

    from faster_whisper import WhisperModel  # type: ignore

    key = (device, compute_type)
    model = _WHISPER_CACHE.get(key)
    if model is None:
        model = WhisperModel(model_name, device=device, compute_type=compute_type)
        _WHISPER_CACHE[key] = model
    return model





def stream_file(path: Path, chunk_size: int = 4096) -> Generator[bytes, None, None]:
    """Yield audio chunks from ``path`` for streaming playback."""

    with path.open("rb") as fh:
        while True:
            chunk = fh.read(chunk_size)
            if not chunk:
                break
            yield chunk


def tts_local(
    text: str,
    out_path: Path,
    *,
    lang: str = "it",
    device: Literal["auto", "cpu", "cuda"] = "auto",
) -> None:
    """Synthesize ``text`` using a cached local backend when available."""

<<<<<<< HEAD
    cached = get_tts_cache(text, lang)
    if cached is not None:
        out_path.parent.mkdir(parents=True, exist_ok=True)
        shutil.copyfile(cached, out_path)
        return

    out_path.parent.mkdir(parents=True, exist_ok=True)
    try:  # gTTS first because it is tiny and widely available
        from gtts import gTTS  # type: ignore

        gTTS(text=text, lang=lang).save(out_path.as_posix())
        set_tts_cache(text, lang, out_path)
        return
    except Exception:
        pass

    try:  # fall back to pyttsx3 (offline, cross-platform)
        import pyttsx3  # type: ignore

        engine = pyttsx3.init()
        engine.save_to_file(text, out_path.as_posix())
        engine.runAndWait()
        set_tts_cache(text, lang, out_path)
        return
=======
    metrics.record_system_metrics()
    out_path.parent.mkdir(parents=True, exist_ok=True)
    backend, engine = container.load_tts_model()
    try:
        if backend == "gtts":
            engine(text=text, lang=lang).save(out_path.as_posix())
            return
        if backend == "pyttsx3":
            engine.save_to_file(text, out_path.as_posix())
            engine.runAndWait()
            return
>>>>>>> 492fbc5b
    except Exception:
        logger.warning("Errore sintesi vocale locale", exc_info=True)

    # Fallback: create an empty placeholder so callers don't explode
    out_path.write_bytes(b"")




def stt_local(audio_path: Path, lang: str = "it") -> str:



def stt_local(audio_path: Path, lang: str = "it") -> str:
    """Attempt a local transcription of ``audio_path`` using cached models."""

    backend, model = container.load_stt_model()

    if backend == "faster_whisper":
        try:
            segments, _ = model.transcribe(
                audio_path.as_posix(), language=lang, task="transcribe"
            )
            return "".join(seg.text for seg in segments).strip()
        except Exception:
            return ""

def stt_local(
    audio_path: Path,
    *,
    lang: str = "it",
    device: Literal["auto", "cpu", "cuda"] = "auto",
) -> str:
    """Attempt a local transcription of ``audio_path`` using a cleaned signal."""

    try:
        import torch  # type: ignore



        actual_device = (
            "cuda" if device == "auto" and torch.cuda.is_available() else device
        )
    except Exception:
        actual_device = "cpu" if device == "auto" else device


    metrics.record_system_metrics()

    compute_type = "int8_float16" if actual_device == "cuda" else "int8"


    try:
        model = _get_whisper("base", actual_device, compute_type)
        segments, _ = model.transcribe(
            audio_path.as_posix(), language=lang, task="transcribe"
        )


            device = metrics.resolve_device("auto")
        except Exception:
            device = "cpu"

        device = resolve_device("auto")

        compute_type = "int8_float16" if device == "cuda" else "int8"
        model = WhisperModel("base", device=device, compute_type=compute_type)
        segments, _ = model.transcribe(audio_path.as_posix(), language=lang, task="transcribe")

        return "".join(seg.text for seg in segments).strip()
    except Exception:
        pass


    if backend == "speech_recognition":
        try:
            import speech_recognition as sr  # type: ignore

            setts = Settings.model_validate_yaml(Path("settings.yaml"))
            sr_cfg = setts.audio.sample_rate
            pre = AudioPreprocessor(
                sr_cfg,
                denoise=getattr(setts.audio, "denoise", False),
                echo_cancel=getattr(setts.audio, "echo_cancel", False),
            )
            y, sr_in = load_audio_as_float(audio_path, sr_cfg)
            y = pre.process(y)
            pcm = (np.clip(y, -1, 1) * 32767).astype(np.int16).tobytes()
            audio = sr.AudioData(pcm, sr_in, 2)
            return model.recognize_sphinx(audio, language=lang)
        except Exception:
            return ""

    return ""


def stt_local_faster(
    audio_path: Path,
    lang: str = "it",
    *,
    device: str = "cpu",
    compute_type: str = "int8",
) -> str:
    """Transcribe ``audio_path`` using a cached ``faster-whisper`` model."""


    backend, model = container.load_stt_model()
    if backend != "faster_whisper":

    ``device`` can be ``"cpu"`` or ``"cuda"``; ``compute_type`` controls the
    precision used by the model.  On failure or missing dependencies an empty
    string is returned.
    """

<<<<<<< HEAD
    setts = container.settings
    pre = AudioPreprocessor(
        setts.audio.sample_rate,
        denoise=getattr(setts.audio, "denoise", False),
        echo_cancel=getattr(setts.audio, "echo_cancel", False),
    )
    y, _ = load_audio_as_float(audio_path, setts.audio.sample_rate)
    y = pre.process(y)
    pcm = (np.clip(y, -1, 1) * 32767).astype(np.int16).tobytes()
    audio_hash = hashlib.sha256(pcm).hexdigest()

    cached = get_stt_cache(audio_hash)
    if cached is not None:
        return cached

=======
    device = metrics.resolve_device(device)
    metrics.record_system_metrics()
>>>>>>> 492fbc5b
    try:
        model = _get_whisper("base", device, compute_type)
    except Exception:

        logger.warning("faster-whisper non disponibile, fallback a stt_local")
        return stt_local(audio_path, lang)

    try:
        segments, _ = model.transcribe(str(audio_path), language=lang)
        text = "".join(seg.text for seg in segments).strip()
        set_stt_cache(audio_hash, text)
        return text
    except Exception:
        logger.error("Errore trascrizione locale con faster-whisper", exc_info=True)
        return ""<|MERGE_RESOLUTION|>--- conflicted
+++ resolved
@@ -72,7 +72,7 @@
 ) -> None:
     """Synthesize ``text`` using a cached local backend when available."""
 
-<<<<<<< HEAD
+
     cached = get_tts_cache(text, lang)
     if cached is not None:
         out_path.parent.mkdir(parents=True, exist_ok=True)
@@ -97,7 +97,7 @@
         engine.runAndWait()
         set_tts_cache(text, lang, out_path)
         return
-=======
+
     metrics.record_system_metrics()
     out_path.parent.mkdir(parents=True, exist_ok=True)
     backend, engine = container.load_tts_model()
@@ -109,7 +109,7 @@
             engine.save_to_file(text, out_path.as_posix())
             engine.runAndWait()
             return
->>>>>>> 492fbc5b
+
     except Exception:
         logger.warning("Errore sintesi vocale locale", exc_info=True)
 
@@ -224,7 +224,7 @@
     string is returned.
     """
 
-<<<<<<< HEAD
+
     setts = container.settings
     pre = AudioPreprocessor(
         setts.audio.sample_rate,
@@ -240,10 +240,10 @@
     if cached is not None:
         return cached
 
-=======
+
     device = metrics.resolve_device(device)
     metrics.record_system_metrics()
->>>>>>> 492fbc5b
+
     try:
         model = _get_whisper("base", device, compute_type)
     except Exception:
