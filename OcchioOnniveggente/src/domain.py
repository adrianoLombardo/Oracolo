--- conflicted
+++ resolved
@@ -165,20 +165,20 @@
 
     # Se il filtro non è abilitato → sempre OK
     if not enabled:
-<<<<<<< HEAD
+        codex/improve-oracolo-chatbot-functionality-9nddjz
         ctx = _try_retrieve(question, settings, docstore_path, top_k, topic)
-=======
+
         ctx = _try_retrieve(question, settings, docstore_path, top_k)
->>>>>>> 3790578a
+        main
         return True, ctx, False
 
     # Se NON ci sono keywords → non filtriamo (sempre OK)
     if not keywords:
-<<<<<<< HEAD
+        codex/improve-oracolo-chatbot-functionality-9nddjz
         ctx = _try_retrieve(question, settings, docstore_path, top_k, topic)
-=======
+
         ctx = _try_retrieve(question, settings, docstore_path, top_k)
->>>>>>> 3790578a
+        main
         return True, ctx, False
 
     # ---- Boost terms (accettazione immediata se compaiono) ----
@@ -190,11 +190,11 @@
         "cosmo", "universo", "stella", "stelle", "mare"
     ]
     if any(bt in q_norm for bt in boost_terms):
-<<<<<<< HEAD
+        codex/improve-oracolo-chatbot-functionality-9nddjz
         ctx = _try_retrieve(question, settings, docstore_path, top_k, topic)
-=======
+
         ctx = _try_retrieve(question, settings, docstore_path, top_k)
->>>>>>> 3790578a
+        main
         return True, ctx, False
 
     # ---- Overlap parole chiave ----
