# src/domain.py
from __future__ import annotations

import re
import time
import unicodedata
from pathlib import Path
from typing import Any, Iterable, Tuple

import numpy as np

# Usa il tuo retriever se disponibile
try:
    from src.retrieval import retrieve
except Exception:
    def retrieve(
        query: str,
        docstore_path: str | Path,
        top_k: int = 3,
        *,
        topic: str | None = None,
        client: Any | None = None,
        embed_model: str | None = None,
    ) -> list[dict]:
        return []


# ------------------------- utilità testo ------------------------- #
_WORD_RE = re.compile(r"[a-zàèéìòóù]+", re.IGNORECASE)


def _strip_accents(s: str) -> str:
    nf = unicodedata.normalize("NFD", s or "")
    return "".join(ch for ch in nf if not unicodedata.combining(ch))


def _norm(s: str) -> str:
    return _strip_accents((s or "").lower())


def _tokens(s: str) -> list[str]:
    return _WORD_RE.findall(_norm(s))


def _keyword_overlap_score(text: str, keywords: Iterable[str]) -> float:
    toks = set(_tokens(text))
    kw_tokens: set[str] = set()
    for k in (keywords or []):
        for t in _tokens(k):
            kw_tokens.add(t)
            if len(t) > 4:
                # micro-stem grezzo (es. neuroscienz*):
                kw_tokens.add(t[:-1])
    if not toks or not kw_tokens:
        return 0.0
    inter = toks.intersection(kw_tokens)
    return len(inter) / max(len(toks), 1)


# ------------------------- embeddings ------------------------- #
def _cosine(a: np.ndarray, b: np.ndarray) -> float:
    na, nb = np.linalg.norm(a), np.linalg.norm(b)
    if na == 0.0 or nb == 0.0:
        return 0.0
    return float(np.dot(a, b) / (na * nb))


def _embed_texts(client: Any, model: str, texts: list[str]) -> list[np.ndarray]:
    if not texts:
        return []
    # OpenAI embeddings API style
    resp = client.embeddings.create(model=model, input=texts)  # type: ignore[attr-defined]
    vecs: list[np.ndarray] = []
    for item in resp.data:
        emb = np.array(getattr(item, "embedding", []), dtype=np.float32)
        vecs.append(emb)
    return vecs


def _normalize_context_list(ctx: Any) -> list[str]:
    out: list[str] = []
    if not ctx:
        return out
    if isinstance(ctx, str):
        t = ctx.strip()
        if t:
            out.append(t[:1000])
        return out
    if isinstance(ctx, (list, tuple)):
        for it in ctx:
            if isinstance(it, str):
                t = it.strip()
            elif isinstance(it, dict):
                t = str(it.get("text") or it.get("content") or "").strip()
            else:
                t = str(it).strip()
            if t:
                out.append(t[:1000])
        return out
    out.append(str(ctx).strip()[:1000])
    return out


# ------------------------- funzione principale ------------------------- #
def validate_question(
    question: str,
    lang: str | None = None,
    *,
    settings: Any = None,
    client: Any = None,
    docstore_path: str | Path | None = None,
    top_k: int | None = None,
    emb_model: str | None = None,
    embed_model: str | None = None,
    topic: str | None = None,
    history: list[dict[str, str]] | None = None,
    log_path: str | Path | None = "data/logs/validator.log",
    **_: Any,
) -> Tuple[bool, list[dict], bool, str, str | None]:
    """
    Valida la domanda usando tre segnali: overlap parole-chiave (kw), similarità
    embedding (emb) e recupero documenti (rag). Ritorna:
      (is_ok, context_list, needs_clarification, reason_str, topic_suggestion or None).
    """
    q_norm = _norm(question)

    # ---- parametri retrieval ----
    if top_k is None and settings is not None:
        try:
            top_k = int(getattr(settings, "retrieval_top_k", 3))
        except Exception:
            try:
                top_k = int(settings.get("retrieval_top_k", 3))  # type: ignore[attr-defined]
            except Exception:
                top_k = 3
    top_k = int(top_k or 3)

    # ---- leggi settings.domain ----
    dom = None
    if settings is not None:
        try:
            dom = getattr(settings, "domain", None)
        except Exception:
            try:
                dom = (settings or {}).get("domain")  # type: ignore[attr-defined]
            except Exception:
                dom = None

    enabled = True
    keywords: list[str] = []
    weights: dict[str, float] = {"kw": 0.7, "emb": 0.15, "rag": 0.15}
    accept_threshold = 0.75
    clarify_margin = 0.10
    emb_min_sim = 0.22  # conservato per compatibilità (non usato come soglia dura qui)
    dom_topic = ""
<<<<<<< HEAD
    profile_name = ""
=======
    dom_profile = ""
    profiles: dict[str, Any] = {}
>>>>>>> e2b8f147
    always_accept_wake = True

    if dom:
        # enabled (default True)
        try:
            enabled = bool(getattr(dom, "enabled", True))
        except Exception:
            try:
                enabled = bool(dom.get("enabled", True))  # type: ignore[attr-defined]
            except Exception:
                enabled = True
        # profile
        try:
            profile_name = str(getattr(dom, "profile", "") or "")
        except Exception:
            try:
                profile_name = str(dom.get("profile", "") or "")  # type: ignore[attr-defined]
            except Exception:
                profile_name = ""
        # keywords (global or per-profile)
        try:
            keywords = list(getattr(dom, "keywords", []) or [])
        except Exception:
            try:
                keywords = list(dom.get("keywords", []) or [])  # type: ignore[attr-defined]
            except Exception:
                keywords = []
        if not keywords and profile_name:
            try:
                profiles = getattr(dom, "profiles", {}) or {}
            except Exception:
                try:
                    profiles = dom.get("profiles", {}) or {}  # type: ignore[attr-defined]
                except Exception:
                    profiles = {}
            prof_conf = profiles.get(profile_name, {}) if isinstance(profiles, dict) else {}
            try:
                keywords = list(prof_conf.get("keywords", []) or [])
            except Exception:
                keywords = []
        # pesi
        try:
            weights = dict(getattr(dom, "weights", weights))
        except Exception:
            try:
                weights = dict(dom.get("weights", weights))  # type: ignore[attr-defined]
            except Exception:
                weights = weights
        # soglie
        for (attr, var_name, cast, default) in [
            ("accept_threshold", "accept_threshold", float, accept_threshold),
            ("clarify_margin", "clarify_margin", float, clarify_margin),
            ("emb_min_sim", "emb_min_sim", float, emb_min_sim),
        ]:
            try:
                val = getattr(dom, attr, default)
            except Exception:
                try:
                    val = dom.get(attr, default)  # type: ignore[attr-defined]
                except Exception:
                    val = default
            try:
                val = cast(val)  # type: ignore[misc]
            except Exception:
                val = default
            if var_name == "accept_threshold":
                accept_threshold = float(val)  # type: ignore[arg-type]
            elif var_name == "clarify_margin":
                clarify_margin = float(val)  # type: ignore[arg-type]
            elif var_name == "emb_min_sim":
                emb_min_sim = float(val)  # type: ignore[arg-type]
<<<<<<< HEAD
        # topic defaults to profile name if present
        dom_topic = profile_name or ""
=======
        # topic/profile
        try:
            dom_topic = str(getattr(dom, "topic", "") or "")
        except Exception:
            try:
                dom_topic = str(dom.get("topic", "") or "")
            except Exception:
                dom_topic = ""
        try:
            dom_profile = str(getattr(dom, "profile", "") or "")
        except Exception:
            try:
                dom_profile = str(dom.get("profile", "") or "")  # type: ignore[attr-defined]
            except Exception:
                dom_profile = ""
        try:
            profiles = dict(getattr(dom, "profiles", {}) or {})
        except Exception:
            try:
                profiles = dict(dom.get("profiles", {}) or {})  # type: ignore[attr-defined]
            except Exception:
                profiles = {}
>>>>>>> e2b8f147
        # always_accept_wake
        try:
            always_accept_wake = bool(getattr(dom, "always_accept_wake", True))
        except Exception:
            try:
                always_accept_wake = bool(dom.get("always_accept_wake", True))  # type: ignore[attr-defined]
            except Exception:
                always_accept_wake = True

    if not keywords and dom_profile and profiles:
        prof_obj = profiles.get(dom_profile, {})
        try:
            keywords = list(getattr(prof_obj, "keywords", []) or [])
        except Exception:
            try:
                keywords = list(prof_obj.get("keywords", []) or [])  # type: ignore[attr-defined]
            except Exception:
                keywords = []
        # override weights/thresholds if profile provides them
        try:
            w = getattr(prof_obj, "weights", None) or prof_obj.get("weights")  # type: ignore[attr-defined]
            if w:
                weights = dict(w)
        except Exception:
            pass
        try:
            at = getattr(prof_obj, "accept_threshold", None) or prof_obj.get("accept_threshold")  # type: ignore[attr-defined]
            if at is not None:
                accept_threshold = float(at)
        except Exception:
            pass
        try:
            cm = getattr(prof_obj, "clarify_margin", None) or prof_obj.get("clarify_margin")  # type: ignore[attr-defined]
            if cm is not None:
                clarify_margin = float(cm)
        except Exception:
            pass

    if not dom_topic:
        dom_topic = dom_profile

    use_topic = dom_topic or topic

    # frasi di saluto/wake words
    wake_phrases: list[str] = []
    try:
        w = getattr(settings, "wake", None)
    except Exception:
        try:
            w = (settings or {}).get("wake")  # type: ignore[attr-defined]
        except Exception:
            w = None
    if w:
        for lst in ("it_phrases", "en_phrases"):
            try:
                wake_phrases.extend(getattr(w, lst, []) or [])
            except Exception:
                try:
                    wake_phrases.extend(w.get(lst, []) or [])  # type: ignore[attr-defined]
                except Exception:
                    pass

    if always_accept_wake and wake_phrases:
        cleaned = re.sub(r"[\W_]+", "", q_norm)
        for phr in wake_phrases:
            if re.sub(r"[\W_]+", "", _norm(phr)) == cleaned:
                ctx = _try_retrieve(
                    question, settings, docstore_path, top_k, use_topic, client, emb_model or embed_model
                )
                return True, ctx, False, "wake", None

    # Se il filtro non è abilitato → sempre OK
    if not enabled:
        ctx = _try_retrieve(question, settings, docstore_path, top_k, use_topic, client, emb_model or embed_model)
        return True, ctx, False, "disabled", None

    # Se NON ci sono keywords → non filtriamo (sempre OK)
    if not keywords:
        ctx = _try_retrieve(question, settings, docstore_path, top_k, use_topic, client, emb_model or embed_model)
        return True, ctx, False, "no keywords", None

    has_boost = False

    # ---- Overlap parole chiave ----
    kw_score = _keyword_overlap_score(question, keywords)

    # segnali dinamici (aumenta un po' il peso kw se la storia utente contiene keyword)
    hist_tokens: set[str] = set()
    if history:
        for turn in history[-6:]:
            if turn.get("role") == "user":
                hist_tokens.update(_tokens(turn.get("content", "")))
    if hist_tokens & set(_tokens(" ".join(keywords))):
        weights["kw"] = min(1.0, weights.get("kw", 0.4) + 0.1)

    # soglie adattive: alza o abbassa la soglia di accettazione in base alla coerenza recente
    if history:
        recent_msgs = [t.get("content", "") for t in history[-4:] if t.get("role") == "user"]
        if recent_msgs:
            overlaps = [_keyword_overlap_score(m, keywords) for m in recent_msgs]
            div = sum(1 for s in overlaps if s < 0.2)
            coh = sum(1 for s in overlaps if s > 0.6)
            accept_threshold += 0.05 * div - 0.05 * coh
            accept_threshold = min(max(accept_threshold, 0.1), 0.9)

    # ---- Retrieval ----
    ctx = _try_retrieve(question, settings, docstore_path, top_k, use_topic, client, emb_model or embed_model)
    rag_hits = len(ctx)
    rag_score = rag_hits / float(top_k or 1)

    # ---- Embeddings (similitudine domanda vs keyword aggregate) ----
    emb_model = emb_model or embed_model
    emb_sim = 0.0
    if client is not None and emb_model and keywords:
        try:
            vecs = _embed_texts(client, emb_model, [question, " ".join(keywords)])
            if len(vecs) == 2:
                emb_sim = _cosine(vecs[0], vecs[1])
        except Exception:
            emb_sim = 0.0

    # punteggio finale
    score = (
        weights.get("kw", 0.0) * kw_score
        + weights.get("emb", 0.0) * emb_sim
        + weights.get("rag", 0.0) * rag_score
    )
    thr = accept_threshold
    ok = score >= thr
    clarify = (not ok) and (score >= (thr - clarify_margin))
    reason = f"kw={kw_score:.2f} emb={emb_sim:.2f} rag={rag_score:.2f} score={score:.2f} thr={thr:.2f}"

    topic_suggestion = ""
    # Se non c'è alcuna parola-chiave e non ci sono boost terms,
    # la domanda è considerata fuori dominio anche se il punteggio totale supera la soglia.
    if kw_score == 0 and not has_boost:
        ok = False
        clarify = score >= (thr - clarify_margin)
        ctx = []
        reason += " kw0"
    if clarify and docstore_path:
        try:
            alt_ctx = _try_retrieve(
                question, settings, docstore_path, top_k, None, client, emb_model
            )
        except Exception:
            alt_ctx = []
        for it in alt_ctx:
            t = str(it.get("topic") or "")
            if t and t != use_topic:
                topic_suggestion = t
                break
        if topic_suggestion:
            reason += f" suggest={topic_suggestion}"

    # logging decisione
    if log_path:
        try:
            Path(log_path).parent.mkdir(parents=True, exist_ok=True)
            with Path(log_path).open("a", encoding="utf-8") as f:
                f.write(f"{int(time.time())}\t{int(ok)}\t{int(clarify)}\t{reason}\t{question}\n")
        except Exception:
            pass

    return ok, ctx, clarify, reason, topic_suggestion


# ------------------------- helper retrieval ------------------------- #
def _try_retrieve(
    question: str,
    settings: Any,
    docstore_path: str | Path | None,
    top_k: int,
    topic: str | None,
    client: Any,
    emb_model: str | None,
) -> list[dict]:
    if docstore_path is None and settings is not None:
        try:
            docstore_path = getattr(settings, "docstore_path", None)
        except Exception:
            try:
                docstore_path = settings.get("docstore_path")  # type: ignore[attr-defined]
            except Exception:
                pass
    if not docstore_path:
        return []
    try:
        rewrite_model = getattr(settings, "retrieval_rewrite_model", None)
        rerank_model = getattr(settings, "retrieval_rerank_model", None)
        raw_ctx = retrieve(
            question,
            docstore_path,
            top_k=top_k,
            topic=topic,
            client=client,
            embed_model=emb_model,
            rewrite_model=rewrite_model,
            rerank_model=rerank_model,
        )
    except Exception:
        raw_ctx = []
    # normalizza
    out: list[dict] = []
    for it in raw_ctx or []:
        if isinstance(it, dict):
            t = str(it.get("text") or it.get("content") or "").strip()
            if not t:
                continue
            it = dict(it)
            it["text"] = t[:1000]
            out.append(it)
        else:
            t = str(it).strip()
            if t:
                out.append({"text": t[:1000]})
    return out<|MERGE_RESOLUTION|>--- conflicted
+++ resolved
@@ -153,12 +153,9 @@
     clarify_margin = 0.10
     emb_min_sim = 0.22  # conservato per compatibilità (non usato come soglia dura qui)
     dom_topic = ""
-<<<<<<< HEAD
     profile_name = ""
-=======
     dom_profile = ""
     profiles: dict[str, Any] = {}
->>>>>>> e2b8f147
     always_accept_wake = True
 
     if dom:
@@ -230,10 +227,10 @@
                 clarify_margin = float(val)  # type: ignore[arg-type]
             elif var_name == "emb_min_sim":
                 emb_min_sim = float(val)  # type: ignore[arg-type]
-<<<<<<< HEAD
+
         # topic defaults to profile name if present
         dom_topic = profile_name or ""
-=======
+        
         # topic/profile
         try:
             dom_topic = str(getattr(dom, "topic", "") or "")
@@ -256,7 +253,7 @@
                 profiles = dict(dom.get("profiles", {}) or {})  # type: ignore[attr-defined]
             except Exception:
                 profiles = {}
->>>>>>> e2b8f147
+
         # always_accept_wake
         try:
             always_accept_wake = bool(getattr(dom, "always_accept_wake", True))
