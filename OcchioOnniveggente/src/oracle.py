--- conflicted
+++ resolved
@@ -432,10 +432,10 @@
 # ---------------------------------------------------------------------------
 
 
-<<<<<<< HEAD
+
 def random_question(category: str) -> Question | None:
     """Return a random question object from the desired ``category``."""
-=======
+
 def random_question(category: str) -> dict[str, str] | None:
     """Return a random question from ``category`` without immediate repeats.
 
@@ -443,7 +443,7 @@
     a category have been used the tracking set is cleared, allowing the cycle to
     restart.
     """
->>>>>>> 0edc5de3
+
 
     cat = category.lower()
     qs = QUESTIONS_BY_TYPE.get(cat)
