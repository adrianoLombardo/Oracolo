from __future__ import annotations

from datetime import datetime
import json
import re
import uuid
import csv
import hashlib
from pathlib import Path
from typing import Any, Dict, List, Tuple, Callable, AsyncGenerator

import asyncio
import logging
<<<<<<< HEAD
import io
from langdetect import detect
from pydub import AudioSegment
=======
import tempfile
import base64
import json as _json

>>>>>>> a9463ea1
import openai
import websockets

from .openai_async import run_async
from .openai_async import run
from .local_audio import tts_local, stt_local
from .cache import cache_get_json, cache_set_json
from .service_container import container
from .chat import ChatState

logger = logging.getLogger(__name__)


async def _maybe_await(result: Any) -> Any:
    if asyncio.iscoroutine(result):
        return await result
    return result


async def fast_transcribe_async(
    path_or_bytes,
    client,
    stt_model: str,
    lang_hint: str | None = None,
) -> str | None:
    """Perform a single transcription call with optional language hint."""

    if stt_model == "local":
        p = Path(path_or_bytes) if isinstance(path_or_bytes, (str, Path)) else Path("temp.wav")
        if not isinstance(path_or_bytes, (str, Path)):
            p.write_bytes(path_or_bytes)
        return stt_local(p, lang_hint or "it")
    kwargs: Dict[str, Any] = {}
    if lang_hint in ("it", "en"):
        kwargs["language"] = lang_hint

    tmp_path: Path | None = None

    try:
        if stt_model == "local":
            if isinstance(path_or_bytes, (str, Path)):
                p = Path(path_or_bytes)
            else:
                with tempfile.NamedTemporaryFile(delete=False, suffix=".wav") as tmp:
                    tmp.write(path_or_bytes)
                    tmp_path = Path(tmp.name)
                p = tmp_path
            return stt_local(p, lang_hint or "it")

        kwargs: Dict[str, Any] = {}
        if lang_hint in ("it", "en"):
            kwargs["language"] = lang_hint

        if isinstance(path_or_bytes, (str, Path)):
            with open(path_or_bytes, "rb") as f:
                tx = await _maybe_await(
                    client.audio.transcriptions.create(
                        model=stt_model, file=f, **kwargs
                    )
                )
        else:

            tx = await _maybe_await(
                client.audio.transcriptions.create(
                    model=stt_model, file=path_or_bytes, **kwargs
                )
            )

            with tempfile.NamedTemporaryFile(delete=False, suffix=".wav") as tmp:
                tmp.write(path_or_bytes)
                tmp_path = Path(tmp.name)
            with open(tmp_path, "rb") as f:
                tx = client.audio.transcriptions.create(
                    model=stt_model, file=f, **kwargs
                )
        return (getattr(tx, "text", "") or "").strip()

    except (openai.OpenAIError, OSError, TimeoutError) as e:
        logger.error("Errore trascrizione: %s", e, exc_info=True)
        return None
    finally:
        if tmp_path:
            try:
                tmp_path.unlink()
            except OSError:
                logger.warning("Impossibile eliminare file temporaneo %s", tmp_path, exc_info=True)


<<<<<<< HEAD
def detect_language(
    path_or_bytes: str | Path | bytes | None = None,
    text: str | None = None,
    *,
    client: Any | None = None,
    stt_model: str = "",
    state: ChatState | None = None,
) -> str:
    """Detect conversation language from audio or text.

    Returns ``"it"`` for Italian, ``"en"`` for English or ``""`` if unknown.
    When ``state`` is provided the detected language is stored in
    ``state.language`` for future reuse.
    """

    snippet = ""
    if text:
        snippet = text
    elif path_or_bytes is not None and client is not None and stt_model:
        try:
            if isinstance(path_or_bytes, (str, Path)):
                audio = AudioSegment.from_file(path_or_bytes)
            else:
                audio = AudioSegment.from_file(io.BytesIO(path_or_bytes))
            audio = audio[:2000]
            buf = io.BytesIO()
            audio.export(buf, format="wav")
            buf.seek(0)
            snippet = fast_transcribe(buf, client, stt_model) or ""
        except Exception as e:
            logger.error("Errore rilevamento lingua: %s", e, exc_info=True)

    lang = ""
    if snippet:
        try:
            det = detect(snippet)
            if det.startswith("it"):
                lang = "it"
            elif det.startswith("en"):
                lang = "en"
        except Exception:
            lang = ""

    if state is not None and lang in ("it", "en"):
        state.language = lang
    return lang

def transcribe(
=======
def fast_transcribe(
    path_or_bytes,
    client,
    stt_model: str,
    lang_hint: str | None = None,
) -> str | None:
    return run(
        fast_transcribe_async,
        path_or_bytes,
        client,
        stt_model,
        lang_hint=lang_hint,
    )


async def transcribe_async(
>>>>>>> a9463ea1
    path_or_bytes: str | Path | bytes,
    client,
    stt_model: str,
    *,
    debug: bool = False,
    lang_hint: str | None = None,
    state: ChatState | None = None,
) -> Tuple[str | None, str]:
<<<<<<< HEAD
    """Trascrive un percorso o dei ``bytes`` e restituisce testo e lingua.

    ``lang_hint`` forza la lingua ("it" o "en") migliorando l'accuratezza
    della trascrizione quando la lingua di conversazione è nota.
    """

    if lang_hint not in ("it", "en") and state and state.language in ("it", "en"):
        lang_hint = state.language
    if lang_hint not in ("it", "en"):
        lang_hint = detect_language(
            path_or_bytes,
            client=client,
            stt_model=stt_model,
            state=state,
        )

=======
    """Trascrive un percorso o dei ``bytes`` e restituisce testo e lingua."""
>>>>>>> a9463ea1
    if stt_model == "local":

        p = Path(path_or_bytes) if isinstance(path_or_bytes, (str, Path)) else Path("temp.wav")
        if not isinstance(path_or_bytes, (str, Path)):
            p.write_bytes(path_or_bytes)
        return stt_local(p, lang_hint or "it"), lang_hint or ""

        tmp_path: Path | None = None
        try:
            if isinstance(path_or_bytes, (str, Path)):
                p = Path(path_or_bytes)
            else:
                with tempfile.NamedTemporaryFile(delete=False, suffix=".wav") as tmp:
                    tmp.write(path_or_bytes)
                    tmp_path = Path(tmp.name)
                p = tmp_path
            return stt_local(p, lang_hint or "it"), lang_hint or ""
        finally:
            if tmp_path:
                try:
                    tmp_path.unlink()
                except OSError:
                    logger.warning("Impossibile eliminare file temporaneo %s", tmp_path, exc_info=True)


    data_bytes: bytes
    try:
        if isinstance(path_or_bytes, (str, Path)):
            data_bytes = Path(path_or_bytes).read_bytes()
        else:
            data_bytes = path_or_bytes
    except (OSError, TypeError, ValueError) as e:
        logger.error("Errore lettura input audio: %s", e, exc_info=True)
        return None, ""
    key_hash = hashlib.sha1(data_bytes).hexdigest()
    cache_key = f"transcribe:{key_hash}:{lang_hint or ''}"
    cached = cache_get_json(cache_key)
    if cached:
        return cached.get('text', ''), cached.get('lang', '')
<<<<<<< HEAD

    model_to_use = stt_model
    if lang_hint in ("it", "en") and "{lang}" in stt_model:
        model_to_use = stt_model.replace("{lang}", lang_hint)

=======
>>>>>>> a9463ea1
    try:
        kwargs: Dict[str, Any] = {
            "model": model_to_use,
            "response_format": "json",
        }
        if lang_hint in ("it", "en"):
            kwargs["language"] = lang_hint
        if isinstance(path_or_bytes, (str, Path)):
            with open(path_or_bytes, "rb") as f:
                kwargs["file"] = f
                tx = await _maybe_await(client.audio.transcriptions.create(**kwargs))
        else:
            kwargs["file"] = path_or_bytes
            tx = await _maybe_await(client.audio.transcriptions.create(**kwargs))
    except (openai.OpenAIError, TimeoutError, OSError) as e:
        logger.error("Errore OpenAI: %s", e, exc_info=True)
        return None, ""
    text = (getattr(tx, "text", "") or "").strip()
    lang = getattr(tx, "language", "") or ""
    if lang.startswith("it"):
        lang_code = "it"
    elif lang.startswith("en"):
        lang_code = "en"
    else:
        lang_code = ""
    if debug and lang_code:
        logger.info("🌐 Lingua rilevata: %s", lang_code.upper())
    cache_set_json(
        cache_key,
        {'text': text, 'lang': lang_code},
        ttl=container.settings.cache_ttl,
    )
    return text, lang_code



async def transcribe_stream(

def transcribe(

    path_or_bytes: str | Path | bytes,
    client,
    stt_model: str,
    *,

    lang_hint: str | None = None,
    chunk_ms: int = 50,
) -> AsyncGenerator[Tuple[str, bool], None]:
    """Trascrive in streaming producendo partials.

    Invia i dati audio a un endpoint Realtime via WebSocket e restituisce un
    generatore asincrono di tuple ``(testo, done)`` dove ``testo`` contiene
    l'attuale trascrizione accumulata e ``done`` indica il completamento.
    """

    if stt_model == "local":
        text = fast_transcribe(path_or_bytes, client, stt_model, lang_hint)
        yield text or "", True
        return

    if isinstance(path_or_bytes, (str, Path)):
        data_bytes = Path(path_or_bytes).read_bytes()
    else:
        data_bytes = path_or_bytes

    # Suddivide in piccoli chunk da ~chunk_ms assumendo 16khz mono s16le
    chunk_size = int(16000 * 2 * chunk_ms / 1000)
    url = f"wss://api.openai.com/v1/realtime?model={stt_model}"
    headers = {
        "Authorization": f"Bearer {getattr(client, 'api_key', '')}",
        "OpenAI-Beta": "realtime=v1",
    }

    try:
        async with websockets.connect(url, extra_headers=headers) as ws:
            if lang_hint in ("it", "en"):
                await ws.send(
                    _json.dumps(
                        {
                            "type": "session.update",
                            "session": {"language": lang_hint},
                        }
                    )
                )

            for i in range(0, len(data_bytes), chunk_size):
                chunk = data_bytes[i : i + chunk_size]
                b64 = base64.b64encode(chunk).decode("ascii")
                await ws.send(
                    _json.dumps(
                        {
                            "type": "input_audio_buffer.append",
                            "audio": b64,
                        }
                    )
                )
            await ws.send(
                _json.dumps(
                    {"type": "input_audio_buffer.commit"}
                )
            )
            await ws.send(
                _json.dumps(
                    {
                        "type": "response.create",
                        "response": {"modalities": ["text"], "instructions": ""},
                    }
                )
            )

            partial = ""
            async for msg in ws:
                try:
                    data = _json.loads(msg)
                except Exception:
                    continue
                typ = data.get("type")
                if typ == "response.output_text.delta":
                    delta = data.get("delta", "")
                    partial += delta
                    yield partial, False
                elif typ == "response.completed":
                    yield partial, True
                    break
    except Exception as e:
        logger.error("Errore streaming trascrizione: %s", e, exc_info=True)
        yield "", True


def oracle_answer(

    debug: bool = False,
    lang_hint: str | None = None,
) -> Tuple[str | None, str]:
    return run(
        transcribe_async,
        path_or_bytes,
        client,
        stt_model,
        debug=debug,
        lang_hint=lang_hint,
    )


async def oracle_answer_async(

    question: str,
    lang_hint: str,
    client: Any,
    llm_model: str,
    style_prompt: str,
    *,
    context: List[Dict[str, Any]] | None = None,
    history: List[Dict[str, str]] | None = None,
    topic: str | None = None,
    policy_prompt: str = "",
    mode: str = "detailed",
    stream: bool = False,
    on_token: callable | None = None,
) -> Tuple[str | None, List[Dict[str, Any]]]:

    payload = {
        'q': question,
        'lang': lang_hint,
        'context': context,
        'history': history,
        'topic': topic,
        'policy': policy_prompt,
        'mode': mode,
    }
    key_hash = hashlib.sha1(
        json.dumps(payload, sort_keys=True, default=str).encode('utf-8')
    ).hexdigest()

    """Return an answer generated by the LLM client.

    The function composes a conversation with optional context and history,
    augments it with simple policy instructions and attempts the request up to
    three times to handle transient API errors gracefully.

    When ``stream`` is ``True`` the request is performed in streaming mode and
    ``on_token`` is invoked for every text delta received. The returned string
    still contains the full final answer.
    """
    payload = {'q': question, 'lang': lang_hint, 'context': context, 'history': history, 'topic': topic, 'policy': policy_prompt, 'mode': mode}
    key_hash = hashlib.sha1(json.dumps(payload, sort_keys=True, default=str).encode('utf-8')).hexdigest()

    cache_key = f'oracle:{key_hash}'
    cached = cache_get_json(cache_key)
    if cached is not None:
        return cached, context or []
    logger.info("✨ Interrogo l’Oracolo…")
    lang_clause = "Answer in English." if lang_hint == "en" else "Rispondi in italiano."
    topic_clause = (
        " Rispondi solo con informazioni coerenti al topic corrente; non mescolare altri temi a meno che l'utente lo chieda esplicitamente. Topic: "
        + topic
        if topic
        else ""
    )
    mode_clause = (
        " Stile conciso: 2-4 frasi e termina con una domanda di follow-up."
        if mode == "concise"
        else " Struttura: 1) sintesi, 2) 2-3 dettagli puntuali, 3) fonti citate [1], [2], …"
    )
    grounding_clause = (
        "Answer ONLY using the passages; if they are insufficient, ask for clarifications."
        if lang_hint == "en"
        else "Rispondi SOLO usando i passaggi; se non sono sufficienti, chiedi chiarimenti."
    )
    policy = (
        (policy_prompt or "")
        + topic_clause
        + " "
        + grounding_clause
        + " "
        + lang_clause
        + mode_clause
    )
    messages: List[Dict[str, str]] = []
    if style_prompt:
        messages.append({"role": "system", "content": style_prompt})
    if context:
        ctx_txt = "\n".join(
            f"[{i+1}] {c.get('text','')}" for i, c in enumerate(context) if c.get("text")
        )
        if ctx_txt:
            messages.append({"role": "system", "content": f"Fonti:\n{ctx_txt}"})
    if history:
        messages.extend(history)
    messages.append({"role": "user", "content": question})
    for attempt in range(3):
        try:
            resp = await _maybe_await(
                client.responses.create(
                    model=llm_model,
                    instructions=policy,
                    input=messages,
                )
            )
            ans = resp.output_text.strip()
            cache_set_json(cache_key, ans, ttl=container.settings.cache_ttl)
            return ans, context or []
        except (openai.OpenAIError, TimeoutError) as e:
            logger.error("Errore OpenAI: %s", e, exc_info=True)
            if attempt < 2:
                await asyncio.sleep(0.5 * (2 ** attempt))
    return None, context or []



    def do_request():
        if not stream:
            return client.responses.create(
                model=llm_model,
                instructions=policy,
                input=messages,
            ).output_text

        chunks: list[str] = []
        try:
            with client.responses.with_streaming_response.create(
                model=llm_model,
                instructions=policy,
                input=messages,
            ) as resp:
                for event in resp:
                    if getattr(event, "type", "") == "response.output_text.delta":
                        delta = getattr(event, "delta", "")
                        if delta:
                            if on_token:
                                on_token(delta)
                            chunks.append(delta)
            return "".join(chunks)
        except AttributeError:
            # Fallback to legacy chat.completions streaming
            stream_resp = client.chat.completions.create(
                model=llm_model,
                messages=messages,
                stream=True,
            )
            for chunk in stream_resp:
                delta = (
                    chunk.choices[0].delta.get("content", "")
                    if getattr(chunk.choices[0], "delta", None)
                    else ""
                )
                if delta:
                    if on_token:
                        on_token(delta)
                    chunks.append(delta)
            return "".join(chunks)

    try:
        ans = retry_with_backoff(do_request).strip()
        cache_set_json(cache_key, ans, ttl=container.settings.cache_ttl)
        return ans, context or []
    except (openai.OpenAIError, TimeoutError) as e:
        logger.error("Errore OpenAI: %s", e, exc_info=True)
        return None, context or []


def oracle_answer(
    question: str,
    lang_hint: str,
    client: Any,
    llm_model: str,
    style_prompt: str,
    *,
    context: List[Dict[str, Any]] | None = None,
    history: List[Dict[str, str]] | None = None,
    topic: str | None = None,
    policy_prompt: str = "",
    mode: str = "detailed",
) -> Tuple[str | None, List[Dict[str, Any]]]:
    return run(
        oracle_answer_async,
        question,
        lang_hint,
        client,
        llm_model,
        style_prompt,
        context=context,
        history=history,
        topic=topic,
        policy_prompt=policy_prompt,
        mode=mode,
    )



async def synthesize_async(
    text: str,
    out_path: Path,
    client,
    tts_model: str,
    tts_voice: str,

async def oracle_answer_stream(
    question: str,
    lang_hint: str,
    client: Any,
    llm_model: str,
    style_prompt: str,
    *,
    context: List[Dict[str, Any]] | None = None,
    history: List[Dict[str, str]] | None = None,
    topic: str | None = None,
    policy_prompt: str = "",
    mode: str = "detailed",
):
    """Asynchronous generator yielding partial tokens and the final answer."""

    loop = asyncio.get_running_loop()
    queue: asyncio.Queue[tuple[str, bool]] = asyncio.Queue()

    def _on_token(tok: str) -> None:
        loop.call_soon_threadsafe(queue.put_nowait, (tok, False))

    async def _runner() -> None:
        ans, _ = await run_async(
            oracle_answer,
            question,
            lang_hint,
            client,
            llm_model,
            style_prompt,
            context=context,
            history=history,
            topic=topic,
            policy_prompt=policy_prompt,
            mode=mode,
            stream=True,
            on_token=_on_token,
        )
        await queue.put((ans or "", True))

    task = asyncio.create_task(_runner())

    try:
        while True:
            chunk, is_final = await queue.get()
            yield chunk, is_final
            if is_final:
                break
    finally:
        await task


def synthesize(
    text: str, out_path: Path, client, tts_model: str, tts_voice: str

) -> Path | None:
    logger.info("🎧 Sintesi vocale…")
    if tts_model == "local":
        tts_local(text, out_path)
        logger.info("✅ Audio → %s", out_path.name)
        return out_path
    out_path.parent.mkdir(parents=True, exist_ok=True)
    async def do_call() -> Path:
        try:
            async with client.audio.speech.with_streaming_response.create(
                model=tts_model, voice=tts_voice, input=text, response_format="wav"
            ) as resp:
                await resp.stream_to_file(out_path.as_posix())
            return out_path
        except TypeError:
            alt = out_path.with_suffix(".mp3") if out_path.suffix.lower() != ".mp3" else out_path
            async with client.audio.speech.with_streaming_response.create(
                model=tts_model, voice=tts_voice, input=text
            ) as resp:
                await resp.stream_to_file(alt.as_posix())
            return alt
    for attempt in range(3):
        try:
            final_path = await do_call()
            logger.info("✅ Audio → %s", final_path.name)
            return final_path
        except (openai.OpenAIError, TimeoutError, OSError) as e:
            logger.error("Errore OpenAI: %s", e, exc_info=True)
            if attempt < 2:
                await asyncio.sleep(0.5 * (2 ** attempt))
    logger.error("❌ Impossibile sintetizzare l'audio.")
    return None


def synthesize(
    text: str,
    out_path: Path,
    client,
    tts_model: str,
    tts_voice: str,
) -> Path | None:
    return run(synthesize_async, text, out_path, client, tts_model, tts_voice)


def export_audio_answer(
    text: str,
    out_path: Path,
    *,
    synth: Any | None = None,
    client: Any | None = None,
    tts_model: str = "",
    tts_voice: str = "",
) -> Path | None:
    """Export ``text`` as an audio file to ``out_path``."""
    out_path.parent.mkdir(parents=True, exist_ok=True)
    if synth is not None:
        synth(text, out_path)
        return out_path
    else:
        if client is None:
            raise ValueError("client required if synth not provided")
        return synthesize(text, out_path, client, tts_model, tts_voice)


def format_citations(sources: list[dict[str, str]]) -> str:
    """Return a comma-separated string of source identifiers."""
    return ", ".join(s.get("id", "") for s in sources if s.get("id"))


def append_log(
    q: str,
    a: str,
    log_path: Path,
    *,
    session_id: str | None = None,
    lang: str = "",
    topic: str | None = None,
    sources: list[dict[str, str]] | None = None,
) -> str:
    """Append a log entry and return the session identifier used."""
    log_path.parent.mkdir(parents=True, exist_ok=True)
    ts = datetime.now().strftime("%Y-%m-%d %H:%M:%S")
    if session_id is None:
        session_id = uuid.uuid4().hex
    record = {
        "timestamp": ts,
        "session_id": session_id,
        "lang": lang,
        "topic": topic or "",
        "question": q,
        "answer": a,
        "summary": extract_summary(a),
        "sources": sources or [],
    }
    if log_path.suffix.lower() == ".jsonl":
        with log_path.open("a", encoding="utf-8") as f:
            f.write(json.dumps(record, ensure_ascii=False) + "\n")
    else:
        is_new = not log_path.exists()
        with log_path.open("a", newline="", encoding="utf-8") as f:
            writer = csv.writer(f, quoting=csv.QUOTE_ALL)
            if is_new:
                writer.writerow(
                    [
                        "timestamp",
                        "session_id",
                        "lang",
                        "topic",
                        "question",
                        "answer",
                        "sources",
                    ]
                )
            src_str = ";".join(
                f"{s.get('id','')}:{s.get('score',0):.2f}" for s in record["sources"]
            )
            writer.writerow(
                [
                    record["timestamp"],
                    record["session_id"],
                    record["lang"],
                    record["topic"],
                    record["question"],
                    record["answer"],
                    src_str,
                ]
            )
    return session_id


def extract_summary(answer: str) -> str:
    """Extract the summary part from a structured oracle answer."""
    match = re.search(
        r"1\)\s*(?:Sintesi:)?\s*(.*?)(?:\n\s*2\)|$)", answer, flags=re.S | re.I
    )
    if match:
        return match.group(1).strip()
    match = re.search(r"Sintesi:\s*(.*)", answer, flags=re.S | re.I)
    if match:
        return match.group(1).strip()
    return answer.strip()<|MERGE_RESOLUTION|>--- conflicted
+++ resolved
@@ -11,16 +11,12 @@
 
 import asyncio
 import logging
-<<<<<<< HEAD
 import io
 from langdetect import detect
 from pydub import AudioSegment
-=======
 import tempfile
 import base64
 import json as _json
-
->>>>>>> a9463ea1
 import openai
 import websockets
 
@@ -109,7 +105,7 @@
                 logger.warning("Impossibile eliminare file temporaneo %s", tmp_path, exc_info=True)
 
 
-<<<<<<< HEAD
+
 def detect_language(
     path_or_bytes: str | Path | bytes | None = None,
     text: str | None = None,
@@ -158,7 +154,7 @@
     return lang
 
 def transcribe(
-=======
+
 def fast_transcribe(
     path_or_bytes,
     client,
@@ -175,7 +171,7 @@
 
 
 async def transcribe_async(
->>>>>>> a9463ea1
+
     path_or_bytes: str | Path | bytes,
     client,
     stt_model: str,
@@ -184,7 +180,7 @@
     lang_hint: str | None = None,
     state: ChatState | None = None,
 ) -> Tuple[str | None, str]:
-<<<<<<< HEAD
+
     """Trascrive un percorso o dei ``bytes`` e restituisce testo e lingua.
 
     ``lang_hint`` forza la lingua ("it" o "en") migliorando l'accuratezza
@@ -201,9 +197,9 @@
             state=state,
         )
 
-=======
+
     """Trascrive un percorso o dei ``bytes`` e restituisce testo e lingua."""
->>>>>>> a9463ea1
+
     if stt_model == "local":
 
         p = Path(path_or_bytes) if isinstance(path_or_bytes, (str, Path)) else Path("temp.wav")
@@ -243,14 +239,13 @@
     cached = cache_get_json(cache_key)
     if cached:
         return cached.get('text', ''), cached.get('lang', '')
-<<<<<<< HEAD
+
 
     model_to_use = stt_model
     if lang_hint in ("it", "en") and "{lang}" in stt_model:
         model_to_use = stt_model.replace("{lang}", lang_hint)
 
-=======
->>>>>>> a9463ea1
+
     try:
         kwargs: Dict[str, Any] = {
             "model": model_to_use,
