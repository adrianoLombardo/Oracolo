"""Semplici helper per le risposte dell'Oracolo.

Questo modulo implementa versioni minimali delle funzioni utilizzate nei test
unitari.  Le funzioni simulano il comportamento dell'API OpenAI rispondendo
tramite l'oggetto ``client`` passato come parametro.
"""

from __future__ import annotations

<<<<<<< HEAD
import json
from pathlib import Path
from typing import Any, AsyncGenerator, Callable, Dict, List, Tuple
=======
import asyncio
import csv
import json

from datetime import datetime
from pathlib import Path
from typing import Any, AsyncGenerator, Dict, List, Tuple

from .openai_async import run, run_async


def format_citations(sources: List[Dict[str, Any]]) -> str:
    ids = [s.get("id", "") for s in sources if s.get("id")]
    return ", ".join(ids)


def export_audio_answer(text: str, out_path: Path, *, synth) -> None:
    out_path.parent.mkdir(parents=True, exist_ok=True)
    synth(text, out_path)


def extract_summary(answer: str) -> str:
    for line in answer.splitlines():
        line = line.strip()
        if line.lower().startswith("1)") and ":" in line:
            return line.split(":", 1)[1].strip()
        if line.lower().startswith("sintesi:"):
            return line.split(":", 1)[1].strip()
    return answer.strip()

import uuid
from pathlib import Path
from typing import Any, AsyncGenerator, Callable, Iterable
from typing import Any, Dict, List, Tuple, Callable, AsyncGenerator

import asyncio
import logging
import io
from langdetect import detect
from pydub import AudioSegment
import tempfile
import base64
import json as _json
import openai
import websockets

from .openai_async import run_async, run
from .local_audio import tts_local, stt_local, stt_local_faster
from .local_llm import llm_local
from .utils import retry_with_backoff
from .cache import cache_get_json, cache_set_json
from .service_container import container
from .chat import ChatState



def format_citations(sources: Iterable[dict[str, Any]]) -> str:
    """Return a comma-separated string of source IDs."""
    return ", ".join(str(s.get("id", "")) for s in sources if s.get("id"))


def export_audio_answer(
    text: str,
    out_path: Path,
    *,

    synth: Callable[[str, Path], None] | None = None,
) -> None:
    """Generate an audio file for ``text`` using ``synth``."""
    synth = synth or (lambda t, p: p.write_bytes(b""))
    out_path.parent.mkdir(parents=True, exist_ok=True)
    synth(text, out_path)

    device: str = "cpu",
) -> str | None:
    """Perform a single transcription call with optional language hint."""



    if container.settings.stt_backend != "openai":
        pass


    if stt_model == "local":
        container.load_stt_model()
        p = Path(path_or_bytes) if isinstance(path_or_bytes, (str, Path)) else Path("temp.wav")
        if not isinstance(path_or_bytes, (str, Path)):
            p.write_bytes(path_or_bytes)
        return stt_local(p, lang_hint or "it")
    kwargs: Dict[str, Any] = {}
    if lang_hint in ("it", "en"):
        kwargs["language"] = lang_hint

    tmp_path: Path | None = None

    try:
        if stt_model == "local":
            container.load_stt_model()
            if isinstance(path_or_bytes, (str, Path)):
                p = Path(path_or_bytes)
            else:
                with tempfile.NamedTemporaryFile(delete=False, suffix=".wav") as tmp:
                    tmp.write(path_or_bytes)
                    tmp_path = Path(tmp.name)
                p = tmp_path

            return stt_local(
                p,
                lang=lang_hint or "it",
                device=container.settings.compute.stt.device,
            )

            return stt_local_faster(p, lang_hint or "it", device=device)

>>>>>>> 751ec42f


<<<<<<< HEAD
def _build_instructions(
    lang_hint: str, context: List[Dict[str, Any]] | None, mode: str
) -> str:
    parts: List[str] = []
    if lang_hint == "it":
        parts.append("Rispondi in italiano.")
    elif lang_hint == "en":
        parts.append("Rispondi in inglese.")
    if context:
        parts.append("Rispondi SOLO usando i passaggi forniti.")
    if mode == "concise":
        parts.append("Stile conciso.")
    else:
        parts.append("Stile dettagliato.")
        parts.append("Struttura: 1)")
    return "\n".join(parts)


def oracle_answer(
=======
        if isinstance(path_or_bytes, (str, Path)):
            with open(path_or_bytes, "rb") as f:
                tx = await _maybe_await(
                    client.audio.transcriptions.create(
                        model=stt_model, file=f, **kwargs
                    )
                )
        else:

            tx = await _maybe_await(
                client.audio.transcriptions.create(
                    model=stt_model, file=path_or_bytes, **kwargs
                )
            )


def extract_summary(text: str) -> str:
    """Extract the summary section from a structured answer."""
    import re

    m = re.search(r"1\)\s*[^:]+:\s*(.*?)\n2\)", text, re.S)
    if m:
        return m.group(1).strip()
    return text.strip()



def append_log(
    question: str,
    answer: str,

    log_path: Path,

    path: Path,

    *,
    session_id: str | None = None,
    lang: str = "",
    topic: str = "",

    sources: List[Dict[str, Any]] | None = None,
) -> str:
    sid = session_id or str(int(datetime.utcnow().timestamp()))
    entry = {
        "timestamp": int(datetime.utcnow().timestamp()),
        "session_id": sid,

    sources: list[dict[str, Any]] | None = None,
) -> str:

    """Append a QA pair to a log in JSONL or CSV format."""
    session_id = session_id or uuid.uuid4().hex
    sources = sources or []
    entry = {
        "timestamp": asyncio.get_event_loop().time()
        if asyncio.get_event_loop().is_running()
        else 0.0,
        "session_id": session_id,

        "lang": lang,
        "topic": topic,
        "question": question,
        "answer": answer,
        "summary": extract_summary(answer),

        "sources": sources or [],
    }
    log_path.parent.mkdir(parents=True, exist_ok=True)
    if log_path.suffix == ".csv":
        write_header = not log_path.exists()
        fields = ["timestamp", "session_id", "lang", "topic", "question", "answer", "sources"]
        row = {k: entry[k] for k in fields}
        with log_path.open("a", encoding="utf-8", newline="") as f:
            writer = csv.DictWriter(f, fieldnames=fields, quoting=csv.QUOTE_ALL)
            if write_header:
                writer.writeheader()
            writer.writerow(row)
    else:
        with log_path.open("a", encoding="utf-8") as f:
            f.write(json.dumps(entry, ensure_ascii=False) + "\n")
    return sid


def transcribe(
    path_or_bytes, client, stt_model: str, *, debug: bool = False, lang_hint: str | None = None
) -> Tuple[str | None, str]:
    return "", ""


def fast_transcribe(
    path_or_bytes, client, stt_model: str, lang_hint: str | None = None
) -> str | None:
    return ""


def synthesize(
    text: str,
    out_path: Path,
    client: Any | None = None,
    tts_model: str | None = None,
    tts_voice: str | None = None,
) -> None:
    pass


def _build_messages(
    question: str,
    context: List[Dict[str, Any]] | None,
    history: List[Dict[str, str]] | None,
) -> List[Dict[str, str]]:
    messages: List[Dict[str, str]] = []
    if history:
        messages.extend(history)
    if context:
        sources: List[str] = []
        for idx, c in enumerate(context, 1):
            txt = c.get("text", "")
            messages.append({"role": "system", "content": txt})
            sources.append(f"[{idx}] {txt}")
        if sources:
            messages.append({"role": "system", "content": "Fonti: " + ", ".join(sources)})
    messages.append({"role": "user", "content": question})
    return messages


async def oracle_answer_async(

        "sources": sources,
    }
    path.parent.mkdir(parents=True, exist_ok=True)
    if path.suffix == ".jsonl":
        with path.open("a", encoding="utf-8") as f:
            f.write(json.dumps(entry, ensure_ascii=False) + "\n")

    """Detect conversation language from audio or text.

    Returns ``"it"`` for Italian, ``"en"`` for English or ``""`` if unknown.
    When ``state`` is provided the detected language is stored in
    ``state.language`` for future reuse.
    """

    snippet = ""
    if text:
        snippet = text
    elif path_or_bytes is not None and client is not None and stt_model:
        try:
            if isinstance(path_or_bytes, (str, Path)):
                audio = AudioSegment.from_file(path_or_bytes)
            else:
                audio = AudioSegment.from_file(io.BytesIO(path_or_bytes))
            audio = audio[:2000]
            buf = io.BytesIO()
            audio.export(buf, format="wav")
            buf.seek(0)
            snippet = fast_transcribe(buf, client, stt_model) or ""
        except Exception as e:
            logger.error("Errore rilevamento lingua: %s", e, exc_info=True)

    lang = ""
    if snippet:
        try:
            det = detect(snippet)
            if det.startswith("it"):
                lang = "it"
            elif det.startswith("en"):
                lang = "en"
        except Exception:
            lang = ""

    if state is not None and lang in ("it", "en"):
        state.language = lang
    return lang

def fast_transcribe(
    path_or_bytes,
    client,
    stt_model: str,
    lang_hint: str | None = None,
) -> str | None:
    return run(
        fast_transcribe_async,
        path_or_bytes,
        client,
        stt_model,
        lang_hint=lang_hint,
    )


async def transcribe_async(

    path_or_bytes: str | Path | bytes,
    client,
    stt_model: str,
    *,
    debug: bool = False,
    lang_hint: str | None = None,

    device: str = "cpu",


    backend: str | None = None,

    state: ChatState | None = None,


) -> Tuple[str | None, str]:

    """Trascrive un percorso o dei ``bytes`` e restituisce testo e lingua.

    ``lang_hint`` forza la lingua ("it" o "en") migliorando l'accuratezza
    della trascrizione quando la lingua di conversazione è nota.
    """


    backend = backend or container.settings.stt_backend
    if backend != "openai":

    if lang_hint not in ("it", "en") and state and state.language in ("it", "en"):
        lang_hint = state.language
    if lang_hint not in ("it", "en"):
        lang_hint = detect_language(
            path_or_bytes,
            client=client,
            stt_model=stt_model,
            state=state,
        )


    """Trascrive un percorso o dei ``bytes`` e restituisce testo e lingua."""

    if stt_model == "local":


        p = Path(path_or_bytes) if isinstance(path_or_bytes, (str, Path)) else Path("temp.wav")
        if not isinstance(path_or_bytes, (str, Path)):
            p.write_bytes(path_or_bytes)
        return stt_local(p, lang_hint or "it"), lang_hint or ""

        tmp_path: Path | None = None
        try:
            if isinstance(path_or_bytes, (str, Path)):
                p = Path(path_or_bytes)
            else:
                with tempfile.NamedTemporaryFile(delete=False, suffix=".wav") as tmp:
                    tmp.write(path_or_bytes)
                    tmp_path = Path(tmp.name)
                p = tmp_path

            return (
                stt_local(
                    p,
                    lang=lang_hint or "it",
                    device=container.settings.compute.stt.device,
                ),
                lang_hint or "",
            )

            return stt_local_faster(p, lang_hint or "it", device=device), lang_hint or ""

        finally:
            if tmp_path:
                try:
                    tmp_path.unlink()
                except OSError:
                    logger.warning("Impossibile eliminare file temporaneo %s", tmp_path, exc_info=True)


    data_bytes: bytes
    try:
        if isinstance(path_or_bytes, (str, Path)):
            data_bytes = Path(path_or_bytes).read_bytes()
        else:
            data_bytes = path_or_bytes
    except (OSError, TypeError, ValueError) as e:
        logger.error("Errore lettura input audio: %s", e, exc_info=True)
        return None, ""
    key_hash = hashlib.sha1(data_bytes).hexdigest()
    cache_key = f"transcribe:{key_hash}:{lang_hint or ''}"
    cached = cache_get_json(cache_key)
    if cached:
        return cached.get('text', ''), cached.get('lang', '')


    model_to_use = stt_model
    if lang_hint in ("it", "en") and "{lang}" in stt_model:
        model_to_use = stt_model.replace("{lang}", lang_hint)


    try:
        kwargs: Dict[str, Any] = {
            "model": model_to_use,
            "response_format": "json",
        }
        if lang_hint in ("it", "en"):
            kwargs["language"] = lang_hint
        if isinstance(path_or_bytes, (str, Path)):
            with open(path_or_bytes, "rb") as f:
                kwargs["file"] = f
                tx = await _maybe_await(client.audio.transcriptions.create(**kwargs))
        else:
            kwargs["file"] = path_or_bytes
            tx = await _maybe_await(client.audio.transcriptions.create(**kwargs))
    except (openai.OpenAIError, TimeoutError, OSError) as e:
        logger.error("Errore OpenAI: %s", e, exc_info=True)
        return None, ""
    text = (getattr(tx, "text", "") or "").strip()
    lang = getattr(tx, "language", "") or ""
    if lang.startswith("it"):
        lang_code = "it"
    elif lang.startswith("en"):
        lang_code = "en"

    else:
        new_file = not path.exists()
        with path.open("a", encoding="utf-8", newline="") as f:
            writer = csv.writer(f, quoting=csv.QUOTE_ALL)
            if new_file:
                writer.writerow([
                    "timestamp",
                    "session_id",
                    "lang",
                    "topic",
                    "question",
                    "answer",
                    "sources",
                ])
            writer.writerow([
                entry["timestamp"],
                session_id,
                lang,
                topic,
                question,
                answer,
                json.dumps(sources),
            ])
    return session_id


def _build_instructions(lang_hint: str, policy: str, mode: str) -> str:
    instr = "Rispondi in italiano." if lang_hint == "it" else "Rispondi in inglese."
    if policy:
        instr += " " + policy
    if mode == "concise":
        instr += " Stile conciso."
    else:
        instr += " Struttura: 1) Sintesi: ... 2) Dettagli: ... 3) Fonti: ..."
    return instr


def _build_messages(question: str, context: Iterable[dict[str, Any]] | None) -> list[dict[str, str]]:
    msgs: list[dict[str, str]] = []
    if context:
        src_lines = "\n".join(f"[{i+1}] {c.get('text', '')}" for i, c in enumerate(context))
        msgs.append({"role": "system", "content": f"Fonti:\n{src_lines}"})
    msgs.append({"role": "user", "content": question})
    return msgs


def oracle_answer(

>>>>>>> 751ec42f
    question: str,
    lang_hint: str,
    client: Any,
    llm_model: str,
    style_prompt: str,
    *,
<<<<<<< HEAD
    context: List[Dict[str, Any]] | None = None,
    history: List[Dict[str, str]] | None = None,
    topic: str | None = None,
    policy_prompt: str | None = None,
    mode: str = "detailed",
    stream: bool = False,
    on_token: Callable[[str], None] | None = None,
) -> Tuple[str, List[Dict[str, Any]] | None]:
    """Restituisce la risposta del modello e il contesto usato."""

    instructions = _build_instructions(lang_hint, context, mode)
    messages: List[Dict[str, str]] = []
    if context:
        src = "Fonti:\n" + "\n".join(
            f"[{i+1}] {c.get('text', '')}" for i, c in enumerate(context)
        )
        messages.append({"role": "system", "content": src})
    messages.append({"role": "user", "content": question})
=======
    context: list[dict[str, Any]] | None = None,
    policy_prompt: str = "",
    mode: str = "detailed",
    stream: bool = False,

    on_token: callable | None = None,
    llm_backend: str = "openai",
    llm_device: str = "cpu",
) -> Tuple[str | None, List[Dict[str, Any]]]:
    if llm_model == "local":
        from .service_container import container

        ans = await container.llm_batcher().generate(question)
        return ans, context or []

    instructions = (
        "Answer in English." if lang_hint == "en" else "Rispondi in italiano."
    )
    instructions += " Rispondi SOLO usando i passaggi; se non sono sufficienti, chiedi chiarimenti."
    if mode == "concise":
        instructions += " Stile conciso: 2-4 frasi e termina con una domanda di follow-up."
    else:
        instructions += " Struttura: 1) sintesi, 2) 2-3 dettagli puntuali, 3) fonti citate [1], [2], …"
    messages = _build_messages(question, context, history)

    if stream and hasattr(client.responses, "with_streaming_response"):
        with client.responses.with_streaming_response.create(
            model=llm_model, instructions=instructions, input=messages
        ) as resp_stream:
            for ev in resp_stream:
                if getattr(ev, "type", "") == "response.output_text.delta" and on_token:
                    on_token(getattr(ev, "delta", ""))
            return getattr(resp_stream, "output_text", None), context or []

    resp = client.responses.create(
        model=llm_model, instructions=instructions, input=messages
    )
    answer = getattr(resp, "output_text", None)
    if stream and answer and on_token:
        on_token(answer)
    return answer, context or []


def oracle_answer(

    on_token: Callable[[str], None] | None = None,
) -> tuple[str, list[dict[str, Any]] | None]:
    """Return the answer text and context using the provided ``client``."""
    instructions = _build_instructions(lang_hint, policy_prompt, mode)
    if context:
        instructions += " Rispondi SOLO usando i passaggi forniti."
    messages = _build_messages(question, context)


    if stream and hasattr(client.responses, "with_streaming_response"):
        stream_obj = client.responses.with_streaming_response.create(
            model=llm_model, instructions=instructions, input=messages

    if llm_model == "local":
        container.load_llm(llm_model, container.settings.compute.llm.device)
        ans = llm_local(
            question,
            device=container.settings.compute.llm.device,
            style_prompt=style_prompt,
            context=context,
            history=history,
            topic=topic,
            policy_prompt=policy_prompt,
            mode=mode,

        )
        if on_token:
            for event in stream_obj:
                if getattr(event, "type", "") == "response.output_text.delta":
                    on_token(event.delta)
        return stream_obj.output_text, context
    else:
        resp = client.responses.create(
            model=llm_model, instructions=instructions, input=messages
        )
        return resp.output_text, context


            try:
                ans = local_llm.generate(
                    messages,
                    model_path=llm_model,
                    device=llm_device,
                    precision=container.settings.compute.llm.precision,
                )
            except Exception as e:  # pragma: no cover - runtime dependent
                logger.error("Errore LLM locale: %s", e, exc_info=True)
                ans = retry_with_backoff(do_request).strip()
        else:
            ans = retry_with_backoff(do_request).strip()
    except (openai.OpenAIError, TimeoutError) as e:
        logger.error("Errore OpenAI: %s", e, exc_info=True)
        return None, context or []


    cache_set_json(cache_key, ans, ttl=container.settings.cache_ttl)
    return ans, context or []

async def oracle_answer_async(
>>>>>>> 751ec42f

    if stream:
        stream_obj = client.responses.with_streaming_response.create(
            model=llm_model, instructions=instructions, input=messages
        )
        tokens: List[str] = []
        for ev in stream_obj:
            if getattr(ev, "type", "") == "response.output_text.delta":
                if on_token:
                    on_token(ev.delta)
                tokens.append(ev.delta)
        text = "".join(tokens) or getattr(stream_obj, "output_text", "")
        return text, context or []

    resp = client.responses.create(
        model=llm_model, instructions=instructions, input=messages
    )
    return getattr(resp, "output_text", ""), context or []


<<<<<<< HEAD
async def oracle_answer_stream(
=======

async def oracle_answer_stream(

>>>>>>> 751ec42f
    question: str,
    lang_hint: str,
    client: Any,
    llm_model: str,
    style_prompt: str,
    *,

    context: List[Dict[str, Any]] | None = None,
<<<<<<< HEAD
) -> AsyncGenerator[Tuple[str, bool], None]:
    """Generatore asincrono che restituisce la risposta a chunk."""

    instructions = _build_instructions(lang_hint, context, "detailed")
    msgs: List[Dict[str, str]] = []
    if context:
        src = "Fonti:\n" + "\n".join(
            f"[{i+1}] {c.get('text', '')}" for i, c in enumerate(context)
        )
        msgs.append({"role": "system", "content": src})
    msgs.append({"role": "user", "content": question})
    stream_obj = client.responses.with_streaming_response.create(
        model=llm_model,
        instructions=instructions,
        input=msgs,
=======
    history: List[Dict[str, str]] | None = None,
    topic: str | None = None,
    policy_prompt: str = "",
    mode: str = "detailed",
    stream: bool = False,
    on_token: callable | None = None,
    llm_backend: str = "openai",
    llm_device: str = "cpu",
) -> Tuple[str | None, List[Dict[str, Any]]]:
    return run(
        oracle_answer_async,
        question,
        lang_hint,
        client,
        llm_model,
        style_prompt,
        context=context,
        history=history,
        topic=topic,
        policy_prompt=policy_prompt,
        mode=mode,
        stream=stream,
        on_token=on_token,
        llm_backend=llm_backend,
        llm_device=llm_device,
>>>>>>> 751ec42f
    )
    tokens: List[str] = []
    for ev in stream_obj:
        if getattr(ev, "type", "") == "response.output_text.delta":
            tokens.append(ev.delta)
            yield ev.delta, False
    final = "".join(tokens) or getattr(stream_obj, "output_text", "")
    yield final, True

    context: list[dict[str, Any]] | None = None,
) -> AsyncGenerator[tuple[str, bool], None]:
    """Asynchronously stream answer chunks from the model."""
    instructions = _build_instructions(lang_hint, "", "detailed")
    messages = _build_messages(question, context)
    stream_obj = client.responses.with_streaming_response.create(
        model=llm_model, instructions=instructions, input=messages
    )
    for event in stream_obj:
        if getattr(event, "type", "") == "response.output_text.delta":
            yield event.delta, False
    yield stream_obj.output_text, True


# Placeholder implementations for optional APIs used elsewhere in the project
async def oracle_answer_async(*args, **kwargs):
    return oracle_answer(*args, **kwargs)

def format_citations(sources: List[Dict[str, Any]]) -> str:
    """Format source IDs as a comma-separated string."""

<<<<<<< HEAD
    return ", ".join(s.get("id", "") for s in sources if s.get("id"))


def export_audio_answer(
    text: str,
    out_path: Path,
    *,
    synth: Callable[[str, Path], None],
) -> None:
    """Esporta ``text`` in ``out_path`` usando la funzione ``synth``."""

    synth(text, out_path)


def append_log(
    question: str,
    answer: str,
    log_path: Path,
    *,
    session_id: str | None = None,
    lang: str = "",
    topic: str = "",
    sources: List[Dict[str, Any]] | None = None,
) -> str:
    """Aggiunge una voce di log in formato JSONL o CSV."""

    sid = session_id or "session-1"
    if log_path.suffix == ".csv":
        header = (
            "timestamp,session_id,lang,topic,question,answer,sources".split(",")
        )
        if not log_path.exists():
            log_path.write_text(
                ",".join(f'"{h}"' for h in header) + "\n", encoding="utf-8"
            )
        line = ["0", sid, lang, topic, question, answer, json.dumps(sources or [])]
        log_path.write_text(
            log_path.read_text(encoding="utf-8")
            + ",".join(f'"{v}"' for v in line)
            + "\n",
            encoding="utf-8",
        )
        return sid

    entry = {
        "timestamp": 0,
        "session_id": sid,
        "lang": lang,
        "topic": topic,
        "question": question,
        "answer": answer,
        "summary": answer,
        "sources": sources or [],
    }
    with log_path.open("a", encoding="utf-8") as fh:
        fh.write(json.dumps(entry) + "\n")
    return sid


def extract_summary(text: str) -> str:
    """Estrae la sezione di sintesi da un testo strutturato."""

    for line in text.splitlines():
        if line.lower().startswith("1") and ":" in line:
            return line.split(":", 1)[1].strip()
    return text.strip()


def transcribe(
    path_or_bytes: str | Path | bytes,
    client: Any,
    stt_model: str,
    lang_hint: str | None = None,
) -> str | None:
    """Stub di trascrizione locale."""

    return ""


def fast_transcribe(
    path_or_bytes,
    client,
    stt_model: str,
    lang_hint: str | None = None,
) -> str | None:
    """Stub rapido di trascrizione."""

    return ""


def synthesize(text: str, *_, **__) -> bytes:
    """Stub di sintesi vocale."""

    return text.encode("utf-8")
=======

def transcribe(*args, **kwargs):
    return ""


async def oracle_answer_stream(
    question: str,
    lang_hint: str,
    client: Any,
    llm_model: str,
    style_prompt: str,
    *,
    context: List[Dict[str, Any]] | None = None,
    history: List[Dict[str, str]] | None = None,
    topic: str | None = None,
    policy_prompt: str = "",
    mode: str = "detailed",
    llm_backend: str = "openai",
    llm_device: str = "cpu",
) -> AsyncGenerator[Tuple[str, bool], None]:
    queue: asyncio.Queue[Tuple[str, bool]] = asyncio.Queue()

    def _on(tok: str) -> None:
        queue.put_nowait((tok, False))

    async def _runner() -> None:
        ans, _ = await oracle_answer_async(
            question,
            lang_hint,
            client,
            llm_model,
            style_prompt,
            context=context,
            history=history,
            topic=topic,
            policy_prompt=policy_prompt,
            mode=mode,
            stream=True,
            on_token=_on,
            llm_backend=llm_backend,
            llm_device=llm_device,
        )
        queue.put_nowait((ans or "", True))

    task = asyncio.create_task(_runner())
    try:
        while True:
            item = await queue.get()
            yield item
            if item[1]:
                break
    finally:
        await task


def fast_transcribe(*args, **kwargs):
    return ""


def synthesize(*args, **kwargs):
    return b""


async def transcribe_async(*args, **kwargs):
    return "", ""



async def fast_transcribe_async(*args, **kwargs):

) -> Path | None:
    logger.info("🎧 Sintesi vocale…")
    if tts_model == "local":
        container.load_tts_model()
        tts_local(
            text,
            out_path,
            device=container.settings.compute.tts.device,
        )
        logger.info("✅ Audio → %s", out_path.name)
        return out_path
    out_path.parent.mkdir(parents=True, exist_ok=True)
    async def do_call() -> Path:
        try:
            async with client.audio.speech.with_streaming_response.create(
                model=tts_model, voice=tts_voice, input=text, response_format="wav"
            ) as resp:
                await resp.stream_to_file(out_path.as_posix())
            return out_path
        except TypeError:
            alt = out_path.with_suffix(".mp3") if out_path.suffix.lower() != ".mp3" else out_path
            async with client.audio.speech.with_streaming_response.create(
                model=tts_model, voice=tts_voice, input=text
            ) as resp:
                await resp.stream_to_file(alt.as_posix())
            return alt
    for attempt in range(3):
        try:
            final_path = await do_call()
            logger.info("✅ Audio → %s", final_path.name)
            return final_path
        except (openai.OpenAIError, TimeoutError, OSError) as e:
            logger.error("Errore OpenAI: %s", e, exc_info=True)
            if attempt < 2:
                await asyncio.sleep(0.5 * (2 ** attempt))
    logger.error("❌ Impossibile sintetizzare l'audio.")

    return None
>>>>>>> 751ec42f
<|MERGE_RESOLUTION|>--- conflicted
+++ resolved
@@ -7,11 +7,10 @@
 
 from __future__ import annotations
 
-<<<<<<< HEAD
+
 import json
 from pathlib import Path
 from typing import Any, AsyncGenerator, Callable, Dict, List, Tuple
-=======
 import asyncio
 import csv
 import json
@@ -126,10 +125,10 @@
 
             return stt_local_faster(p, lang_hint or "it", device=device)
 
->>>>>>> 751ec42f
-
-
-<<<<<<< HEAD
+
+
+
+
 def _build_instructions(
     lang_hint: str, context: List[Dict[str, Any]] | None, mode: str
 ) -> str:
@@ -149,7 +148,7 @@
 
 
 def oracle_answer(
-=======
+
         if isinstance(path_or_bytes, (str, Path)):
             with open(path_or_bytes, "rb") as f:
                 tx = await _maybe_await(
@@ -510,14 +509,14 @@
 
 def oracle_answer(
 
->>>>>>> 751ec42f
+
     question: str,
     lang_hint: str,
     client: Any,
     llm_model: str,
     style_prompt: str,
     *,
-<<<<<<< HEAD
+
     context: List[Dict[str, Any]] | None = None,
     history: List[Dict[str, str]] | None = None,
     topic: str | None = None,
@@ -536,7 +535,7 @@
         )
         messages.append({"role": "system", "content": src})
     messages.append({"role": "user", "content": question})
-=======
+
     context: list[dict[str, Any]] | None = None,
     policy_prompt: str = "",
     mode: str = "detailed",
@@ -641,7 +640,7 @@
     return ans, context or []
 
 async def oracle_answer_async(
->>>>>>> 751ec42f
+
 
     if stream:
         stream_obj = client.responses.with_streaming_response.create(
@@ -662,13 +661,13 @@
     return getattr(resp, "output_text", ""), context or []
 
 
-<<<<<<< HEAD
+
 async def oracle_answer_stream(
-=======
+
 
 async def oracle_answer_stream(
 
->>>>>>> 751ec42f
+
     question: str,
     lang_hint: str,
     client: Any,
@@ -677,7 +676,7 @@
     *,
 
     context: List[Dict[str, Any]] | None = None,
-<<<<<<< HEAD
+
 ) -> AsyncGenerator[Tuple[str, bool], None]:
     """Generatore asincrono che restituisce la risposta a chunk."""
 
@@ -693,7 +692,7 @@
         model=llm_model,
         instructions=instructions,
         input=msgs,
-=======
+
     history: List[Dict[str, str]] | None = None,
     topic: str | None = None,
     policy_prompt: str = "",
@@ -719,7 +718,7 @@
         on_token=on_token,
         llm_backend=llm_backend,
         llm_device=llm_device,
->>>>>>> 751ec42f
+
     )
     tokens: List[str] = []
     for ev in stream_obj:
@@ -750,7 +749,7 @@
 def format_citations(sources: List[Dict[str, Any]]) -> str:
     """Format source IDs as a comma-separated string."""
 
-<<<<<<< HEAD
+
     return ", ".join(s.get("id", "") for s in sources if s.get("id"))
 
 
@@ -809,43 +808,6 @@
         fh.write(json.dumps(entry) + "\n")
     return sid
 
-
-def extract_summary(text: str) -> str:
-    """Estrae la sezione di sintesi da un testo strutturato."""
-
-    for line in text.splitlines():
-        if line.lower().startswith("1") and ":" in line:
-            return line.split(":", 1)[1].strip()
-    return text.strip()
-
-
-def transcribe(
-    path_or_bytes: str | Path | bytes,
-    client: Any,
-    stt_model: str,
-    lang_hint: str | None = None,
-) -> str | None:
-    """Stub di trascrizione locale."""
-
-    return ""
-
-
-def fast_transcribe(
-    path_or_bytes,
-    client,
-    stt_model: str,
-    lang_hint: str | None = None,
-) -> str | None:
-    """Stub rapido di trascrizione."""
-
-    return ""
-
-
-def synthesize(text: str, *_, **__) -> bytes:
-    """Stub di sintesi vocale."""
-
-    return text.encode("utf-8")
-=======
 
 def transcribe(*args, **kwargs):
     return ""
@@ -953,5 +915,43 @@
                 await asyncio.sleep(0.5 * (2 ** attempt))
     logger.error("❌ Impossibile sintetizzare l'audio.")
 
+
     return None
->>>>>>> 751ec42f
+
+
+def extract_summary(text: str) -> str:
+    """Estrae la sezione di sintesi da un testo strutturato."""
+
+    for line in text.splitlines():
+        if line.lower().startswith("1") and ":" in line:
+            return line.split(":", 1)[1].strip()
+    return text.strip()
+
+
+def transcribe(
+    path_or_bytes: str | Path | bytes,
+    client: Any,
+    stt_model: str,
+    lang_hint: str | None = None,
+) -> str | None:
+    """Stub di trascrizione locale."""
+
+    return ""
+
+
+def fast_transcribe(
+    path_or_bytes,
+    client,
+    stt_model: str,
+    lang_hint: str | None = None,
+) -> str | None:
+    """Stub rapido di trascrizione."""
+
+    return ""
+
+
+def synthesize(text: str, *_, **__) -> bytes:
+    """Stub di sintesi vocale."""
+
+    return text.encode("utf-8")
+
