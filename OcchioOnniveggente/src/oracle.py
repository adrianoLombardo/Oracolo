--- conflicted
+++ resolved
@@ -182,12 +182,12 @@
     topic: str | None = None,
     stream: bool = False,
     on_token: Callable[[str], None] | None = None,
-<<<<<<< HEAD
+
     question_type: str | None = None,
     categoria: str | None = None,
-=======
+
     off_topic_category: str | None = None,
->>>>>>> 18fe9497
+
 ) -> Tuple[str, List[dict[str, Any]]]:
     """Return an answer from ``client`` and the context used.
 
@@ -201,16 +201,16 @@
     # project.  In this lightweight implementation it is currently unused but
     # allowing it avoids unexpected ``TypeError`` exceptions when higher level
     # components pass the parameter.
-<<<<<<< HEAD
+
     if question_type == "off_topic":
         return off_topic_reply(categoria), []
-=======
+
     if off_topic_category:
         msg = OFF_TOPIC_RESPONSES.get(
             off_topic_category, OFF_TOPIC_RESPONSES["default"]
         )
         return msg, []
->>>>>>> 18fe9497
+
 
     instructions = _build_instructions(lang_hint, context, mode, tone)
     messages = _build_messages(question, context, history)
@@ -250,7 +250,7 @@
     topic: str | None = None,
     stream: bool = False,
     on_token: Callable[[str], None] | None = None,
-<<<<<<< HEAD
+
     question_type: str | None = None,
     categoria: str | None = None,
 ) -> Tuple[str, List[dict[str, Any]]]:
@@ -258,7 +258,7 @@
 
     if question_type == "off_topic":
         return off_topic_reply(categoria), []
-=======
+
     off_topic_category: str | None = None,
 ) -> Tuple[str, List[dict[str, Any]]]:
     """Async variant of :func:`oracle_answer` supporting ``AsyncOpenAI``."""
@@ -268,7 +268,7 @@
             off_topic_category, OFF_TOPIC_RESPONSES["default"]
         )
         return msg, []
->>>>>>> 18fe9497
+
 
     instructions = _build_instructions(lang_hint, context, mode, tone)
     messages = _build_messages(question, context, history)
