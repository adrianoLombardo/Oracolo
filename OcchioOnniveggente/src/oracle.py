"""Utility helpers for the Oracle application.

This module provides small, self contained helpers that are used across the
project and in the unit tests.  The original project contains a much more
feature rich implementation, however for the purposes of the tests we only
need a compact subset of the behaviour.
"""

from __future__ import annotations

from datetime import datetime
import asyncio
import csv
import json
import inspect
import time
import random
from threading import Event
from pathlib import Path
from typing import Any, AsyncGenerator, Callable, Iterable, Iterator, List, Tuple

from langdetect import LangDetectException, detect

from .utils.error_handler import handle_error
from .retrieval import Question, load_questions


_QUESTIONS_CACHE: dict[str, List[Question]] | None = None
_QUESTIONS_MTIME: float | None = None


def get_questions() -> dict[str, List[Question]]:
    """Return the questions dataset reloading it when the file changes."""

    global _QUESTIONS_CACHE, _QUESTIONS_MTIME
    path = Path(__file__).resolve().parent.parent / "data" / "domande_oracolo.json"
    mtime = path.stat().st_mtime if path.exists() else None

    if _QUESTIONS_CACHE is None or mtime != _QUESTIONS_MTIME:
        _QUESTIONS_CACHE = load_questions(path)
        _QUESTIONS_MTIME = mtime

    return _QUESTIONS_CACHE or {}

# Track questions already asked for each category during the current session.
# Keys are category names (lowercase) and values are the indexes of questions
# that have been served.  Once all questions in a category have been used the
# set is cleared to start a new cycle.
_USED_QUESTIONS: dict[str, set[int]] = {}



# ---------------------------------------------------------------------------
# Conversation state machine
# ---------------------------------------------------------------------------


class ConversationFlow:
    """Simple state machine to model multi-phase dialogues.

    The flow is defined as an ordered list of phase names.  By default the
    phases are ``introduzione`` → ``domanda_principale`` → ``follow_up`` →
    ``chiusura``.  Custom flows for specific contexts can be supplied via the
    ``flows`` mapping at construction time.
    """

    DEFAULT_FLOW = [
        "introduzione",
        "domanda_principale",
        "follow_up",
        "chiusura",
    ]

    def __init__(
        self,
        *,
        context: str | None = None,
        flows: dict[str, list[str]] | None = None,
    ) -> None:
        flows = flows or {}
        self._flows = flows
        self._context = context
        self._phases = list(flows.get(context, self.DEFAULT_FLOW))
        if not self._phases:
            raise ValueError("Flow must contain at least one phase")
        self._index = 0

    @property
    def state(self) -> str:
        """Return the name of the current phase."""

        return self._phases[self._index]

    def advance(self) -> str:
        """Advance to the next phase and return it.

        If already at the last phase, the state remains unchanged.
        """

        if self._index < len(self._phases) - 1:
            self._index += 1
        return self.state

    def is_finished(self) -> bool:
        """Return ``True`` when the flow reached its final phase."""

        return self._index >= len(self._phases) - 1

    def reset(self, *, context: str | None = None) -> None:
        """Reset to the first phase optionally switching ``context``."""

        if context is not None:
            self._context = context
            self._phases = list(self._flows.get(context, self.DEFAULT_FLOW))
            if not self._phases:
                raise ValueError("Flow must contain at least one phase")
        self._index = 0


# Risposte predefinite per domande fuori tema
OFF_TOPIC_RESPONSES: dict[str, str] = {
    "poetica": "Preferirei non avventurarmi in slanci poetici.",
    "didattica": "Al momento non posso fornire spiegazioni didattiche.",
    "evocativa": "Queste domande evocative sfuggono al mio scopo.",
    "orientamento": "Non sono in grado di offrire indicazioni stradali.",
    "default": "Mi dispiace, non posso aiutarti con questa richiesta.",
}


OFF_TOPIC_REPLIES = {
    "poetica": "Mi dispiace, ma preferisco non rispondere a richieste poetiche.",
    "didattica": "Questa domanda sembra didattica e non rientra nel mio ambito.",
    "evocativa": "Temo che il suo carattere evocativo mi impedisca di rispondere.",
    "orientamento": "Non posso fornire indicazioni di orientamento in questo contesto.",
}


def off_topic_reply(category: str | None) -> str:
    """Return a polite refusal message for the given ``category``."""

    if not category:
        return "Mi dispiace, ma non posso rispondere a questa domanda."
    return OFF_TOPIC_REPLIES.get(
        category.lower(), "Mi dispiace, ma non posso rispondere a questa domanda."
    )


# ---------------------------------------------------------------------------
# Formatting helpers
# ---------------------------------------------------------------------------

def format_citations(sources: Iterable[dict[str, Any]]) -> str:
    """Return a comma separated string of the ``id`` fields in ``sources``.

    Only entries that provide an ``id`` are included.  This mirrors the small
    helper used in the real project and is exercised directly by the tests.
    """

    return ", ".join(str(s["id"]) for s in sources if s.get("id"))


def export_audio_answer(
    text: str, out_path: Path, *, synth: Callable[[str, Path], None] | None = None
) -> None:
    """Create an audio file for ``text`` using ``synth``.

    The tests inject a dummy ``synth`` implementation which simply writes
    bytes to ``out_path``.  The function therefore only needs to make sure the
    destination directory exists and call the callback.
    """

    out_path.parent.mkdir(parents=True, exist_ok=True)
    if synth is None:
        # Fallback: create an empty file so that callers can still read it.
        out_path.write_bytes(b"")
    else:
        synth(text, out_path)


def extract_summary(answer: str) -> str:
    """Extract the summary section from a structured answer.

    Answers in this project may follow a ``1)`` ``2)`` numbered structure
    where the first element contains a short summary introduced either with
    ``Sintesi:`` or directly after ``1)``.  If no such structure is found the
    whole answer is returned.
    """

    for line in answer.splitlines():
        line = line.strip()
        if line.lower().startswith("1)") and ":" in line:
            return line.split(":", 1)[1].strip()
        if line.lower().startswith("sintesi:"):
            return line.split(":", 1)[1].strip()
    return answer.strip()


def detect_language(text: str) -> str | None:
    """Detect the language of ``text`` using ``langdetect``."""
    try:
        return detect(text)
    except LangDetectException:
        return None


# ---------------------------------------------------------------------------
# Core answer helpers
# ---------------------------------------------------------------------------


def _build_instructions(
    lang_hint: str,
    context: List[dict[str, Any]] | None,
    mode: str,
    tone: str,
) -> str:
    """Return an instruction string for the LLM."""

    parts: List[str] = []
    if lang_hint == "it":
        parts.append("Rispondi in italiano.")
    elif lang_hint == "en":
        parts.append("Rispondi in inglese.")
    if context:
        parts.append("Rispondi SOLO usando i passaggi forniti.")
    if mode == "concise":
        parts.append("Stile conciso.")
    else:
        parts.append("Stile dettagliato.")
        parts.append("Struttura: 1)")
    if tone == "formal":
        parts.append("Tono formale.")
    elif tone == "informal":
        parts.append("Tono informale.")
    return "\n".join(parts)


def _build_messages(
    question: str,
    context: List[dict[str, Any]] | None,
    history: List[dict[str, str]] | None,
) -> List[dict[str, str]]:
    """Create the chat message list passed to the model."""

    messages: List[dict[str, str]] = []
    if history:
        messages.extend(history)
    if context:
        for c in context:
            messages.append({"role": "system", "content": c.get("text", "")})
        sources = "; ".join(
            f"[{i}] {c.get('text', '')}" for i, c in enumerate(context, 1)
        )
        messages.append({"role": "system", "content": f"Fonti: {sources}"})
    messages.append({"role": "user", "content": question})
    return messages


def oracle_answer(
    question: str,
    lang_hint: str,
    client: Any,
    llm_model: str,
    style_prompt: str,
    tone: str = "informal",
    *,
    context: List[dict[str, Any]] | None = None,
    history: List[dict[str, str]] | None = None,
    policy_prompt: str = "",
    mode: str = "detailed",
    topic: str | None = None,
    stream: bool = False,
    on_token: Callable[[str], None] | None = None,

    question_type: str | None = None,
    categoria: str | None = None,

    off_topic_category: str | None = None,

) -> Tuple[str, List[dict[str, Any]]]:
    """Return an answer from ``client`` and the context used.

    The ``client`` argument is expected to mimic the OpenAI Python client's
    interface.  In the tests a small dummy object is provided.  When ``stream``
    is ``True`` streaming tokens are forwarded to ``on_token`` and concatenated
    to form the final answer.
    """

    # The ``topic`` argument is accepted for API compatibility with the real
    # project.  In this lightweight implementation it is currently unused but
    # allowing it avoids unexpected ``TypeError`` exceptions when higher level
    # components pass the parameter.

    if question_type == "off_topic":
        return off_topic_reply(categoria), []

    if off_topic_category:
        msg = OFF_TOPIC_RESPONSES.get(
            off_topic_category, OFF_TOPIC_RESPONSES["default"]
        )
        return msg, []


    instructions = _build_instructions(lang_hint, context, mode, tone)
    messages = _build_messages(question, context, history)

    if stream:
        response = client.responses.with_streaming_response.create(
            model=llm_model, instructions=instructions, input=messages
        )
        output_text = ""
        on_token = on_token or (lambda _t: None)
        with response as stream_resp:
            for event in stream_resp:
                if getattr(event, "type", "") == "response.output_text.delta":
                    delta = getattr(event, "delta", "")
                    output_text += delta
                    on_token(delta)
        return output_text, context or []

    resp = client.responses.create(
        model=llm_model, instructions=instructions, input=messages
    )
    return resp.output_text, context or []


async def oracle_answer_async(
    question: str,
    lang_hint: str,
    client: Any,
    llm_model: str,
    style_prompt: str,
    tone: str = "informal",
    *,
    context: List[dict[str, Any]] | None = None,
    history: List[dict[str, str]] | None = None,
    policy_prompt: str = "",
    mode: str = "detailed",
    topic: str | None = None,
    stream: bool = False,
    on_token: Callable[[str], None] | None = None,

    question_type: str | None = None,
    categoria: str | None = None,
    off_topic_category: str | None = None,
) -> Tuple[str, List[dict[str, Any]]]:
    """Async variant of :func:`oracle_answer` supporting ``AsyncOpenAI``."""

    if question_type == "off_topic":
        return off_topic_reply(categoria), []

    if off_topic_category:
        msg = OFF_TOPIC_RESPONSES.get(
            off_topic_category, OFF_TOPIC_RESPONSES["default"]
        )
        return msg, []


    instructions = _build_instructions(lang_hint, context, mode, tone)
    messages = _build_messages(question, context, history)

    if stream:
        create_fn = client.responses.with_streaming_response.create
        if inspect.iscoroutinefunction(create_fn):
            response = await create_fn(
                model=llm_model, instructions=instructions, input=messages
            )
            output_text = ""
            on_token = on_token or (lambda _t: None)
            async with response as stream_resp:
                async for event in stream_resp:
                    if getattr(event, "type", "") == "response.output_text.delta":
                        delta = getattr(event, "delta", "")
                        output_text += delta
                        on_token(delta)
            return output_text, context or []
        # Fallback to synchronous implementation
        return oracle_answer(
            question,
            lang_hint,
            client,
            llm_model,
            style_prompt,
            context=context,
            history=history,
            policy_prompt=policy_prompt,
            mode=mode,
            topic=topic,
            stream=True,
            on_token=on_token,
            question_type=question_type,
            categoria=categoria,
        )

    create_fn = client.responses.create
    if inspect.iscoroutinefunction(create_fn):
        resp = await create_fn(
            model=llm_model, instructions=instructions, input=messages
        )
        return resp.output_text, context or []
    # Fallback to synchronous implementation
    return oracle_answer(
        question,
        lang_hint,
        client,
        llm_model,
        style_prompt,
        context=context,
        history=history,
        policy_prompt=policy_prompt,
        mode=mode,
        topic=topic,
        question_type=question_type,
        categoria=categoria,
    )


async def oracle_answer_stream(
    question: str,
    lang_hint: str,
    client: Any,
    llm_model: str,
    style_prompt: str,
    *,
    context: List[dict[str, Any]] | None = None,
    history: List[dict[str, str]] | None = None,
    policy_prompt: str = "",
    mode: str = "detailed",
    topic: str | None = None,
    tone: str = "informal",
    question_type: str | None = None,
    categoria: str | None = None,
) -> AsyncGenerator[Tuple[str, bool], None]:
    """Stream answer tokens from the model.

    Yields ``(chunk, False)`` for each token and finally ``(full_text, True)``
    with the accumulated output.
    """

    # ``topic`` is accepted for interface compatibility.  It is not used by the
    # simplified streaming helper but allows callers to pass the argument
    # unconditionally.
    if question_type == "off_topic":
        yield off_topic_reply(categoria), True
        return

    instructions = _build_instructions(lang_hint, context, mode, tone)
    messages = _build_messages(question, context, history)
    response = client.responses.with_streaming_response.create(
        model=llm_model, instructions=instructions, input=messages
    )

    output_text = ""
    with response as stream_resp:
        for event in stream_resp:
            if getattr(event, "type", "") == "response.output_text.delta":
                delta = getattr(event, "delta", "")
                output_text += delta
                yield delta, False
                await asyncio.sleep(0)  # allow cooperative scheduling
    yield output_text, True


def stream_generate(
    question: str,
    lang_hint: str,
    client: Any,
    llm_model: str,
    style_prompt: str,
    tone: str = "informal",
    *,
    context: List[dict[str, Any]] | None = None,
    history: List[dict[str, str]] | None = None,
    policy_prompt: str = "",
    mode: str = "detailed",
    topic: str | None = None,
    timeout: float | None = None,
    stop_event: "Event" | None = None,
    question_type: str | None = None,
    categoria: str | None = None,
) -> Iterator[str]:
    """Yield answer tokens from the model synchronously.

    The generator mirrors :func:`oracle_answer_stream` but operates in a
    synchronous context.  It forwards each token as soon as it is produced and
    can be interrupted either by setting ``stop_event`` or after ``timeout``
    seconds have elapsed.
    """

    if question_type == "off_topic":
        yield off_topic_reply(categoria)
        return

    instructions = _build_instructions(lang_hint, context, mode, tone)
    messages = _build_messages(question, context, history)
    response = client.responses.with_streaming_response.create(
        model=llm_model, instructions=instructions, input=messages
    )

    start = time.monotonic()
    with response as stream_resp:
        for event in stream_resp:
            if stop_event is not None and stop_event.is_set():
                break
            if timeout is not None and (time.monotonic() - start) > timeout:
                break
            if getattr(event, "type", "") == "response.output_text.delta":
                delta = getattr(event, "delta", "")
                if delta:
                    yield delta


# ---------------------------------------------------------------------------
# Questions handling
# ---------------------------------------------------------------------------

def random_question(category: str) -> dict[str, str] | None:



# Default follow-up messages per question category.  When a question does not
# specify its own ``follow_up`` field the message for its category is used.
DEFAULT_FOLLOW_UPS: dict[str, str] = {
    "poetica": "Ti va di approfondire questa immagine?",
    "didattica": "Puoi fornire un esempio pratico?",
    "evocativa": "Che altre sensazioni emergono?",
    "orientamento": "Quale sarà il tuo prossimo passo concreto?",
}


def random_question(category: str) -> Question | None:


    """Return a random question from ``category`` without immediate repeats.

    Questions already returned are tracked per category.  Once all questions in
    a category have been used the tracking set is cleared, allowing the cycle to
    restart.  The returned object is a plain ``dict`` with keys ``domanda``,
    ``type`` and ``follow_up`` (resolved to the default for the category when
    absent).
    """



    """Return a random question from ``category`` without immediate repeats."""



    cat = category.lower()
    qs = get_questions().get(cat)

    if not qs:
        return None

    used = _USED_QUESTIONS.setdefault(cat, set())
    if len(used) == len(qs):
        used.clear()

    available = [i for i in range(len(qs)) if i not in used]
    idx = random.choice(available)
    used.add(idx)
    q = qs[idx]

    return {"domanda": q.domanda, "follow_up": q.follow_up}

    follow = q.follow_up or DEFAULT_FOLLOW_UPS.get(q.type.lower(), "")
    return {"domanda": q.domanda, "type": q.type, "follow_up": follow}



def answer_with_followup(
<<<<<<< HEAD
    question_data: Question | dict[str, Any],
=======
    question_data: Question | dict[str, str],
>>>>>>> 58913369
    client: Any,
    llm_model: str,
    *,
    lang_hint: str = "it",
) -> tuple[str, str]:
<<<<<<< HEAD
    """Generate an answer for ``question_data`` and return its follow-up."""
    if isinstance(question_data, dict):
        question = question_data.get("domanda", "")
        follow_up = question_data.get("follow_up") or ""
    else:
        question = question_data.domanda
        follow_up = question_data.follow_up or ""
    answer, _ = oracle_answer(question, lang_hint, client, llm_model, "")
=======
    """Generate an answer for ``question_data`` and return its follow-up.


    ``question_data`` may be either a :class:`Question` object or a plain
    dictionary with ``domanda`` and optional ``follow_up`` keys.
    """

    if isinstance(question_data, dict):
        question = question_data.get("domanda", "")
        follow_up = question_data.get("follow_up", "") or ""
    else:
        question = question_data.domanda
        follow_up = question_data.follow_up or ""
    answer, _ = oracle_answer(question, lang_hint, client, llm_model, "")


    ``question_data`` may be a :class:`Question` instance or a plain dict with at
    least the keys ``domanda`` and ``type``.  If the input does not define a
    ``follow_up`` field the default message for its category is used.
    """

    if isinstance(question_data, dict):
        question = question_data.get("domanda", "")
        qtype = question_data.get("type", "").lower()
        follow_up = question_data.get("follow_up")
    else:
        question = question_data.domanda
        qtype = question_data.type.lower()
        follow_up = question_data.follow_up


    answer, _ = oracle_answer(question, lang_hint, client, llm_model, "")
    if not follow_up:
        follow_up = DEFAULT_FOLLOW_UPS.get(qtype, "")

    if isinstance(question_data, Question):
        question = question_data.domanda
        follow_up = question_data.follow_up or ""
    else:
        question = question_data.get("domanda", "")
        follow_up = question_data.get("follow_up") or ""

    answer, _ = oracle_answer(question, lang_hint, client, llm_model, "")

>>>>>>> 58913369
    return answer, follow_up


def answer_and_log_followup(

    question_data: Question | dict[str, str],

    question_data: Question,

    client: Any,
    llm_model: str,
    log_path: Path,
    *,
    session_id: str,
    lang_hint: str = "it",
) -> tuple[str, str]:
    """Generate an answer and log the follow-up for the user.

    The question and its answer are written to ``log_path`` via
    :func:`append_log`.  If a ``follow_up`` field is present in
    ``question_data`` it is appended to the same log so that the caller can
    immediately propose it to the user.  The function returns both the
    ``answer`` and ``follow_up``.
    """

    answer, follow_up = answer_with_followup(
        question_data, client, llm_model, lang_hint=lang_hint
    )
    question = (
        question_data.domanda
        if isinstance(question_data, Question)
        else question_data.get("domanda", "")
    )
    append_log(

        question,

        question_data.domanda,

        answer,
        log_path,
        session_id=session_id,
        lang=lang_hint,
    )
    if follow_up:
        append_log(
            follow_up,
            "",
            log_path,
            session_id=session_id,
            lang=lang_hint,
        )
    return answer, follow_up



# ---------------------------------------------------------------------------
# Logging
# ---------------------------------------------------------------------------

def append_log(
    question: str,
    answer: str,
    path: Path,
    *,
    session_id: str,
    lang: str | None = None,
    topic: str | None = None,
    sources: List[dict[str, Any]] | None = None,
) -> str:
    """Append an interaction to ``path``.

    The log can be either JSON lines (``.jsonl``) or CSV (``.csv``).  Metadata
    such as session id, language and topic are recorded alongside the question
    and answer.  The function returns the ``session_id`` for convenience.
    """

    sources = sources or []
    entry = {
        "timestamp": datetime.utcnow().isoformat(),
        "session_id": session_id,
        "lang": lang,
        "topic": topic,
        "question": question,
        "answer": answer,
        "summary": extract_summary(answer),
        "sources": sources,
    }

    path.parent.mkdir(parents=True, exist_ok=True)

    if path.suffix == ".csv":
        file_exists = path.exists()
        with path.open("a", encoding="utf-8", newline="") as f:
            writer = csv.writer(f, quoting=csv.QUOTE_ALL)
            if not file_exists:
                writer.writerow(
                    [
                        "timestamp",
                        "session_id",
                        "lang",
                        "topic",
                        "question",
                        "answer",
                        "sources",
                    ]
                )
            writer.writerow(
                [
                    entry["timestamp"],
                    session_id,
                    lang or "",
                    topic or "",
                    question,
                    answer,
                    json.dumps(sources, ensure_ascii=False),
                ]
            )
    else:  # default to json lines
        with path.open("a", encoding="utf-8") as f:
            f.write(json.dumps(entry, ensure_ascii=False) + "\n")

    return session_id


# ---------------------------------------------------------------------------
# Text to speech stubs
# ---------------------------------------------------------------------------

def synthesize(
    text: str,
    out_path: Path,
    client: Any | None = None,
    tts_model: str | None = None,
    tts_voice: str | None = None,
) -> None:
    """Synthesize ``text`` into ``out_path`` using a local TTS engine.

    The implementation favours ``pyttsx3`` for offline speech synthesis and
    falls back to ``gTTS`` when available. If no backend can generate audio an
    empty placeholder file is created so callers do not fail.
    """

    out_path.parent.mkdir(parents=True, exist_ok=True)

    try:
        import pyttsx3  # type: ignore

        engine = pyttsx3.init()
        if tts_voice:
            try:
                engine.setProperty("voice", tts_voice)
            except Exception:
                pass
        engine.save_to_file(text, out_path.as_posix())
        engine.runAndWait()
        return
    except Exception:
        pass

    try:
        from gtts import gTTS  # type: ignore

        gTTS(text=text, lang="it").save(out_path.as_posix())
        return
    except Exception:
        pass

    out_path.write_bytes(b"")


async def synthesize_async(*args, **kwargs):  # pragma: no cover - thin wrapper
    """Asynchronous wrapper around :func:`synthesize`."""

    synthesize(*args, **kwargs)




async def transcribe(
    audio_path: Path,
    client: Any,
    model: str,
    *,
    lang_hint: str | None = None,
) -> str | None:
    """Effettua una trascrizione gestendo gli errori in modo centralizzato.

    Il client passato deve esporre un metodo ``transcribe`` compatibile con le
    firme utilizzate nei test. Per ``AsyncOpenAI`` – che non implementa tale
    metodo – effettuiamo la chiamata diretta all'endpoint di trascrizione.
    In caso di eccezioni la funzione utilizza :func:`handle_error` per
    classificare l'errore e restituisce il messaggio destinato all'utente.
    """

    try:
        if hasattr(client, "transcribe"):
            result = client.transcribe(audio_path, model, lang_hint=lang_hint)
            if inspect.isawaitable(result):
                result = await result
            return result

        # Fallback per ``AsyncOpenAI`` che espone l'API moderna
        with audio_path.open("rb") as f:
            params: dict[str, Any] = {"model": model, "file": f}
            if lang_hint:
                params["language"] = lang_hint
            create = client.audio.transcriptions.create
            if inspect.iscoroutinefunction(create):
                response = await create(**params)
            else:
                response = create(**params)
            if inspect.isawaitable(response):
                response = await response
        return getattr(response, "text", None)
    except Exception as exc:  # noqa: BLE001 - delegato a handle_error
        return handle_error(exc, context="transcribe")


async def fast_transcribe(
    audio_path: Path,
    client: Any,
    model: str,
    *,
    lang_hint: str | None = None,
) -> str | None:
    """Wrapper around :func:`transcribe` returning only the transcription text."""

    return await transcribe(audio_path, client, model, lang_hint=lang_hint)
<|MERGE_RESOLUTION|>--- conflicted
+++ resolved
@@ -569,17 +569,17 @@
 
 
 def answer_with_followup(
-<<<<<<< HEAD
+
     question_data: Question | dict[str, Any],
-=======
+
     question_data: Question | dict[str, str],
->>>>>>> 58913369
+
     client: Any,
     llm_model: str,
     *,
     lang_hint: str = "it",
 ) -> tuple[str, str]:
-<<<<<<< HEAD
+
     """Generate an answer for ``question_data`` and return its follow-up."""
     if isinstance(question_data, dict):
         question = question_data.get("domanda", "")
@@ -588,7 +588,7 @@
         question = question_data.domanda
         follow_up = question_data.follow_up or ""
     answer, _ = oracle_answer(question, lang_hint, client, llm_model, "")
-=======
+
     """Generate an answer for ``question_data`` and return its follow-up.
 
 
@@ -633,7 +633,7 @@
 
     answer, _ = oracle_answer(question, lang_hint, client, llm_model, "")
 
->>>>>>> 58913369
+
     return answer, follow_up
 
 
