--- conflicted
+++ resolved
@@ -617,15 +617,15 @@
         logger.error("Errore OpenAI: %s", e, exc_info=True)
         return None, context or []
 
-<<<<<<< HEAD
+
     cache_set_json(cache_key, ans, ttl=container.settings.cache_ttl)
     return ans, context or []
 
 async def oracle_answer_async(
-=======
+
 
 def oracle_answer(
->>>>>>> 300f353d
+
     question: str,
     lang_hint: str,
     client: Any,
@@ -637,18 +637,18 @@
     topic: str | None = None,
     policy_prompt: str = "",
     mode: str = "detailed",
-<<<<<<< HEAD
+
     llm_backend: str = "openai",
     llm_device: str = "cpu",
 ) -> Tuple[str, List[Dict[str, Any]]]:
     """Asynchronous wrapper around :func:`oracle_answer`."""
     return await run_async(
         oracle_answer,
-=======
+
 ) -> Tuple[str | None, List[Dict[str, Any]]]:
     return run(
         oracle_answer_async,
->>>>>>> 300f353d
+
         question,
         lang_hint,
         client,
