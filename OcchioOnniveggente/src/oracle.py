--- conflicted
+++ resolved
@@ -21,12 +21,9 @@
 import websockets
 
 from .openai_async import run_async
-<<<<<<< HEAD
 from .local_audio import tts_local, stt_local
 from .local_llm import llm_local
-=======
 from .local_audio import tts_local, stt_local_faster
->>>>>>> 62040668
 from .utils import retry_with_backoff
 from .openai_async import run
 from .local_audio import tts_local, stt_local
@@ -77,15 +74,15 @@
                     tmp.write(path_or_bytes)
                     tmp_path = Path(tmp.name)
                 p = tmp_path
-<<<<<<< HEAD
+
             return stt_local(
                 p,
                 lang=lang_hint or "it",
                 device=container.settings.compute.stt.device,
             )
-=======
+
             return stt_local_faster(p, lang_hint or "it", device=device)
->>>>>>> 62040668
+
 
         kwargs: Dict[str, Any] = {}
         if lang_hint in ("it", "en"):
@@ -250,7 +247,7 @@
                     tmp.write(path_or_bytes)
                     tmp_path = Path(tmp.name)
                 p = tmp_path
-<<<<<<< HEAD
+
             return (
                 stt_local(
                     p,
@@ -259,9 +256,9 @@
                 ),
                 lang_hint or "",
             )
-=======
+
             return stt_local_faster(p, lang_hint or "it", device=device), lang_hint or ""
->>>>>>> 62040668
+
         finally:
             if tmp_path:
                 try:
@@ -483,7 +480,7 @@
     if cached is not None:
         return cached, context or []
     logger.info("✨ Interrogo l’Oracolo…")
-<<<<<<< HEAD
+
 
     if llm_model == "local":
         ans = llm_local(
@@ -499,8 +496,8 @@
         cache_set_json(cache_key, ans, ttl=container.settings.cache_ttl)
         return ans, context or []
 
-=======
->>>>>>> 62040668
+
+
     lang_clause = "Answer in English." if lang_hint == "en" else "Rispondi in italiano."
     topic_clause = (
         " Rispondi solo con informazioni coerenti al topic corrente; non mescolare altri temi a meno che l'utente lo chieda esplicitamente. Topic: "
