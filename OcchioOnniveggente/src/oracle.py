--- conflicted
+++ resolved
@@ -17,17 +17,15 @@
 import random
 from threading import Event
 from pathlib import Path
-<<<<<<< HEAD
 from typing import Any, AsyncGenerator, Callable, Iterable, Iterator, List, Tuple, Dict
-=======
 from typing import Any, AsyncGenerator, Callable, Iterable, Iterator, List, Tuple
 from dataclasses import asdict
->>>>>>> 07a424a6
+
 
 from langdetect import LangDetectException, detect
 
 from .utils.error_handler import handle_error
-<<<<<<< HEAD
+
 from .retrieval import Question, load_questions, Context
 
 
@@ -46,7 +44,7 @@
     if _QUESTIONS_CACHE is None or mtime != _QUESTIONS_MTIME:
         _QUESTIONS_CACHE = load_questions(data_dir)
         _QUESTIONS_MTIME = mtime
-=======
+
 from .retrieval import Question, load_questions_from_providers
 
 
@@ -76,7 +74,7 @@
   
   
 QUESTIONS_BY_TYPE: dict[str, List[Question]] = get_questions()
->>>>>>> 07a424a6
+
 
 
 
@@ -561,7 +559,7 @@
 # ---------------------------------------------------------------------------
 
 
-<<<<<<< HEAD
+
 def random_question(category: str, context: Context = Context.GENERIC) -> Question | None:
     """Return a random question from ``category`` within ``context``.
 
@@ -574,7 +572,7 @@
     ctx_questions = get_questions().get(context)
     if not ctx_questions:
         return None
-=======
+
 def random_question(category: str, context: str | None = None) -> dict[str, str] | None:
     """Return a random question from ``category`` without immediate repeats.
 
@@ -656,17 +654,17 @@
     qs = get_questions().get(cat)
 
 
->>>>>>> 07a424a6
+
 
     qs = ctx_questions.get(cat)
     if not qs:
         return None
 
-<<<<<<< HEAD
+
     key = (context, cat)
-=======
+
     key = f"{context}:{cat}" if context else cat
->>>>>>> 07a424a6
+
     used = _USED_QUESTIONS.setdefault(key, set())
     if len(used) == len(qs):
         # all questions served -> start a new cycle
@@ -682,9 +680,9 @@
 
 
 def answer_with_followup(
-<<<<<<< HEAD
+
     question_data: Question | dict[str, str],
-=======
+
 
     question_data: Question | dict[str, str] | str,
 
@@ -711,7 +709,7 @@
 
 
 
->>>>>>> 07a424a6
+
     client: Any,
     llm_model: str,
     *,
@@ -798,7 +796,7 @@
         question = question_data.get("domanda", "")
         follow_up = question_data.get("follow_up") or ""
 
-<<<<<<< HEAD
+
     if isinstance(question_data, dict):
         question = question_data.get("domanda", "")
         follow_up = question_data.get("follow_up") or ""
@@ -807,7 +805,7 @@
         follow_up = question_data.follow_up or ""
 
     answer, _ = oracle_answer(question, lang_hint, client, llm_model, "")
-=======
+
 
     if isinstance(question_data, Question):
         question = question_data.domanda
@@ -821,14 +819,14 @@
 
 
 
->>>>>>> 07a424a6
+
     return answer, follow_up
 
 
 def answer_and_log_followup(
-<<<<<<< HEAD
+
     question_data: Question | dict[str, str],
-=======
+
 
     question_data: Question | dict[str, str],
 
@@ -838,7 +836,7 @@
     question_data: Question,
 
 
->>>>>>> 07a424a6
+
     client: Any,
     llm_model: str,
     log_path: Path,
@@ -858,7 +856,7 @@
     answer, follow_up = answer_with_followup(
         question_data, client, llm_model, lang_hint=lang_hint
     )
-<<<<<<< HEAD
+
     question_text = (
         question_data.get("domanda", "")
         if isinstance(question_data, dict)
@@ -866,7 +864,7 @@
     )
     append_log(
         question_text,
-=======
+
 
 
     if isinstance(question_data, Question):
@@ -889,7 +887,7 @@
         question_data.domanda,
 
 
->>>>>>> 07a424a6
+
         answer,
         log_path,
         session_id=session_id,
