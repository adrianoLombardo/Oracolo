from __future__ import annotations

import re
import time
from datetime import datetime
from pathlib import Path
from typing import Tuple

import openai
from langdetect import DetectorFactory, detect

DetectorFactory.seed = 42

_IT_SW = {
    "di","e","che","il","la","un","una","non","per","con","come","sono","sei","è","siamo","siete","sono",
    "io","tu","lui","lei","noi","voi","loro","questo","questa","quello","quella","qui","lì","dove","quando",
    "perché","come","cosa","tutto","anche","ma","se","nel","nella","dei","delle","degli","agli","alle","allo",
    "fare","andare","venire","dire","vedere","può","posso","devo","voglio","grazie","ciao"
}
_EN_SW = {
    "the","and","to","of","in","that","it","is","you","i","we","they","this","these","those","for","with",
    "on","at","as","but","if","not","are","be","was","were","have","has","do","does","did","what","when",
    "where","why","how","all","also","can","could","should","would","hello","hi","thanks","please"
}


def _score_lang(text: str, lang: str, *, debug: bool = False) -> float:
    if not text:
        return 0.0
    toks = re.findall(r"[a-zàèéìòóù]+", text.lower())
    if not toks:
        return 0.0
    sw = _IT_SW if lang == "it" else _EN_SW
    hits = sum(1 for t in toks if t in sw)
    coverage = hits / max(len(toks), 1)
    try:
        ld = detect(text)
        bonus = 0.5 if (ld == lang) else 0.0
    except Exception:
        bonus = 0.0
    length_bonus = min(len(toks), 30) / 30 * 0.2
    score = coverage + bonus + length_bonus
    if debug:
        short = (text[:80] + "…") if len(text) > 80 else text
        print(f"   [DBG] {lang.upper()} score={score:.3f} text='{short}'")
    return score


def transcribe(path: Path, client, stt_model: str, *, debug: bool = False) -> Tuple[str, str]:
    def _call_transcription(**kwargs) -> str:
        for _ in range(3):
            try:
                with open(path, "rb") as f:
                    tx = client.audio.transcriptions.create(model=stt_model, file=f, **kwargs)
                return (tx.text or "").strip()
            except openai.OpenAIError as e:
                print(f"Errore OpenAI: {e}")
                time.sleep(1)
        return ""

    print("🧠 Trascrizione (auto)…")
    text_auto = _call_transcription(
        prompt=(
            "Language is either Italian or English. Focus on neuroscience, "
            "neuroaesthetics, contemporary art, the universe, and "
            "neuroscientific AI. Ignore any other language."
        )
    )

    print("↻ Trascrizione forzata IT…")
    text_it = _call_transcription(
        language="it",
        prompt=(
            "Lingua: italiano. Dominio: neuroscienze, neuroestetica, "
            "arte contemporanea, universo e IA neuroscientifica."
        ),
    )

    print("↻ Trascrizione forzata EN…")
    text_en = _call_transcription(
        language="en",
        prompt=(
            "Language: English. Domain: neuroscience, neuroaesthetics, "
            "contemporary art, universe, and neuroscientific AI."
        ),
    )

    s_it = _score_lang(text_it, "it", debug=debug)
    s_en = _score_lang(text_en, "en", debug=debug)

    try:
        auto_lang = detect(text_auto) if text_auto else None
    except Exception:
        auto_lang = None
    if auto_lang == "it":
        s_it += 0.05
    elif auto_lang == "en":
        s_en += 0.05

    if s_it == 0 and s_en == 0:
        print("⚠️ Per favore parla in italiano o inglese.")
        return "", ""
    if s_it >= s_en:
        print("🌐 Lingua rilevata: IT")
        return text_it, "it"
    else:
        print("🌐 Lingua rilevata: EN")
        return text_en, "en"


def oracle_answer(
    question: str,
    lang_hint: str,
    client: Any,
    llm_model: str,
    style_prompt: str,
    *,
<<<<<<< HEAD
    context: List[Dict[str, Any]] | None = None,
    history: List[Dict[str, str]] | None = None,
    topic: str | None = None,
    policy_prompt: str = "",
    mode: str = "detailed",
) -> Tuple[str, List[Dict[str, Any]]]:
=======
    context: list[dict] | None = None,
    history: list[dict[str, str]] | None = None,
    topic: str | None = None,
) -> str:
>>>>>>> 3790578a
    print("✨ Interrogo l’Oracolo…")
    lang_clause = "Answer in English." if lang_hint == "en" else "Rispondi in italiano."

    topic_clause = (
        " Rispondi solo con informazioni coerenti al tema seguente e non mescolare altri argomenti a meno che l'utente lo chieda esplicitamente. Tema: "
        + topic
        if topic
        else ""
    )
    mode_clause = (
        " Stile conciso: 2-4 frasi e termina con una domanda di follow-up."
        if mode == "concise"
        else " Struttura: 1) sintesi, 2) 2-3 dettagli puntuali, 3) fonti citate [1], [2], …"
    )
    policy = (policy_prompt or "") + topic_clause + " " + lang_clause + mode_clause

    messages: List[Dict[str, str]] = []
    if style_prompt:
        messages.append({"role": "system", "content": style_prompt})
    if context:
        ctx_txt = "\n".join(
            f"[{i+1}] {c.get('text','')}" for i, c in enumerate(context) if c.get("text")
        )
        if ctx_txt:
            messages.append({"role": "system", "content": f"Fonti:\n{ctx_txt}"})
    if history:
        messages.extend(history)
    messages.append({"role": "user", "content": question})

<<<<<<< HEAD
=======
    topic_clause = (
        " Rispondi solo con informazioni coerenti al tema seguente e non mescolare altri argomenti a meno che l'utente lo chieda esplicitamente. Tema: "
        + topic
        if topic
        else ""
    )
    sys_prompt = (
        oracle_system
        + topic_clause
        + " Se la domanda non riguarda neuroscienze, neuroestetica, arte contemporanea o l'universo, rispondi: 'Domanda non pertinente'. "
        + lang_clause
    )

>>>>>>> 3790578a
    for _ in range(3):
        try:
            resp = client.responses.create(
                model=llm_model,
                instructions=policy,
                input=messages,
            )
            ans = resp.output_text.strip()
<<<<<<< HEAD
            return ans, context or []
=======
            return ans
>>>>>>> 3790578a
        except openai.OpenAIError as e:
            print(f"Errore OpenAI: {e}")
            time.sleep(1)
    return "", context or []


def synthesize(text: str, out_path: Path, client, tts_model: str, tts_voice: str) -> None:
    print("🎧 Sintesi vocale…")
    out_path.parent.mkdir(parents=True, exist_ok=True)
    for _ in range(3):
        try:
            with client.audio.speech.with_streaming_response.create(
                model=tts_model, voice=tts_voice, input=text, response_format="wav"
            ) as resp:
                resp.stream_to_file(out_path.as_posix())
            print(f"✅ Audio → {out_path.name}")
            return
        except TypeError:
            with client.audio.speech.with_streaming_response.create(
                model=tts_model, voice=tts_voice, input=text
            ) as resp:
                if out_path.suffix.lower() != ".mp3":
                    out_path = out_path.with_suffix(".mp3")
                resp.stream_to_file(out_path.as_posix())
            print(f"✅ Audio → {out_path.name}")
            return
        except openai.OpenAIError as e:
            print(f"Errore OpenAI: {e}")
            time.sleep(1)
    print("❌ Impossibile sintetizzare l'audio.")


def append_log(q: str, a: str, log_path: Path) -> None:
    log_path.parent.mkdir(parents=True, exist_ok=True)
    ts = datetime.now().strftime("%Y-%m-%d %H:%M:%S")
    def clean(s: str) -> str:
        return s.replace('"', "'")
    line = f'"{ts}","{clean(q)}","{clean(a)}"\n'
    if not log_path.exists():
        log_path.write_text('"timestamp","question","answer"\n', encoding="utf-8")
    with log_path.open("a", encoding="utf-8") as f:
        f.write(line)

<|MERGE_RESOLUTION|>--- conflicted
+++ resolved
@@ -115,19 +115,19 @@
     llm_model: str,
     style_prompt: str,
     *,
-<<<<<<< HEAD
+        codex/improve-oracolo-chatbot-functionality-gnbrya
     context: List[Dict[str, Any]] | None = None,
     history: List[Dict[str, str]] | None = None,
     topic: str | None = None,
     policy_prompt: str = "",
     mode: str = "detailed",
 ) -> Tuple[str, List[Dict[str, Any]]]:
-=======
+
     context: list[dict] | None = None,
     history: list[dict[str, str]] | None = None,
     topic: str | None = None,
 ) -> str:
->>>>>>> 3790578a
+        main
     print("✨ Interrogo l’Oracolo…")
     lang_clause = "Answer in English." if lang_hint == "en" else "Rispondi in italiano."
 
@@ -157,8 +157,8 @@
         messages.extend(history)
     messages.append({"role": "user", "content": question})
 
-<<<<<<< HEAD
-=======
+        codex/improve-oracolo-chatbot-functionality-gnbrya
+
     topic_clause = (
         " Rispondi solo con informazioni coerenti al tema seguente e non mescolare altri argomenti a meno che l'utente lo chieda esplicitamente. Tema: "
         + topic
@@ -172,7 +172,7 @@
         + lang_clause
     )
 
->>>>>>> 3790578a
+        main
     for _ in range(3):
         try:
             resp = client.responses.create(
@@ -181,11 +181,11 @@
                 input=messages,
             )
             ans = resp.output_text.strip()
-<<<<<<< HEAD
+        codex/improve-oracolo-chatbot-functionality-gnbrya
             return ans, context or []
-=======
+
             return ans
->>>>>>> 3790578a
+        main
         except openai.OpenAIError as e:
             print(f"Errore OpenAI: {e}")
             time.sleep(1)
