"""Utility helpers for the Oracle application.

This module provides small, self contained helpers that are used across the
project and in the unit tests.  The original project contains a much more
feature rich implementation, however for the purposes of the tests we only
need a compact subset of the behaviour.
"""

from __future__ import annotations

from datetime import datetime
import asyncio
import csv
import json
import inspect
import time
import random
from threading import Event
from pathlib import Path
from typing import Any, AsyncGenerator, Callable, Iterable, Iterator, List, Tuple

from langdetect import LangDetectException, detect

from .utils.error_handler import handle_error
from .retrieval import Question, load_questions


_QUESTIONS_CACHE: dict[str, List[Question]] | None = None
_QUESTIONS_MTIME: float | None = None


def get_questions() -> dict[str, List[Question]]:
    """Return the questions dataset reloading it when the file changes."""

    global _QUESTIONS_CACHE, _QUESTIONS_MTIME
    path = Path(__file__).resolve().parent.parent / "data" / "domande_oracolo.json"
    mtime = path.stat().st_mtime if path.exists() else None

    if _QUESTIONS_CACHE is None or mtime != _QUESTIONS_MTIME:
        _QUESTIONS_CACHE = load_questions(path)
        _QUESTIONS_MTIME = mtime

    return _QUESTIONS_CACHE or {}

# Track questions already asked for each category during the current session.
# Keys are category names (lowercase) and values are the indexes of questions
# that have been served.  Once all questions in a category have been used the
# set is cleared to start a new cycle.
_USED_QUESTIONS: dict[str, set[int]] = {}

# Counter for user interactions logged via :func:`log_interaction`.
_INTERACTION_COUNTER = 0



# ---------------------------------------------------------------------------
# Conversation state machine
# ---------------------------------------------------------------------------


class ConversationFlow:
    """Simple state machine to model multi-phase dialogues.

    The flow is defined as an ordered list of phase names.  By default the
    phases are ``introduzione`` → ``domanda_principale`` → ``follow_up`` →
    ``chiusura``.  Custom flows for specific contexts can be supplied via the
    ``flows`` mapping at construction time.
    """

    DEFAULT_FLOW = [
        "introduzione",
        "domanda_principale",
        "follow_up",
        "chiusura",
    ]

    def __init__(
        self,
        *,
        context: str | None = None,
        flows: dict[str, list[str]] | None = None,
    ) -> None:
        flows = flows or {}
        self._flows = flows
        self._context = context
        self._phases = list(flows.get(context, self.DEFAULT_FLOW))
        if not self._phases:
            raise ValueError("Flow must contain at least one phase")
        self._index = 0

    @property
    def state(self) -> str:
        """Return the name of the current phase."""

        return self._phases[self._index]

    def advance(self) -> str:
        """Advance to the next phase and return it.

        If already at the last phase, the state remains unchanged.
        """

        if self._index < len(self._phases) - 1:
            self._index += 1
        return self.state

    def is_finished(self) -> bool:
        """Return ``True`` when the flow reached its final phase."""

        return self._index >= len(self._phases) - 1

    def reset(self, *, context: str | None = None) -> None:
        """Reset to the first phase optionally switching ``context``."""

        if context is not None:
            self._context = context
            self._phases = list(self._flows.get(context, self.DEFAULT_FLOW))
            if not self._phases:
                raise ValueError("Flow must contain at least one phase")
        self._index = 0


# Risposte predefinite per domande fuori tema
OFF_TOPIC_RESPONSES: dict[str, str] = {
    "poetica": "Preferirei non avventurarmi in slanci poetici.",
    "didattica": "Al momento non posso fornire spiegazioni didattiche.",
    "evocativa": "Queste domande evocative sfuggono al mio scopo.",
    "orientamento": "Non sono in grado di offrire indicazioni stradali.",
    "default": "Mi dispiace, non posso aiutarti con questa richiesta.",
}


OFF_TOPIC_REPLIES = {
    "poetica": "Mi dispiace, ma preferisco non rispondere a richieste poetiche.",
    "didattica": "Questa domanda sembra didattica e non rientra nel mio ambito.",
    "evocativa": "Temo che il suo carattere evocativo mi impedisca di rispondere.",
    "orientamento": "Non posso fornire indicazioni di orientamento in questo contesto.",
}


def off_topic_reply(category: str | None) -> str:
    """Return a polite refusal message for the given ``category``."""

    if not category:
        return "Mi dispiace, ma non posso rispondere a questa domanda."
    return OFF_TOPIC_REPLIES.get(
        category.lower(), "Mi dispiace, ma non posso rispondere a questa domanda."
    )


# ---------------------------------------------------------------------------
# Formatting helpers
# ---------------------------------------------------------------------------

def format_citations(sources: Iterable[dict[str, Any]]) -> str:
    """Return a comma separated string of the ``id`` fields in ``sources``.

    Only entries that provide an ``id`` are included.  This mirrors the small
    helper used in the real project and is exercised directly by the tests.
    """

    return ", ".join(str(s["id"]) for s in sources if s.get("id"))


def export_audio_answer(
    text: str, out_path: Path, *, synth: Callable[[str, Path], None] | None = None
) -> None:
    """Create an audio file for ``text`` using ``synth``.

    The tests inject a dummy ``synth`` implementation which simply writes
    bytes to ``out_path``.  The function therefore only needs to make sure the
    destination directory exists and call the callback.
    """

    out_path.parent.mkdir(parents=True, exist_ok=True)
    if synth is None:
        # Fallback: create an empty file so that callers can still read it.
        out_path.write_bytes(b"")
    else:
        synth(text, out_path)


def extract_summary(answer: str) -> str:
    """Extract the summary section from a structured answer.

    Answers in this project may follow a ``1)`` ``2)`` numbered structure
    where the first element contains a short summary introduced either with
    ``Sintesi:`` or directly after ``1)``.  If no such structure is found the
    whole answer is returned.
    """

    for line in answer.splitlines():
        line = line.strip()
        if line.lower().startswith("1)") and ":" in line:
            return line.split(":", 1)[1].strip()
        if line.lower().startswith("sintesi:"):
            return line.split(":", 1)[1].strip()
    return answer.strip()


def detect_language(text: str) -> str | None:
    """Detect the language of ``text`` using ``langdetect``."""
    try:
        return detect(text)
    except LangDetectException:
        return None


# ---------------------------------------------------------------------------
# Core answer helpers
# ---------------------------------------------------------------------------


def _build_instructions(
    lang_hint: str,
    context: List[dict[str, Any]] | None,
    mode: str,
    tone: str,
) -> str:
    """Return an instruction string for the LLM."""

    parts: List[str] = []
    if lang_hint == "it":
        parts.append("Rispondi in italiano.")
    elif lang_hint == "en":
        parts.append("Rispondi in inglese.")
    if context:
        parts.append("Rispondi SOLO usando i passaggi forniti.")
    if mode == "concise":
        parts.append("Stile conciso.")
    else:
        parts.append("Stile dettagliato.")
        parts.append("Struttura: 1)")
    if tone == "formal":
        parts.append("Tono formale.")
    elif tone == "informal":
        parts.append("Tono informale.")
    return "\n".join(parts)


def _build_messages(
    question: str,
    context: List[dict[str, Any]] | None,
    history: List[dict[str, str]] | None,
) -> List[dict[str, str]]:
    """Create the chat message list passed to the model."""

    messages: List[dict[str, str]] = []
    if history:
        messages.extend(history)
    if context:
        for c in context:
            messages.append({"role": "system", "content": c.get("text", "")})
        sources = "; ".join(
            f"[{i}] {c.get('text', '')}" for i, c in enumerate(context, 1)
        )
        messages.append({"role": "system", "content": f"Fonti: {sources}"})
    messages.append({"role": "user", "content": question})
    return messages


def oracle_answer(
    question: str,
    lang_hint: str,
    client: Any,
    llm_model: str,
    style_prompt: str,
    tone: str = "informal",
    *,
    context: List[dict[str, Any]] | None = None,
    history: List[dict[str, str]] | None = None,
    policy_prompt: str = "",
    mode: str = "detailed",
    topic: str | None = None,
    stream: bool = False,
    on_token: Callable[[str], None] | None = None,

    question_type: str | None = None,
    categoria: str | None = None,

    off_topic_category: str | None = None,

) -> Tuple[str, List[dict[str, Any]]]:
    """Return an answer from ``client`` and the context used.

    The ``client`` argument is expected to mimic the OpenAI Python client's
    interface.  In the tests a small dummy object is provided.  When ``stream``
    is ``True`` streaming tokens are forwarded to ``on_token`` and concatenated
    to form the final answer.
    """

    # The ``topic`` argument is accepted for API compatibility with the real
    # project.  In this lightweight implementation it is currently unused but
    # allowing it avoids unexpected ``TypeError`` exceptions when higher level
    # components pass the parameter.

    if question_type == "off_topic":
        return off_topic_reply(categoria), []

    if off_topic_category:
        msg = OFF_TOPIC_RESPONSES.get(
            off_topic_category, OFF_TOPIC_RESPONSES["default"]
        )
        return msg, []


    instructions = _build_instructions(lang_hint, context, mode, tone)
    messages = _build_messages(question, context, history)

    if stream:
        response = client.responses.with_streaming_response.create(
            model=llm_model, instructions=instructions, input=messages
        )
        output_text = ""
        on_token = on_token or (lambda _t: None)
        with response as stream_resp:
            for event in stream_resp:
                if getattr(event, "type", "") == "response.output_text.delta":
                    delta = getattr(event, "delta", "")
                    output_text += delta
                    on_token(delta)
        return output_text, context or []

    resp = client.responses.create(
        model=llm_model, instructions=instructions, input=messages
    )
    return resp.output_text, context or []


async def oracle_answer_async(
    question: str,
    lang_hint: str,
    client: Any,
    llm_model: str,
    style_prompt: str,
    tone: str = "informal",
    *,
    context: List[dict[str, Any]] | None = None,
    history: List[dict[str, str]] | None = None,
    policy_prompt: str = "",
    mode: str = "detailed",
    topic: str | None = None,
    stream: bool = False,
    on_token: Callable[[str], None] | None = None,

    question_type: str | None = None,
    categoria: str | None = None,
    off_topic_category: str | None = None,
) -> Tuple[str, List[dict[str, Any]]]:
    """Async variant of :func:`oracle_answer` supporting ``AsyncOpenAI``."""

    if question_type == "off_topic":
        return off_topic_reply(categoria), []

    if off_topic_category:
        msg = OFF_TOPIC_RESPONSES.get(
            off_topic_category, OFF_TOPIC_RESPONSES["default"]
        )
        return msg, []


    instructions = _build_instructions(lang_hint, context, mode, tone)
    messages = _build_messages(question, context, history)

    if stream:
        create_fn = client.responses.with_streaming_response.create
        if inspect.iscoroutinefunction(create_fn):
            response = await create_fn(
                model=llm_model, instructions=instructions, input=messages
            )
            output_text = ""
            on_token = on_token or (lambda _t: None)
            async with response as stream_resp:
                async for event in stream_resp:
                    if getattr(event, "type", "") == "response.output_text.delta":
                        delta = getattr(event, "delta", "")
                        output_text += delta
                        on_token(delta)
            return output_text, context or []
        # Fallback to synchronous implementation
        return oracle_answer(
            question,
            lang_hint,
            client,
            llm_model,
            style_prompt,
            context=context,
            history=history,
            policy_prompt=policy_prompt,
            mode=mode,
            topic=topic,
            stream=True,
            on_token=on_token,
            question_type=question_type,
            categoria=categoria,
        )

    create_fn = client.responses.create
    if inspect.iscoroutinefunction(create_fn):
        resp = await create_fn(
            model=llm_model, instructions=instructions, input=messages
        )
        return resp.output_text, context or []
    # Fallback to synchronous implementation
    return oracle_answer(
        question,
        lang_hint,
        client,
        llm_model,
        style_prompt,
        context=context,
        history=history,
        policy_prompt=policy_prompt,
        mode=mode,
        topic=topic,
        question_type=question_type,
        categoria=categoria,
    )


async def oracle_answer_stream(
    question: str,
    lang_hint: str,
    client: Any,
    llm_model: str,
    style_prompt: str,
    *,
    context: List[dict[str, Any]] | None = None,
    history: List[dict[str, str]] | None = None,
    policy_prompt: str = "",
    mode: str = "detailed",
    topic: str | None = None,
    tone: str = "informal",
    question_type: str | None = None,
    categoria: str | None = None,
) -> AsyncGenerator[Tuple[str, bool], None]:
    """Stream answer tokens from the model.

    Yields ``(chunk, False)`` for each token and finally ``(full_text, True)``
    with the accumulated output.
    """

    # ``topic`` is accepted for interface compatibility.  It is not used by the
    # simplified streaming helper but allows callers to pass the argument
    # unconditionally.
    if question_type == "off_topic":
        yield off_topic_reply(categoria), True
        return

    instructions = _build_instructions(lang_hint, context, mode, tone)
    messages = _build_messages(question, context, history)
    response = client.responses.with_streaming_response.create(
        model=llm_model, instructions=instructions, input=messages
    )

    output_text = ""
    with response as stream_resp:
        for event in stream_resp:
            if getattr(event, "type", "") == "response.output_text.delta":
                delta = getattr(event, "delta", "")
                output_text += delta
                yield delta, False
                await asyncio.sleep(0)  # allow cooperative scheduling
    yield output_text, True


def stream_generate(
    question: str,
    lang_hint: str,
    client: Any,
    llm_model: str,
    style_prompt: str,
    tone: str = "informal",
    *,
    context: List[dict[str, Any]] | None = None,
    history: List[dict[str, str]] | None = None,
    policy_prompt: str = "",
    mode: str = "detailed",
    topic: str | None = None,
    timeout: float | None = None,
    stop_event: "Event" | None = None,
    question_type: str | None = None,
    categoria: str | None = None,
) -> Iterator[str]:
    """Yield answer tokens from the model synchronously.

    The generator mirrors :func:`oracle_answer_stream` but operates in a
    synchronous context.  It forwards each token as soon as it is produced and
    can be interrupted either by setting ``stop_event`` or after ``timeout``
    seconds have elapsed.
    """

    if question_type == "off_topic":
        yield off_topic_reply(categoria)
        return

    instructions = _build_instructions(lang_hint, context, mode, tone)
    messages = _build_messages(question, context, history)
    response = client.responses.with_streaming_response.create(
        model=llm_model, instructions=instructions, input=messages
    )

    start = time.monotonic()
    with response as stream_resp:
        for event in stream_resp:
            if stop_event is not None and stop_event.is_set():
                break
            if timeout is not None and (time.monotonic() - start) > timeout:
                break
            if getattr(event, "type", "") == "response.output_text.delta":
                delta = getattr(event, "delta", "")
                if delta:
                    yield delta


<<<<<<< HEAD
"""Questions handling utilities."""
=======
# ---------------------------------------------------------------------------
# Questions handling
# ---------------------------------------------------------------------------

def random_question(category: str) -> dict[str, str] | None:


>>>>>>> 17e77d4a

# Default follow-up messages per question category.  When a question does not
# specify its own ``follow_up`` field the message for its category is used.
DEFAULT_FOLLOW_UPS: dict[str, str] = {
    "poetica": "Ti va di approfondire questa immagine?",
    "didattica": "Puoi fornire un esempio pratico?",
    "evocativa": "Che altre sensazioni emergono?",
    "orientamento": "Quale sarà il tuo prossimo passo concreto?",
}


def random_question(category: str) -> Question | None:

<<<<<<< HEAD
def random_question(category: str) -> dict[str, str] | None:
    """Return a random question from ``category`` without immediate repeats.

    Questions are loaded as :class:`Question` dataclasses but this helper returns
    a plain dictionary for ease of use by higher level components and tests.
    Already served questions are tracked and the cycle restarts once all
    questions in a category have been used.
    """

    cat = category.lower()
    qs = QUESTIONS_BY_TYPE.get(cat)
=======

    """Return a random question from ``category`` without immediate repeats.

    Questions already returned are tracked per category.  Once all questions in
    a category have been used the tracking set is cleared, allowing the cycle to
    restart.  The returned object is a plain ``dict`` with keys ``domanda``,
    ``type`` and ``follow_up`` (resolved to the default for the category when
    absent).
    """



    """Return a random question from ``category`` without immediate repeats."""



    cat = category.lower()
    qs = get_questions().get(cat)

>>>>>>> 17e77d4a
    if not qs:
        return None

    used = _USED_QUESTIONS.setdefault(cat, set())
    if len(used) == len(qs):
        used.clear()

    available = [i for i in range(len(qs)) if i not in used]
    idx = random.choice(available)
    used.add(idx)
<<<<<<< HEAD

    q = qs[idx]
    return {"domanda": q.domanda, "type": q.type, "follow_up": q.follow_up}


def answer_with_followup(
    question_data: Question | dict[str, str],
=======
    q = qs[idx]

    return {"domanda": q.domanda, "follow_up": q.follow_up}

    follow = q.follow_up or DEFAULT_FOLLOW_UPS.get(q.type.lower(), "")
    return {"domanda": q.domanda, "type": q.type, "follow_up": follow}



def answer_with_followup(

    question_data: Question | dict[str, Any],

    question_data: Question | dict[str, str],

>>>>>>> 17e77d4a
    client: Any,
    llm_model: str,
    *,
    lang_hint: str = "it",
) -> tuple[str, str]:

    """Generate an answer for ``question_data`` and return its follow-up."""
    if isinstance(question_data, dict):
        question = question_data.get("domanda", "")
        follow_up = question_data.get("follow_up") or ""
    else:
        question = question_data.domanda
        follow_up = question_data.follow_up or ""
    answer, _ = oracle_answer(question, lang_hint, client, llm_model, "")

    """Generate an answer for ``question_data`` and return its follow-up.


    ``question_data`` may be either a :class:`Question` object or a plain
    dictionary with ``domanda`` and optional ``follow_up`` keys.
    """

    if isinstance(question_data, dict):
        question = question_data.get("domanda", "")
        follow_up = question_data.get("follow_up", "") or ""
    else:
        question = question_data.domanda
        follow_up = question_data.follow_up or ""
    answer, _ = oracle_answer(question, lang_hint, client, llm_model, "")


    ``question_data`` may be a :class:`Question` instance or a plain dict with at
    least the keys ``domanda`` and ``type``.  If the input does not define a
    ``follow_up`` field the default message for its category is used.
    """

    if isinstance(question_data, dict):
        question = question_data.get("domanda", "")
        qtype = question_data.get("type", "").lower()
        follow_up = question_data.get("follow_up")
    else:
        question = question_data.domanda
        qtype = question_data.type.lower()
        follow_up = question_data.follow_up


<<<<<<< HEAD
    if isinstance(question_data, dict):
        question = question_data.get("domanda", "")
        follow_up = question_data.get("follow_up") or ""
    else:
        question = question_data.domanda
        follow_up = question_data.follow_up or ""
    answer, _ = oracle_answer(question, lang_hint, client, llm_model, "")
=======
    answer, _ = oracle_answer(question, lang_hint, client, llm_model, "")
    if not follow_up:
        follow_up = DEFAULT_FOLLOW_UPS.get(qtype, "")

    if isinstance(question_data, Question):
        question = question_data.domanda
        follow_up = question_data.follow_up or ""
    else:
        question = question_data.get("domanda", "")
        follow_up = question_data.get("follow_up") or ""

    answer, _ = oracle_answer(question, lang_hint, client, llm_model, "")


>>>>>>> 17e77d4a
    return answer, follow_up


def answer_and_log_followup(

    question_data: Question | dict[str, str],

    question_data: Question,

    client: Any,
    llm_model: str,
    log_path: Path,
    *,
    session_id: str,
    lang_hint: str = "it",
) -> tuple[str, str]:
    """Generate an answer and log the follow-up for the user.

    The question and its answer are written to ``log_path`` via
    :func:`append_log`.  If a ``follow_up`` field is present in
    ``question_data`` it is appended to the same log so that the caller can
    immediately propose it to the user.  The function returns both the
    ``answer`` and ``follow_up``.
    """

    answer, follow_up = answer_with_followup(
        question_data, client, llm_model, lang_hint=lang_hint
    )
    question = (
        question_data.domanda
        if isinstance(question_data, Question)
        else question_data.get("domanda", "")
    )
    append_log(

        question,

        question_data.domanda,

        answer,
        log_path,
        session_id=session_id,
        lang=lang_hint,
    )
    if follow_up:
        append_log(
            follow_up,
            "",
            log_path,
            session_id=session_id,
            lang=lang_hint,
        )
    return answer, follow_up



# ---------------------------------------------------------------------------
# Logging
# ---------------------------------------------------------------------------

def append_log(
    question: str,
    answer: str,
    path: Path,
    *,
    session_id: str,
    lang: str | None = None,
    topic: str | None = None,
    sources: List[dict[str, Any]] | None = None,
) -> str:
    """Append an interaction to ``path``.

    The log can be either JSON lines (``.jsonl``) or CSV (``.csv``).  Metadata
    such as session id, language and topic are recorded alongside the question
    and answer.  The function returns the ``session_id`` for convenience.
    """

    sources = sources or []
    entry = {
        "timestamp": datetime.utcnow().isoformat(),
        "session_id": session_id,
        "lang": lang,
        "topic": topic,
        "question": question,
        "answer": answer,
        "summary": extract_summary(answer),
        "sources": sources,
    }

    path.parent.mkdir(parents=True, exist_ok=True)

    if path.suffix == ".csv":
        file_exists = path.exists()
        with path.open("a", encoding="utf-8", newline="") as f:
            writer = csv.writer(f, quoting=csv.QUOTE_ALL)
            if not file_exists:
                writer.writerow(
                    [
                        "timestamp",
                        "session_id",
                        "lang",
                        "topic",
                        "question",
                        "answer",
                        "sources",
                    ]
                )
            writer.writerow(
                [
                    entry["timestamp"],
                    session_id,
                    lang or "",
                    topic or "",
                    question,
                    answer,
                    json.dumps(sources, ensure_ascii=False),
                ]
            )
    else:  # default to json lines
        with path.open("a", encoding="utf-8") as f:
            f.write(json.dumps(entry, ensure_ascii=False) + "\n")

    return session_id


# ---------------------------------------------------------------------------
# Interaction logging
# ---------------------------------------------------------------------------

def log_interaction(
    *,
    context: Any | None = None,
    category: str | None = None,
    question: str | None = None,
    follow_up: str | None = None,
    user_response: str | None = None,
    path: Path | None = None,
    endpoint: str | None = None,
) -> int:
    """Log a user interaction and return its sequential counter.

    The interaction is appended to ``path`` as JSON lines when provided or
    sent via HTTP POST to ``endpoint``.  Both destinations may be used at the
    same time.  The entry records the provided ``context``, ``category``,
    ``question`` and ``follow_up`` along with the ``user_response`` and a
    monotonically increasing ``interaction`` counter.
    """

    global _INTERACTION_COUNTER
    _INTERACTION_COUNTER += 1
    entry = {
        "timestamp": datetime.utcnow().isoformat(),
        "interaction": _INTERACTION_COUNTER,
        "context": context,
        "category": category,
        "question": question,
        "follow_up": follow_up,
        "user_response": user_response,
    }

    data = json.dumps(entry, ensure_ascii=False)

    if endpoint:
        try:
            import urllib.request

            req = urllib.request.Request(
                endpoint,
                data=data.encode("utf-8"),
                headers={"Content-Type": "application/json"},
                method="POST",
            )
            urllib.request.urlopen(req, timeout=5)
        except Exception:
            pass

    if path:
        path.parent.mkdir(parents=True, exist_ok=True)
        with path.open("a", encoding="utf-8") as f:
            f.write(data + "\n")

    return _INTERACTION_COUNTER


# ---------------------------------------------------------------------------
# Text to speech stubs
# ---------------------------------------------------------------------------

def synthesize(
    text: str,
    out_path: Path,
    client: Any | None = None,
    tts_model: str | None = None,
    tts_voice: str | None = None,
) -> None:
    """Synthesize ``text`` into ``out_path`` using a local TTS engine.

    The implementation favours ``pyttsx3`` for offline speech synthesis and
    falls back to ``gTTS`` when available. If no backend can generate audio an
    empty placeholder file is created so callers do not fail.
    """

    out_path.parent.mkdir(parents=True, exist_ok=True)

    try:
        import pyttsx3  # type: ignore

        engine = pyttsx3.init()
        if tts_voice:
            try:
                engine.setProperty("voice", tts_voice)
            except Exception:
                pass
        engine.save_to_file(text, out_path.as_posix())
        engine.runAndWait()
        return
    except Exception:
        pass

    try:
        from gtts import gTTS  # type: ignore

        gTTS(text=text, lang="it").save(out_path.as_posix())
        return
    except Exception:
        pass

    out_path.write_bytes(b"")


async def synthesize_async(*args, **kwargs):  # pragma: no cover - thin wrapper
    """Asynchronous wrapper around :func:`synthesize`."""

    synthesize(*args, **kwargs)




async def transcribe(
    audio_path: Path,
    client: Any,
    model: str,
    *,
    lang_hint: str | None = None,
) -> str | None:
    """Effettua una trascrizione gestendo gli errori in modo centralizzato.

    Il client passato deve esporre un metodo ``transcribe`` compatibile con le
    firme utilizzate nei test. Per ``AsyncOpenAI`` – che non implementa tale
    metodo – effettuiamo la chiamata diretta all'endpoint di trascrizione.
    In caso di eccezioni la funzione utilizza :func:`handle_error` per
    classificare l'errore e restituisce il messaggio destinato all'utente.
    """

    try:
        if hasattr(client, "transcribe"):
            result = client.transcribe(audio_path, model, lang_hint=lang_hint)
            if inspect.isawaitable(result):
                result = await result
            return result

        # Fallback per ``AsyncOpenAI`` che espone l'API moderna
        with audio_path.open("rb") as f:
            params: dict[str, Any] = {"model": model, "file": f}
            if lang_hint:
                params["language"] = lang_hint
            create = client.audio.transcriptions.create
            if inspect.iscoroutinefunction(create):
                response = await create(**params)
            else:
                response = create(**params)
            if inspect.isawaitable(response):
                response = await response
        return getattr(response, "text", None)
    except Exception as exc:  # noqa: BLE001 - delegato a handle_error
        return handle_error(exc, context="transcribe")


async def fast_transcribe(
    audio_path: Path,
    client: Any,
    model: str,
    *,
    lang_hint: str | None = None,
) -> str | None:
    """Wrapper around :func:`transcribe` returning only the transcription text."""

    return await transcribe(audio_path, client, model, lang_hint=lang_hint)
<|MERGE_RESOLUTION|>--- conflicted
+++ resolved
@@ -513,9 +513,9 @@
                     yield delta
 
 
-<<<<<<< HEAD
+
 """Questions handling utilities."""
-=======
+
 # ---------------------------------------------------------------------------
 # Questions handling
 # ---------------------------------------------------------------------------
@@ -523,7 +523,7 @@
 def random_question(category: str) -> dict[str, str] | None:
 
 
->>>>>>> 17e77d4a
+
 
 # Default follow-up messages per question category.  When a question does not
 # specify its own ``follow_up`` field the message for its category is used.
@@ -537,7 +537,7 @@
 
 def random_question(category: str) -> Question | None:
 
-<<<<<<< HEAD
+
 def random_question(category: str) -> dict[str, str] | None:
     """Return a random question from ``category`` without immediate repeats.
 
@@ -549,7 +549,7 @@
 
     cat = category.lower()
     qs = QUESTIONS_BY_TYPE.get(cat)
-=======
+
 
     """Return a random question from ``category`` without immediate repeats.
 
@@ -569,7 +569,7 @@
     cat = category.lower()
     qs = get_questions().get(cat)
 
->>>>>>> 17e77d4a
+
     if not qs:
         return None
 
@@ -580,7 +580,7 @@
     available = [i for i in range(len(qs)) if i not in used]
     idx = random.choice(available)
     used.add(idx)
-<<<<<<< HEAD
+
 
     q = qs[idx]
     return {"domanda": q.domanda, "type": q.type, "follow_up": q.follow_up}
@@ -588,7 +588,7 @@
 
 def answer_with_followup(
     question_data: Question | dict[str, str],
-=======
+
     q = qs[idx]
 
     return {"domanda": q.domanda, "follow_up": q.follow_up}
@@ -604,7 +604,7 @@
 
     question_data: Question | dict[str, str],
 
->>>>>>> 17e77d4a
+
     client: Any,
     llm_model: str,
     *,
@@ -651,7 +651,7 @@
         follow_up = question_data.follow_up
 
 
-<<<<<<< HEAD
+
     if isinstance(question_data, dict):
         question = question_data.get("domanda", "")
         follow_up = question_data.get("follow_up") or ""
@@ -659,7 +659,7 @@
         question = question_data.domanda
         follow_up = question_data.follow_up or ""
     answer, _ = oracle_answer(question, lang_hint, client, llm_model, "")
-=======
+
     answer, _ = oracle_answer(question, lang_hint, client, llm_model, "")
     if not follow_up:
         follow_up = DEFAULT_FOLLOW_UPS.get(qtype, "")
@@ -674,7 +674,7 @@
     answer, _ = oracle_answer(question, lang_hint, client, llm_model, "")
 
 
->>>>>>> 17e77d4a
+
     return answer, follow_up
 
 
