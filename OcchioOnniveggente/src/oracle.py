from __future__ import annotations

import csv
import re
import time
from datetime import datetime
from pathlib import Path
from typing import Tuple

import openai
from langdetect import DetectorFactory, detect

DetectorFactory.seed = 42

_IT_SW = {
    "di","e","che","il","la","un","una","non","per","con","come","sono","sei","è","siamo","siete","sono",
    "io","tu","lui","lei","noi","voi","loro","questo","questa","quello","quella","qui","lì","dove","quando",
    "perché","come","cosa","tutto","anche","ma","se","nel","nella","dei","delle","degli","agli","alle","allo",
    "fare","andare","venire","dire","vedere","può","posso","devo","voglio","grazie","ciao"
}
_EN_SW = {
    "the","and","to","of","in","that","it","is","you","i","we","they","this","these","those","for","with",
    "on","at","as","but","if","not","are","be","was","were","have","has","do","does","did","what","when",
    "where","why","how","all","also","can","could","should","would","hello","hi","thanks","please"
}


def _score_lang(text: str, lang: str, *, debug: bool = False) -> float:
    if not text:
        return 0.0
    toks = re.findall(r"[a-zàèéìòóù]+", text.lower())
    if not toks:
        return 0.0
    sw = _IT_SW if lang == "it" else _EN_SW
    hits = sum(1 for t in toks if t in sw)
    coverage = hits / max(len(toks), 1)
    try:
        ld = detect(text)
        bonus = 0.5 if (ld == lang) else 0.0
    except Exception:
        bonus = 0.0
    length_bonus = min(len(toks), 30) / 30 * 0.2
    score = coverage + bonus + length_bonus
    if debug:
        short = (text[:80] + "…") if len(text) > 80 else text
        print(f"   [DBG] {lang.upper()} score={score:.3f} text='{short}'")
    return score


def transcribe(path: Path, client, stt_model: str, *, debug: bool = False) -> Tuple[str, str]:
    def _call_transcription(**kwargs) -> str:
        for _ in range(3):
            try:
                with open(path, "rb") as f:
                    tx = client.audio.transcriptions.create(model=stt_model, file=f, **kwargs)
                return (tx.text or "").strip()
            except openai.OpenAIError as e:
                print(f"Errore OpenAI: {e}")
                time.sleep(1)
        return ""

    print("🧠 Trascrizione (auto)…")
    text_auto = _call_transcription(
        prompt=(
            "Language is either Italian or English. Focus on neuroscience, "
            "neuroaesthetics, contemporary art, the universe, and "
            "neuroscientific AI. Ignore any other language."
        )
    )

    print("↻ Trascrizione forzata IT…")
    text_it = _call_transcription(
        language="it",
        prompt=(
            "Lingua: italiano. Dominio: neuroscienze, neuroestetica, "
            "arte contemporanea, universo e IA neuroscientifica."
        ),
    )

    print("↻ Trascrizione forzata EN…")
    text_en = _call_transcription(
        language="en",
        prompt=(
            "Language: English. Domain: neuroscience, neuroaesthetics, "
            "contemporary art, universe, and neuroscientific AI."
        ),
    )

    s_it = _score_lang(text_it, "it", debug=debug)
    s_en = _score_lang(text_en, "en", debug=debug)

    try:
        auto_lang = detect(text_auto) if text_auto else None
    except Exception:
        auto_lang = None
    if auto_lang == "it":
        s_it += 0.05
    elif auto_lang == "en":
        s_en += 0.05

    if s_it == 0 and s_en == 0:
        print("⚠️ Per favore parla in italiano o inglese.")
        return "", ""
    if s_it >= s_en:
        print("🌐 Lingua rilevata: IT")
        return text_it, "it"
    else:
        print("🌐 Lingua rilevata: EN")
        return text_en, "en"


def oracle_answer(
    question: str,
    lang_hint: str,
    client,
    llm_model: str,
    oracle_system: str,
    *,
    context: list[dict] | None = None,
    history: list[tuple[str, str]] | None = None,
) -> str:
    print("✨ Interrogo l’Oracolo…")
    lang_clause = "Answer in English." if lang_hint == "en" else "Rispondi in italiano."

    messages = []
    if context:
        ctx_txt = "\n\n".join(str(c.get("text", "")) for c in context if c.get("text"))
        if ctx_txt:
            messages.append({"role": "system", "content": f"Contesto:\n{ctx_txt}"})
    for q_prev, a_prev in (history or []):
        messages.append({"role": "user", "content": q_prev})
        messages.append({"role": "assistant", "content": a_prev})
    messages.append({"role": "user", "content": question})

    sys_prompt = (
        oracle_system
        + " Se la domanda non riguarda neuroscienze, neuroestetica, arte contemporanea o l'universo, rispondi: 'Domanda non pertinente'. "
        + lang_clause
    )

    for _ in range(3):
        try:
            resp = client.responses.create(
                model=llm_model,
                instructions=sys_prompt,
                input=messages,
            )
            ans = resp.output_text.strip()
            print(f"🔮 Oracolo: {ans}")
            return ans
        except openai.OpenAIError as e:
            print(f"Errore OpenAI: {e}")
            time.sleep(1)
    return ""


def synthesize(text: str, out_path: Path, client, tts_model: str, tts_voice: str) -> None:
    print("🎧 Sintesi vocale…")
    out_path.parent.mkdir(parents=True, exist_ok=True)
    for _ in range(3):
        try:
            with client.audio.speech.with_streaming_response.create(
                model=tts_model, voice=tts_voice, input=text, response_format="wav"
            ) as resp:
                resp.stream_to_file(out_path.as_posix())
            print(f"✅ Audio → {out_path.name}")
            return
        except TypeError:
            with client.audio.speech.with_streaming_response.create(
                model=tts_model, voice=tts_voice, input=text
            ) as resp:
                if out_path.suffix.lower() != ".mp3":
                    out_path = out_path.with_suffix(".mp3")
                resp.stream_to_file(out_path.as_posix())
            print(f"✅ Audio → {out_path.name}")
            return
        except openai.OpenAIError as e:
            print(f"Errore OpenAI: {e}")
            time.sleep(1)
    print("❌ Impossibile sintetizzare l'audio.")


def append_log(q: str, a: str, log_path: Path) -> None:
    log_path.parent.mkdir(parents=True, exist_ok=True)
    ts = datetime.now().strftime("%Y-%m-%d %H:%M:%S")
<<<<<<< HEAD
    def clean(s: str) -> str:
        return s.replace('"', "'")
    line = f'"{ts}","{clean(q)}","{clean(a)}"\n'
    if not log_path.exists():
        log_path.write_text('"timestamp","question","answer"\n', encoding="utf-8")
    with log_path.open("a", encoding="utf-8") as f:
        f.write(line)

=======
    with log_path.open("a", newline="", encoding="utf-8") as f:
        writer = csv.writer(f, quoting=csv.QUOTE_ALL)
        if f.tell() == 0:
            writer.writerow(["timestamp", "question", "answer"])
        writer.writerow([ts, q, a])
>>>>>>> b0d52f0d
<|MERGE_RESOLUTION|>--- conflicted
+++ resolved
@@ -183,19 +183,9 @@
 def append_log(q: str, a: str, log_path: Path) -> None:
     log_path.parent.mkdir(parents=True, exist_ok=True)
     ts = datetime.now().strftime("%Y-%m-%d %H:%M:%S")
-<<<<<<< HEAD
-    def clean(s: str) -> str:
-        return s.replace('"', "'")
-    line = f'"{ts}","{clean(q)}","{clean(a)}"\n'
-    if not log_path.exists():
-        log_path.write_text('"timestamp","question","answer"\n', encoding="utf-8")
-    with log_path.open("a", encoding="utf-8") as f:
-        f.write(line)
-
-=======
     with log_path.open("a", newline="", encoding="utf-8") as f:
         writer = csv.writer(f, quoting=csv.QUOTE_ALL)
         if f.tell() == 0:
             writer.writerow(["timestamp", "question", "answer"])
         writer.writerow([ts, q, a])
->>>>>>> b0d52f0d
+
