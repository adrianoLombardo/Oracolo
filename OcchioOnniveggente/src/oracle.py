--- conflicted
+++ resolved
@@ -115,25 +115,25 @@
     llm_model: str,
     style_prompt: str,
     *,
-<<<<<<< HEAD
-=======
+        codex/improve-oracolo-chatbot-functionality-w0v4hl
+
         codex/improve-oracolo-chatbot-functionality-gnbrya
->>>>>>> c3c1b482
+        main
     context: List[Dict[str, Any]] | None = None,
     history: List[Dict[str, str]] | None = None,
     topic: str | None = None,
     policy_prompt: str = "",
     mode: str = "detailed",
 ) -> Tuple[str, List[Dict[str, Any]]]:
-<<<<<<< HEAD
-=======
+        codex/improve-oracolo-chatbot-functionality-w0v4hl
+
 
     context: list[dict] | None = None,
     history: list[dict[str, str]] | None = None,
     topic: str | None = None,
 ) -> str:
         main
->>>>>>> c3c1b482
+        main
     print("✨ Interrogo l’Oracolo…")
     lang_clause = "Answer in English." if lang_hint == "en" else "Rispondi in italiano."
 
@@ -163,8 +163,8 @@
         messages.extend(history)
     messages.append({"role": "user", "content": question})
 
-<<<<<<< HEAD
-=======
+        codex/improve-oracolo-chatbot-functionality-w0v4hl
+
         codex/improve-oracolo-chatbot-functionality-gnbrya
 
     topic_clause = (
@@ -181,7 +181,7 @@
     )
 
         main
->>>>>>> c3c1b482
+        main
     for _ in range(3):
         try:
             resp = client.responses.create(
@@ -190,15 +190,15 @@
                 input=messages,
             )
             ans = resp.output_text.strip()
-<<<<<<< HEAD
+        codex/improve-oracolo-chatbot-functionality-w0v4hl
             return ans, context or []
-=======
+
         codex/improve-oracolo-chatbot-functionality-gnbrya
             return ans, context or []
 
             return ans
         main
->>>>>>> c3c1b482
+        main
         except openai.OpenAIError as e:
             print(f"Errore OpenAI: {e}")
             time.sleep(1)
