--- conflicted
+++ resolved
@@ -498,33 +498,33 @@
 # ---------------------------------------------------------------------------
 
 async def transcribe(
-<<<<<<< HEAD
+
     audio_path: Path,
     client: Any | None = None,
     model: str | None = None,
     *,
     chat: ChatState | None = None,
-=======
+
     audio_path: Path, client: Any, model: str, *, conv: ConversationManager | None = None
->>>>>>> f343cc9c
+
 ) -> str:
     """Best effort transcription with coarse error handling."""
 
-<<<<<<< HEAD
+
     if client is None:
         stt = container.speech_to_text()
         text = await asyncio.to_thread(stt.transcribe, audio_path)
         if chat:
             chat.push_user(text)
         return text
-=======
+
     ``AsyncOpenAI`` removed the ``client.transcribe`` shortcut in favour of the
     ``audio.transcriptions.create`` endpoint.  The helper now supports both
     calling conventions for compatibility with older clients used in the tests.
     When ``conv`` is provided the transcribed text is appended to it as a user
     message.
     """
->>>>>>> f343cc9c
+
 
     try:
         result: Any
@@ -572,15 +572,15 @@
 
 
 async def fast_transcribe(
-<<<<<<< HEAD
+
     audio_path: Path,
     client: Any | None = None,
     model: str | None = None,
     *,
     chat: ChatState | None = None,
-=======
+
     audio_path: Path, client: Any, model: str, *, conv: ConversationManager | None = None
->>>>>>> f343cc9c
+
 ) -> str:
     """Alias of :func:`transcribe` maintained for backwards compatibility."""
 
