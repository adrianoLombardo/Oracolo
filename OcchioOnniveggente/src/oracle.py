--- conflicted
+++ resolved
@@ -1,29 +1,27 @@
-<<<<<<< HEAD
-=======
+
+
 """Utility helpers for the Oracle application.
 
 This module provides small, self contained helpers used across the project
 and in the unit tests.
 """
 
->>>>>>> 2ef90804
+
 from __future__ import annotations
 
 import asyncio
 import csv
 import inspect
-<<<<<<< HEAD
 import json
 import random
-=======
 import random
 import time
->>>>>>> 2ef90804
+
 from dataclasses import asdict
 from datetime import datetime
 from pathlib import Path
 from threading import Event
-<<<<<<< HEAD
+
 from typing import Any, AsyncGenerator, Callable, Dict, Iterable, Iterator, List, Tuple
 
 import yaml
@@ -94,7 +92,7 @@
 # Counter for :func:`log_interaction` if ever used
 _INTERACTION_COUNTER = 0
 
-=======
+
 from typing import Any, AsyncGenerator, Callable, Iterable, Iterator, List, Tuple, Dict
 
 from langdetect import LangDetectException, detect
@@ -139,7 +137,6 @@
     idx = random.choice(available)
     used.add(idx)
     return qs[idx]
->>>>>>> 2ef90804
 
 # ---------------------------------------------------------------------------
 # Conversation state machine
@@ -170,11 +167,11 @@
         return self._phases[self._index]
 
     def advance(self) -> str:
-<<<<<<< HEAD
-=======
+
+
         """Advance to the next phase and return it."""
 
->>>>>>> 2ef90804
+
         if self._index < len(self._phases) - 1:
             self._index += 1
         return self.state
@@ -191,7 +188,7 @@
         self._index = 0
 
 
-<<<<<<< HEAD
+
 # ---------------------------------------------------------------------------
 # Off-topic helpers
 # ---------------------------------------------------------------------------
@@ -220,30 +217,29 @@
     )
 
 
-=======
->>>>>>> 2ef90804
+
 # ---------------------------------------------------------------------------
 # Formatting helpers
 # ---------------------------------------------------------------------------
 
-<<<<<<< HEAD
+
 
 def format_citations(sources: Iterable[dict[str, Any]]) -> str:
     """Return a comma separated string of source ``id`` fields."""
     return ", ".join(str(s["id"]) for s in sources if s.get("id"))
 
-=======
+
 
 def format_citations(sources: Iterable[dict[str, Any]]) -> str:
     """Return a comma separated string of the ``id`` fields in ``sources``."""
->>>>>>> 2ef90804
+
 
 # ---------------------------------------------------------------------------
 # Logging helpers
 # ---------------------------------------------------------------------------
 
 
-<<<<<<< HEAD
+
 def append_log(
     question: str,
     answer: str,
@@ -304,12 +300,12 @@
 # Misc helpers
 # ---------------------------------------------------------------------------
 
-=======
+
 def export_audio_answer(
     text: str, out_path: Path, *, synth: Callable[[str, Path], None] | None = None
 ) -> None:
     """Create an audio file for ``text`` using ``synth``."""
->>>>>>> 2ef90804
+
 
 def export_audio_answer(
     text: str,
@@ -326,12 +322,12 @@
 
 
 def extract_summary(answer: str) -> str:
-<<<<<<< HEAD
+
     """Extract the summary section from ``answer`` when present."""
-=======
+
     """Extract the summary section from a structured answer."""
 
->>>>>>> 2ef90804
+
     for line in answer.splitlines():
         line = line.strip()
         if line.lower().startswith("1)") and ":" in line:
@@ -412,7 +408,7 @@
     topic: str | None = None,
     stream: bool = False,
     on_token: Callable[[str], None] | None = None,
-<<<<<<< HEAD
+
     question_type: str | None = None,
     categoria: str | None = None,
     off_topic_category: str | None = None,
@@ -426,14 +422,14 @@
         )
         return msg, []
 
-=======
+
     **_: Any,
 ) -> Tuple[str, List[dict[str, Any]] | None]:
->>>>>>> 2ef90804
+
     instructions = _build_instructions(lang_hint, context, mode, tone)
     messages = _build_messages(question, context, history)
     if stream:
-<<<<<<< HEAD
+
         on_token = on_token or (lambda _t: None)
         response = client.responses.with_streaming_response.create(
             model=llm_model, instructions=instructions, input=messages
@@ -451,7 +447,7 @@
         model=llm_model, instructions=instructions, input=messages
     )
     return resp.output_text, context or []
-=======
+
         stream_obj = client.responses.with_streaming_response.create(
             model=llm_model, instructions=instructions, input=messages
         )
@@ -468,7 +464,7 @@
         model=llm_model, instructions=instructions, input=messages
     )
     return getattr(resp, "output_text", ""), context
->>>>>>> 2ef90804
+
 
 
 async def oracle_answer_stream(
@@ -477,7 +473,7 @@
     client: Any,
     llm_model: str,
     style_prompt: str,
-<<<<<<< HEAD
+
     *,
     context: List[dict[str, Any]] | None = None,
     history: List[dict[str, str]] | None = None,
@@ -497,7 +493,7 @@
             output_text += delta
             yield delta, False
     yield output_text, True
-=======
+
     **kwargs: Any,
 ) -> AsyncGenerator[Tuple[str, bool], None]:
     instructions = _build_instructions(
@@ -511,7 +507,7 @@
         if getattr(ev, "type", "") == "response.output_text.delta":
             yield getattr(ev, "delta", ""), False
     yield getattr(stream_obj, "output_text", ""), True
->>>>>>> 2ef90804
+
 
 
 def stream_generate(
@@ -523,7 +519,7 @@
     *,
     stop_event: Event | None = None,
 ) -> Iterator[str]:
-<<<<<<< HEAD
+
     """Yield tokens from ``client`` as they arrive."""
     stop_event = stop_event or Event()
     instructions = _build_instructions(lang_hint, None, "detailed", "informal")
@@ -540,7 +536,7 @@
                 yield getattr(event, "delta", "")
 
     return _gen()
-=======
+
     stream_obj = client.responses.with_streaming_response.create(
         model=llm_model,
         instructions=_build_instructions(lang_hint, None, "detailed", "informal"),
@@ -627,7 +623,7 @@
         with path.open("a", encoding="utf-8") as f:
             f.write(json.dumps(entry, ensure_ascii=False) + "\n")
     return session_id
->>>>>>> 2ef90804
+
 
 
 # ---------------------------------------------------------------------------
@@ -636,7 +632,7 @@
 
 
 def synthesize(text: str, out_path: Path, client: Any | None = None, tts_model: str | None = None, tts_voice: str | None = None) -> None:
-<<<<<<< HEAD
+
     """Synthesize ``text`` into ``out_path`` using ``client``."""
     out_path.parent.mkdir(parents=True, exist_ok=True)
     try:
@@ -666,13 +662,13 @@
 
 
 async def synthesize_async(*args, **kwargs):  # pragma: no cover - thin wrapper
-=======
+
     out_path.parent.mkdir(parents=True, exist_ok=True)
     out_path.write_bytes(b"")
 
 
 async def synthesize_async(*args, **kwargs) -> None:  # pragma: no cover - thin wrapper
->>>>>>> 2ef90804
+
     synthesize(*args, **kwargs)
 
 
@@ -683,20 +679,16 @@
     *,
     lang_hint: str | None = None,
 ) -> str | None:
-<<<<<<< HEAD
+
     """Effettua una trascrizione gestendo gli errori in modo centralizzato."""
-=======
->>>>>>> 2ef90804
+=
     try:
         if hasattr(client, "transcribe"):
             result = client.transcribe(audio_path, model, lang_hint=lang_hint)
             if inspect.isawaitable(result):
                 result = await result
             return result
-<<<<<<< HEAD
-
-=======
->>>>>>> 2ef90804
+
         with audio_path.open("rb") as f:
             params: dict[str, Any] = {"model": model, "file": f}
             if lang_hint:
@@ -706,11 +698,11 @@
             if inspect.isawaitable(response):
                 response = await response
         return getattr(response, "text", None)
-<<<<<<< HEAD
+
     except Exception as exc:  # noqa: BLE001 - delegated
-=======
+
     except Exception as exc:  # noqa: BLE001 - delegated to handle_error
->>>>>>> 2ef90804
+
         return handle_error(exc, context="transcribe")
 
 
@@ -721,7 +713,7 @@
     *,
     lang_hint: str | None = None,
 ) -> str | None:
-<<<<<<< HEAD
+
     """Wrapper around :func:`transcribe` returning only the text."""
     return await transcribe(audio_path, client, model, lang_hint=lang_hint)
 
@@ -822,6 +814,6 @@
     append_log(domanda, answer, log_path, session_id=session_id, lang=lang)
     append_log(follow_up, "", log_path, session_id=session_id, lang=lang)
     return answer, follow_up
-=======
+
+
     return await transcribe(audio_path, client, model, lang_hint=lang_hint)
->>>>>>> 2ef90804
