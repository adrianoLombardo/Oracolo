--- conflicted
+++ resolved
@@ -21,13 +21,10 @@
 import websockets
 
 from .openai_async import run_async
-<<<<<<< HEAD
 from .local_audio import tts_local, stt_local_faster
 from .utils import retry_with_backoff
-=======
 from .openai_async import run
 from .local_audio import tts_local, stt_local
->>>>>>> f5342302
 from .cache import cache_get_json, cache_set_json
 from .service_container import container
 from .chat import ChatState
@@ -189,15 +186,15 @@
     *,
     debug: bool = False,
     lang_hint: str | None = None,
-<<<<<<< HEAD
+
     device: str = "cpu",
-=======
+
 
     backend: str | None = None,
 
     state: ChatState | None = None,
 
->>>>>>> f5342302
+
 ) -> Tuple[str | None, str]:
 
     """Trascrive un percorso o dei ``bytes`` e restituisce testo e lingua.
