--- conflicted
+++ resolved
@@ -523,7 +523,7 @@
 def random_question(category: str) -> dict[str, str] | None:
 
 
-<<<<<<< HEAD
+
 def random_question(category: str) -> Question | None:
     """Return a random question from ``category`` without immediate repeats.
 
@@ -534,7 +534,6 @@
 
     cat = category.lower()
     qs = QUESTIONS_BY_TYPE.get(cat)
-=======
 
 
 # Default follow-up messages per question category.  When a question does not
@@ -582,7 +581,7 @@
     qs = get_questions().get(cat)
 
 
->>>>>>> fd4efd28
+
     if not qs:
         return None
 
@@ -601,9 +600,9 @@
 
 
 def answer_with_followup(
-<<<<<<< HEAD
+
     question_data: Question | dict[str, str] | str,
-=======
+
     question_data: Question | dict[str, str],
 
     q = qs[idx]
@@ -622,13 +621,13 @@
     question_data: Question | dict[str, str],
 
 
->>>>>>> fd4efd28
+
     client: Any,
     llm_model: str,
     *,
     lang_hint: str = "it",
 ) -> tuple[str, str]:
-<<<<<<< HEAD
+
     """Generate an answer for ``question_data`` and return its follow-up.
 
     ``question_data`` can be either a :class:`Question` object, a mapping with
@@ -647,7 +646,7 @@
         follow_up = ""
 
     answer, _ = oracle_answer(question, lang_hint, client, llm_model, "")
-=======
+
 
     """Generate an answer for ``question_data`` and return its follow-up."""
     if isinstance(question_data, dict):
@@ -713,20 +712,20 @@
 
 
 
->>>>>>> fd4efd28
+
     return answer, follow_up
 
 
 def answer_and_log_followup(
-<<<<<<< HEAD
+
     question_data: Question | dict[str, str],
-=======
+
 
     question_data: Question | dict[str, str],
 
     question_data: Question,
 
->>>>>>> fd4efd28
+
     client: Any,
     llm_model: str,
     log_path: Path,
@@ -746,7 +745,7 @@
     answer, follow_up = answer_with_followup(
         question_data, client, llm_model, lang_hint=lang_hint
     )
-<<<<<<< HEAD
+
 
     if isinstance(question_data, Question):
         question_text = question_data.domanda
@@ -755,7 +754,7 @@
 
     append_log(
         question_text,
-=======
+
     question = (
         question_data.domanda
         if isinstance(question_data, Question)
@@ -767,7 +766,7 @@
 
         question_data.domanda,
 
->>>>>>> fd4efd28
+
         answer,
         log_path,
         session_id=session_id,
