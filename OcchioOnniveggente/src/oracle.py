from __future__ import annotations

import asyncio
import csv
import json
<<<<<<< HEAD
from datetime import datetime
from pathlib import Path
from typing import Any, AsyncGenerator, Dict, List, Tuple

from .openai_async import run, run_async
=======
import uuid
from pathlib import Path
from typing import Any, AsyncGenerator, Callable, Iterable
from typing import Any, Dict, List, Tuple, Callable, AsyncGenerator

import asyncio
import logging
import io
from langdetect import detect
from pydub import AudioSegment
import tempfile
import base64
import json as _json
import openai
import websockets

from .openai_async import run_async, run
from .local_audio import tts_local, stt_local, stt_local_faster
from .local_llm import llm_local
from .utils import retry_with_backoff
from .cache import cache_get_json, cache_set_json
from .service_container import container
from .chat import ChatState



def format_citations(sources: Iterable[dict[str, Any]]) -> str:
    """Return a comma-separated string of source IDs."""
    return ", ".join(str(s.get("id", "")) for s in sources if s.get("id"))


def export_audio_answer(
    text: str,
    out_path: Path,
    *,

    synth: Callable[[str, Path], None] | None = None,
) -> None:
    """Generate an audio file for ``text`` using ``synth``."""
    synth = synth or (lambda t, p: p.write_bytes(b""))
    out_path.parent.mkdir(parents=True, exist_ok=True)
    synth(text, out_path)

    device: str = "cpu",
) -> str | None:
    """Perform a single transcription call with optional language hint."""



    if container.settings.stt_backend != "openai":
        pass


    if stt_model == "local":
        container.load_stt_model()
        p = Path(path_or_bytes) if isinstance(path_or_bytes, (str, Path)) else Path("temp.wav")
        if not isinstance(path_or_bytes, (str, Path)):
            p.write_bytes(path_or_bytes)
        return stt_local(p, lang_hint or "it")
    kwargs: Dict[str, Any] = {}
    if lang_hint in ("it", "en"):
        kwargs["language"] = lang_hint

    tmp_path: Path | None = None

    try:
        if stt_model == "local":
            container.load_stt_model()
            if isinstance(path_or_bytes, (str, Path)):
                p = Path(path_or_bytes)
            else:
                with tempfile.NamedTemporaryFile(delete=False, suffix=".wav") as tmp:
                    tmp.write(path_or_bytes)
                    tmp_path = Path(tmp.name)
                p = tmp_path
>>>>>>> 27ffd0ce


def format_citations(sources: List[Dict[str, Any]]) -> str:
    ids = [s.get("id", "") for s in sources if s.get("id")]
    return ", ".join(ids)


<<<<<<< HEAD
def export_audio_answer(text: str, out_path: Path, *, synth) -> None:
    out_path.parent.mkdir(parents=True, exist_ok=True)
    synth(text, out_path)


def extract_summary(answer: str) -> str:
    for line in answer.splitlines():
        line = line.strip()
        if line.lower().startswith("1)") and ":" in line:
            return line.split(":", 1)[1].strip()
        if line.lower().startswith("sintesi:"):
            return line.split(":", 1)[1].strip()
    return answer.strip()
=======
        kwargs: Dict[str, Any] = {}
        if lang_hint in ("it", "en"):
            kwargs["language"] = lang_hint

        if isinstance(path_or_bytes, (str, Path)):
            with open(path_or_bytes, "rb") as f:
                tx = await _maybe_await(
                    client.audio.transcriptions.create(
                        model=stt_model, file=f, **kwargs
                    )
                )
        else:

            tx = await _maybe_await(
                client.audio.transcriptions.create(
                    model=stt_model, file=path_or_bytes, **kwargs
                )
            )


def extract_summary(text: str) -> str:
    """Extract the summary section from a structured answer."""
    import re

    m = re.search(r"1\)\s*[^:]+:\s*(.*?)\n2\)", text, re.S)
    if m:
        return m.group(1).strip()
    return text.strip()
>>>>>>> 27ffd0ce


def append_log(
    question: str,
    answer: str,
<<<<<<< HEAD
    log_path: Path,
=======
    path: Path,
>>>>>>> 27ffd0ce
    *,
    session_id: str | None = None,
    lang: str = "",
    topic: str = "",
<<<<<<< HEAD
    sources: List[Dict[str, Any]] | None = None,
) -> str:
    sid = session_id or str(int(datetime.utcnow().timestamp()))
    entry = {
        "timestamp": int(datetime.utcnow().timestamp()),
        "session_id": sid,
=======
    sources: list[dict[str, Any]] | None = None,
) -> str:

    """Append a QA pair to a log in JSONL or CSV format."""
    session_id = session_id or uuid.uuid4().hex
    sources = sources or []
    entry = {
        "timestamp": asyncio.get_event_loop().time()
        if asyncio.get_event_loop().is_running()
        else 0.0,
        "session_id": session_id,
>>>>>>> 27ffd0ce
        "lang": lang,
        "topic": topic,
        "question": question,
        "answer": answer,
        "summary": extract_summary(answer),
<<<<<<< HEAD
        "sources": sources or [],
    }
    log_path.parent.mkdir(parents=True, exist_ok=True)
    if log_path.suffix == ".csv":
        write_header = not log_path.exists()
        fields = ["timestamp", "session_id", "lang", "topic", "question", "answer", "sources"]
        row = {k: entry[k] for k in fields}
        with log_path.open("a", encoding="utf-8", newline="") as f:
            writer = csv.DictWriter(f, fieldnames=fields, quoting=csv.QUOTE_ALL)
            if write_header:
                writer.writeheader()
            writer.writerow(row)
    else:
        with log_path.open("a", encoding="utf-8") as f:
            f.write(json.dumps(entry, ensure_ascii=False) + "\n")
    return sid


def transcribe(
    path_or_bytes, client, stt_model: str, *, debug: bool = False, lang_hint: str | None = None
) -> Tuple[str | None, str]:
    return "", ""


def fast_transcribe(
    path_or_bytes, client, stt_model: str, lang_hint: str | None = None
) -> str | None:
    return ""


def synthesize(
    text: str,
    out_path: Path,
    client: Any | None = None,
    tts_model: str | None = None,
    tts_voice: str | None = None,
) -> None:
    pass


def _build_messages(
    question: str,
    context: List[Dict[str, Any]] | None,
    history: List[Dict[str, str]] | None,
) -> List[Dict[str, str]]:
    messages: List[Dict[str, str]] = []
    if history:
        messages.extend(history)
    if context:
        sources: List[str] = []
        for idx, c in enumerate(context, 1):
            txt = c.get("text", "")
            messages.append({"role": "system", "content": txt})
            sources.append(f"[{idx}] {txt}")
        if sources:
            messages.append({"role": "system", "content": "Fonti: " + ", ".join(sources)})
    messages.append({"role": "user", "content": question})
    return messages


async def oracle_answer_async(
=======
        "sources": sources,
    }
    path.parent.mkdir(parents=True, exist_ok=True)
    if path.suffix == ".jsonl":
        with path.open("a", encoding="utf-8") as f:
            f.write(json.dumps(entry, ensure_ascii=False) + "\n")

    """Detect conversation language from audio or text.

    Returns ``"it"`` for Italian, ``"en"`` for English or ``""`` if unknown.
    When ``state`` is provided the detected language is stored in
    ``state.language`` for future reuse.
    """

    snippet = ""
    if text:
        snippet = text
    elif path_or_bytes is not None and client is not None and stt_model:
        try:
            if isinstance(path_or_bytes, (str, Path)):
                audio = AudioSegment.from_file(path_or_bytes)
            else:
                audio = AudioSegment.from_file(io.BytesIO(path_or_bytes))
            audio = audio[:2000]
            buf = io.BytesIO()
            audio.export(buf, format="wav")
            buf.seek(0)
            snippet = fast_transcribe(buf, client, stt_model) or ""
        except Exception as e:
            logger.error("Errore rilevamento lingua: %s", e, exc_info=True)

    lang = ""
    if snippet:
        try:
            det = detect(snippet)
            if det.startswith("it"):
                lang = "it"
            elif det.startswith("en"):
                lang = "en"
        except Exception:
            lang = ""

    if state is not None and lang in ("it", "en"):
        state.language = lang
    return lang

def fast_transcribe(
    path_or_bytes,
    client,
    stt_model: str,
    lang_hint: str | None = None,
) -> str | None:
    return run(
        fast_transcribe_async,
        path_or_bytes,
        client,
        stt_model,
        lang_hint=lang_hint,
    )


async def transcribe_async(

    path_or_bytes: str | Path | bytes,
    client,
    stt_model: str,
    *,
    debug: bool = False,
    lang_hint: str | None = None,

    device: str = "cpu",


    backend: str | None = None,

    state: ChatState | None = None,


) -> Tuple[str | None, str]:

    """Trascrive un percorso o dei ``bytes`` e restituisce testo e lingua.

    ``lang_hint`` forza la lingua ("it" o "en") migliorando l'accuratezza
    della trascrizione quando la lingua di conversazione è nota.
    """


    backend = backend or container.settings.stt_backend
    if backend != "openai":

    if lang_hint not in ("it", "en") and state and state.language in ("it", "en"):
        lang_hint = state.language
    if lang_hint not in ("it", "en"):
        lang_hint = detect_language(
            path_or_bytes,
            client=client,
            stt_model=stt_model,
            state=state,
        )


    """Trascrive un percorso o dei ``bytes`` e restituisce testo e lingua."""

    if stt_model == "local":


        p = Path(path_or_bytes) if isinstance(path_or_bytes, (str, Path)) else Path("temp.wav")
        if not isinstance(path_or_bytes, (str, Path)):
            p.write_bytes(path_or_bytes)
        return stt_local(p, lang_hint or "it"), lang_hint or ""

        tmp_path: Path | None = None
        try:
            if isinstance(path_or_bytes, (str, Path)):
                p = Path(path_or_bytes)
            else:
                with tempfile.NamedTemporaryFile(delete=False, suffix=".wav") as tmp:
                    tmp.write(path_or_bytes)
                    tmp_path = Path(tmp.name)
                p = tmp_path

            return (
                stt_local(
                    p,
                    lang=lang_hint or "it",
                    device=container.settings.compute.stt.device,
                ),
                lang_hint or "",
            )

            return stt_local_faster(p, lang_hint or "it", device=device), lang_hint or ""

        finally:
            if tmp_path:
                try:
                    tmp_path.unlink()
                except OSError:
                    logger.warning("Impossibile eliminare file temporaneo %s", tmp_path, exc_info=True)


    data_bytes: bytes
    try:
        if isinstance(path_or_bytes, (str, Path)):
            data_bytes = Path(path_or_bytes).read_bytes()
        else:
            data_bytes = path_or_bytes
    except (OSError, TypeError, ValueError) as e:
        logger.error("Errore lettura input audio: %s", e, exc_info=True)
        return None, ""
    key_hash = hashlib.sha1(data_bytes).hexdigest()
    cache_key = f"transcribe:{key_hash}:{lang_hint or ''}"
    cached = cache_get_json(cache_key)
    if cached:
        return cached.get('text', ''), cached.get('lang', '')


    model_to_use = stt_model
    if lang_hint in ("it", "en") and "{lang}" in stt_model:
        model_to_use = stt_model.replace("{lang}", lang_hint)


    try:
        kwargs: Dict[str, Any] = {
            "model": model_to_use,
            "response_format": "json",
        }
        if lang_hint in ("it", "en"):
            kwargs["language"] = lang_hint
        if isinstance(path_or_bytes, (str, Path)):
            with open(path_or_bytes, "rb") as f:
                kwargs["file"] = f
                tx = await _maybe_await(client.audio.transcriptions.create(**kwargs))
        else:
            kwargs["file"] = path_or_bytes
            tx = await _maybe_await(client.audio.transcriptions.create(**kwargs))
    except (openai.OpenAIError, TimeoutError, OSError) as e:
        logger.error("Errore OpenAI: %s", e, exc_info=True)
        return None, ""
    text = (getattr(tx, "text", "") or "").strip()
    lang = getattr(tx, "language", "") or ""
    if lang.startswith("it"):
        lang_code = "it"
    elif lang.startswith("en"):
        lang_code = "en"

    else:
        new_file = not path.exists()
        with path.open("a", encoding="utf-8", newline="") as f:
            writer = csv.writer(f, quoting=csv.QUOTE_ALL)
            if new_file:
                writer.writerow([
                    "timestamp",
                    "session_id",
                    "lang",
                    "topic",
                    "question",
                    "answer",
                    "sources",
                ])
            writer.writerow([
                entry["timestamp"],
                session_id,
                lang,
                topic,
                question,
                answer,
                json.dumps(sources),
            ])
    return session_id


def _build_instructions(lang_hint: str, policy: str, mode: str) -> str:
    instr = "Rispondi in italiano." if lang_hint == "it" else "Rispondi in inglese."
    if policy:
        instr += " " + policy
    if mode == "concise":
        instr += " Stile conciso."
    else:
        instr += " Struttura: 1) Sintesi: ... 2) Dettagli: ... 3) Fonti: ..."
    return instr


def _build_messages(question: str, context: Iterable[dict[str, Any]] | None) -> list[dict[str, str]]:
    msgs: list[dict[str, str]] = []
    if context:
        src_lines = "\n".join(f"[{i+1}] {c.get('text', '')}" for i, c in enumerate(context))
        msgs.append({"role": "system", "content": f"Fonti:\n{src_lines}"})
    msgs.append({"role": "user", "content": question})
    return msgs


def oracle_answer(
>>>>>>> 27ffd0ce
    question: str,
    lang_hint: str,
    client: Any,
    llm_model: str,
    style_prompt: str,
    *,
    context: list[dict[str, Any]] | None = None,
    policy_prompt: str = "",
    mode: str = "detailed",
    stream: bool = False,
<<<<<<< HEAD
    on_token: callable | None = None,
    llm_backend: str = "openai",
    llm_device: str = "cpu",
) -> Tuple[str | None, List[Dict[str, Any]]]:
    if llm_model == "local":
        from .service_container import container

        ans = await container.llm_batcher().generate(question)
        return ans, context or []

    instructions = (
        "Answer in English." if lang_hint == "en" else "Rispondi in italiano."
    )
    instructions += " Rispondi SOLO usando i passaggi; se non sono sufficienti, chiedi chiarimenti."
    if mode == "concise":
        instructions += " Stile conciso: 2-4 frasi e termina con una domanda di follow-up."
    else:
        instructions += " Struttura: 1) sintesi, 2) 2-3 dettagli puntuali, 3) fonti citate [1], [2], …"
    messages = _build_messages(question, context, history)

    if stream and hasattr(client.responses, "with_streaming_response"):
        with client.responses.with_streaming_response.create(
            model=llm_model, instructions=instructions, input=messages
        ) as resp_stream:
            for ev in resp_stream:
                if getattr(ev, "type", "") == "response.output_text.delta" and on_token:
                    on_token(getattr(ev, "delta", ""))
            return getattr(resp_stream, "output_text", None), context or []

    resp = client.responses.create(
        model=llm_model, instructions=instructions, input=messages
    )
    answer = getattr(resp, "output_text", None)
    if stream and answer and on_token:
        on_token(answer)
    return answer, context or []


def oracle_answer(
=======
    on_token: Callable[[str], None] | None = None,
) -> tuple[str, list[dict[str, Any]] | None]:
    """Return the answer text and context using the provided ``client``."""
    instructions = _build_instructions(lang_hint, policy_prompt, mode)
    if context:
        instructions += " Rispondi SOLO usando i passaggi forniti."
    messages = _build_messages(question, context)


    if stream and hasattr(client.responses, "with_streaming_response"):
        stream_obj = client.responses.with_streaming_response.create(
            model=llm_model, instructions=instructions, input=messages

    if llm_model == "local":
        container.load_llm(llm_model, container.settings.compute.llm.device)
        ans = llm_local(
            question,
            device=container.settings.compute.llm.device,
            style_prompt=style_prompt,
            context=context,
            history=history,
            topic=topic,
            policy_prompt=policy_prompt,
            mode=mode,

        )
        if on_token:
            for event in stream_obj:
                if getattr(event, "type", "") == "response.output_text.delta":
                    on_token(event.delta)
        return stream_obj.output_text, context
    else:
        resp = client.responses.create(
            model=llm_model, instructions=instructions, input=messages
        )
        return resp.output_text, context


            try:
                ans = local_llm.generate(
                    messages,
                    model_path=llm_model,
                    device=llm_device,
                    precision=container.settings.compute.llm.precision,
                )
            except Exception as e:  # pragma: no cover - runtime dependent
                logger.error("Errore LLM locale: %s", e, exc_info=True)
                ans = retry_with_backoff(do_request).strip()
        else:
            ans = retry_with_backoff(do_request).strip()
    except (openai.OpenAIError, TimeoutError) as e:
        logger.error("Errore OpenAI: %s", e, exc_info=True)
        return None, context or []


    cache_set_json(cache_key, ans, ttl=container.settings.cache_ttl)
    return ans, context or []

async def oracle_answer_async(


def oracle_answer(


async def oracle_answer_stream(
>>>>>>> 27ffd0ce
    question: str,
    lang_hint: str,
    client: Any,
    llm_model: str,
    style_prompt: str,
    *,
<<<<<<< HEAD
    context: List[Dict[str, Any]] | None = None,
    history: List[Dict[str, str]] | None = None,
    topic: str | None = None,
    policy_prompt: str = "",
    mode: str = "detailed",
    stream: bool = False,
    on_token: callable | None = None,
    llm_backend: str = "openai",
    llm_device: str = "cpu",
) -> Tuple[str | None, List[Dict[str, Any]]]:
    return run(
        oracle_answer_async,
        question,
        lang_hint,
        client,
        llm_model,
        style_prompt,
        context=context,
        history=history,
        topic=topic,
        policy_prompt=policy_prompt,
        mode=mode,
        stream=stream,
        on_token=on_token,
        llm_backend=llm_backend,
        llm_device=llm_device,
    )
=======
    context: list[dict[str, Any]] | None = None,
) -> AsyncGenerator[tuple[str, bool], None]:
    """Asynchronously stream answer chunks from the model."""
    instructions = _build_instructions(lang_hint, "", "detailed")
    messages = _build_messages(question, context)
    stream_obj = client.responses.with_streaming_response.create(
        model=llm_model, instructions=instructions, input=messages
    )
    for event in stream_obj:
        if getattr(event, "type", "") == "response.output_text.delta":
            yield event.delta, False
    yield stream_obj.output_text, True


# Placeholder implementations for optional APIs used elsewhere in the project
async def oracle_answer_async(*args, **kwargs):
    return oracle_answer(*args, **kwargs)

>>>>>>> 27ffd0ce

def transcribe(*args, **kwargs):
    return ""

<<<<<<< HEAD
async def oracle_answer_stream(
    question: str,
    lang_hint: str,
    client: Any,
    llm_model: str,
    style_prompt: str,
    *,
    context: List[Dict[str, Any]] | None = None,
    history: List[Dict[str, str]] | None = None,
    topic: str | None = None,
    policy_prompt: str = "",
    mode: str = "detailed",
    llm_backend: str = "openai",
    llm_device: str = "cpu",
) -> AsyncGenerator[Tuple[str, bool], None]:
    queue: asyncio.Queue[Tuple[str, bool]] = asyncio.Queue()

    def _on(tok: str) -> None:
        queue.put_nowait((tok, False))

    async def _runner() -> None:
        ans, _ = await oracle_answer_async(
            question,
            lang_hint,
            client,
            llm_model,
            style_prompt,
            context=context,
            history=history,
            topic=topic,
            policy_prompt=policy_prompt,
            mode=mode,
            stream=True,
            on_token=_on,
            llm_backend=llm_backend,
            llm_device=llm_device,
        )
        queue.put_nowait((ans or "", True))

    task = asyncio.create_task(_runner())
    try:
        while True:
            item = await queue.get()
            yield item
            if item[1]:
                break
    finally:
        await task
=======

def fast_transcribe(*args, **kwargs):
    return ""


def synthesize(*args, **kwargs):
    return b""


async def transcribe_async(*args, **kwargs):
    return "", ""



async def fast_transcribe_async(*args, **kwargs):

) -> Path | None:
    logger.info("🎧 Sintesi vocale…")
    if tts_model == "local":
        container.load_tts_model()
        tts_local(
            text,
            out_path,
            device=container.settings.compute.tts.device,
        )
        logger.info("✅ Audio → %s", out_path.name)
        return out_path
    out_path.parent.mkdir(parents=True, exist_ok=True)
    async def do_call() -> Path:
        try:
            async with client.audio.speech.with_streaming_response.create(
                model=tts_model, voice=tts_voice, input=text, response_format="wav"
            ) as resp:
                await resp.stream_to_file(out_path.as_posix())
            return out_path
        except TypeError:
            alt = out_path.with_suffix(".mp3") if out_path.suffix.lower() != ".mp3" else out_path
            async with client.audio.speech.with_streaming_response.create(
                model=tts_model, voice=tts_voice, input=text
            ) as resp:
                await resp.stream_to_file(alt.as_posix())
            return alt
    for attempt in range(3):
        try:
            final_path = await do_call()
            logger.info("✅ Audio → %s", final_path.name)
            return final_path
        except (openai.OpenAIError, TimeoutError, OSError) as e:
            logger.error("Errore OpenAI: %s", e, exc_info=True)
            if attempt < 2:
                await asyncio.sleep(0.5 * (2 ** attempt))
    logger.error("❌ Impossibile sintetizzare l'audio.")

    return None
>>>>>>> 27ffd0ce
<|MERGE_RESOLUTION|>--- conflicted
+++ resolved
@@ -3,13 +3,33 @@
 import asyncio
 import csv
 import json
-<<<<<<< HEAD
+
 from datetime import datetime
 from pathlib import Path
 from typing import Any, AsyncGenerator, Dict, List, Tuple
 
 from .openai_async import run, run_async
-=======
+
+
+def format_citations(sources: List[Dict[str, Any]]) -> str:
+    ids = [s.get("id", "") for s in sources if s.get("id")]
+    return ", ".join(ids)
+
+
+def export_audio_answer(text: str, out_path: Path, *, synth) -> None:
+    out_path.parent.mkdir(parents=True, exist_ok=True)
+    synth(text, out_path)
+
+
+def extract_summary(answer: str) -> str:
+    for line in answer.splitlines():
+        line = line.strip()
+        if line.lower().startswith("1)") and ":" in line:
+            return line.split(":", 1)[1].strip()
+        if line.lower().startswith("sintesi:"):
+            return line.split(":", 1)[1].strip()
+    return answer.strip()
+
 import uuid
 from pathlib import Path
 from typing import Any, AsyncGenerator, Callable, Iterable
@@ -85,29 +105,16 @@
                     tmp.write(path_or_bytes)
                     tmp_path = Path(tmp.name)
                 p = tmp_path
->>>>>>> 27ffd0ce
-
-
-def format_citations(sources: List[Dict[str, Any]]) -> str:
-    ids = [s.get("id", "") for s in sources if s.get("id")]
-    return ", ".join(ids)
-
-
-<<<<<<< HEAD
-def export_audio_answer(text: str, out_path: Path, *, synth) -> None:
-    out_path.parent.mkdir(parents=True, exist_ok=True)
-    synth(text, out_path)
-
-
-def extract_summary(answer: str) -> str:
-    for line in answer.splitlines():
-        line = line.strip()
-        if line.lower().startswith("1)") and ":" in line:
-            return line.split(":", 1)[1].strip()
-        if line.lower().startswith("sintesi:"):
-            return line.split(":", 1)[1].strip()
-    return answer.strip()
-=======
+
+            return stt_local(
+                p,
+                lang=lang_hint or "it",
+                device=container.settings.compute.stt.device,
+            )
+
+            return stt_local_faster(p, lang_hint or "it", device=device)
+
+
         kwargs: Dict[str, Any] = {}
         if lang_hint in ("it", "en"):
             kwargs["language"] = lang_hint
@@ -136,29 +143,29 @@
     if m:
         return m.group(1).strip()
     return text.strip()
->>>>>>> 27ffd0ce
+
 
 
 def append_log(
     question: str,
     answer: str,
-<<<<<<< HEAD
+
     log_path: Path,
-=======
+
     path: Path,
->>>>>>> 27ffd0ce
+
     *,
     session_id: str | None = None,
     lang: str = "",
     topic: str = "",
-<<<<<<< HEAD
+
     sources: List[Dict[str, Any]] | None = None,
 ) -> str:
     sid = session_id or str(int(datetime.utcnow().timestamp()))
     entry = {
         "timestamp": int(datetime.utcnow().timestamp()),
         "session_id": sid,
-=======
+
     sources: list[dict[str, Any]] | None = None,
 ) -> str:
 
@@ -170,13 +177,13 @@
         if asyncio.get_event_loop().is_running()
         else 0.0,
         "session_id": session_id,
->>>>>>> 27ffd0ce
+
         "lang": lang,
         "topic": topic,
         "question": question,
         "answer": answer,
         "summary": extract_summary(answer),
-<<<<<<< HEAD
+
         "sources": sources or [],
     }
     log_path.parent.mkdir(parents=True, exist_ok=True)
@@ -238,7 +245,7 @@
 
 
 async def oracle_answer_async(
-=======
+
         "sources": sources,
     }
     path.parent.mkdir(parents=True, exist_ok=True)
@@ -471,7 +478,7 @@
 
 
 def oracle_answer(
->>>>>>> 27ffd0ce
+
     question: str,
     lang_hint: str,
     client: Any,
@@ -482,7 +489,7 @@
     policy_prompt: str = "",
     mode: str = "detailed",
     stream: bool = False,
-<<<<<<< HEAD
+
     on_token: callable | None = None,
     llm_backend: str = "openai",
     llm_device: str = "cpu",
@@ -522,7 +529,7 @@
 
 
 def oracle_answer(
-=======
+
     on_token: Callable[[str], None] | None = None,
 ) -> tuple[str, list[dict[str, Any]] | None]:
     """Return the answer text and context using the provided ``client``."""
@@ -588,14 +595,14 @@
 
 
 async def oracle_answer_stream(
->>>>>>> 27ffd0ce
+
     question: str,
     lang_hint: str,
     client: Any,
     llm_model: str,
     style_prompt: str,
     *,
-<<<<<<< HEAD
+
     context: List[Dict[str, Any]] | None = None,
     history: List[Dict[str, str]] | None = None,
     topic: str | None = None,
@@ -623,7 +630,7 @@
         llm_backend=llm_backend,
         llm_device=llm_device,
     )
-=======
+
     context: list[dict[str, Any]] | None = None,
 ) -> AsyncGenerator[tuple[str, bool], None]:
     """Asynchronously stream answer chunks from the model."""
@@ -642,12 +649,12 @@
 async def oracle_answer_async(*args, **kwargs):
     return oracle_answer(*args, **kwargs)
 
->>>>>>> 27ffd0ce
+
 
 def transcribe(*args, **kwargs):
     return ""
 
-<<<<<<< HEAD
+
 async def oracle_answer_stream(
     question: str,
     lang_hint: str,
@@ -696,7 +703,7 @@
                 break
     finally:
         await task
-=======
+
 
 def fast_transcribe(*args, **kwargs):
     return ""
@@ -751,4 +758,3 @@
     logger.error("❌ Impossibile sintetizzare l'audio.")
 
     return None
->>>>>>> 27ffd0ce
