--- conflicted
+++ resolved
@@ -462,7 +462,7 @@
 
 
 
-<<<<<<< HEAD
+
 def transcribe(audio_path: Path, client: Any, model: str, *, lang_hint: str | None = None) -> str | None:
     """Effettua una trascrizione gestendo gli errori in modo centralizzato.
 
@@ -476,13 +476,13 @@
         return client.transcribe(audio_path, model, lang_hint=lang_hint)
     except Exception as exc:  # noqa: BLE001 - delegato a handle_error
         return handle_error(exc, context="transcribe")
-=======
+
 def transcribe(*args, **kwargs) -> Tuple[str, str | None]:
     """Minimal speech-to-text stub returning an empty transcription and ``None``."""
     text = ""
     lang = detect_language(text)
     return text, lang
->>>>>>> d3b81510
+>
 
 
 def fast_transcribe(*args, **kwargs) -> str | None:
