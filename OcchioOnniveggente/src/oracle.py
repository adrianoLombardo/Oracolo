--- conflicted
+++ resolved
@@ -46,7 +46,7 @@
     return score
 
 
-<<<<<<< HEAD
+
 def transcribe(audio: Path | bytes, client, stt_model: str, *, debug: bool = False) -> Tuple[str, str]:
     """Trascrivi ``audio`` restituendo testo e lingua stimata.
 
@@ -79,8 +79,7 @@
         prompt=(
             "Language is either Italian or English. Focus on neuroscience, "
             "neuroaesthetics, contemporary art, the universe, and "
-            "neuroscientific AI. Ignore any other language."
-=======
+
 def fast_transcribe(path_or_bytes, client, stt_model: str, lang_hint: str | None = None) -> str:
     """Perform a single transcription call with optional language hint."""
 
@@ -96,11 +95,10 @@
     else:
         tx = client.audio.transcriptions.create(
             model=stt_model, file=path_or_bytes, **kwargs
->>>>>>> 22b3f2be
+main
         )
     return (getattr(tx, "text", "") or "").strip()
 
-<<<<<<< HEAD
     s_it = _score_lang(text, "it", debug=debug)
     s_en = _score_lang(text, "en", debug=debug)
     lang = "it" if s_it >= s_en else "en"
@@ -124,7 +122,7 @@
 
     print("🌐 Lingua rilevata: IT" if lang == "it" else "🌐 Lingua rilevata: EN")
     return text, lang
-=======
+
 
 
 main
@@ -156,7 +154,7 @@
         print(f"🌐 Lingua rilevata: {lang_code.upper()}")
 
     return text, lang_code
->>>>>>> 22b3f2be
+main
 
 
 def oracle_answer(
