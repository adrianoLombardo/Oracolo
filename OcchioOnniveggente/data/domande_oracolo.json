--- conflicted
+++ resolved
@@ -8,16 +8,16 @@
     "location": "museo",
     "tag": [
       "CryptoMadonne"
-<<<<<<< HEAD
+
     ]
-=======
+
 
     ]
 
     ],
     "id": 1
 
->>>>>>> 68b75672
+
   },
   {
     "domanda": "Quale metafora descrive il tuo percorso di vita?",
@@ -261,17 +261,8 @@
   },
   {
     "domanda": "Quale domanda vorresti incidere nel vento?",
-
-    "type": "poetica"
-<<<<<<< HEAD
-=======
-
-
     "type": "poetica",
     "id": 50
-
-
->>>>>>> 68b75672
   },
   {
     "domanda": "Quali strategie usi per organizzare il tuo tempo?",
