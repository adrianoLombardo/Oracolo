--- conflicted
+++ resolved
@@ -8,12 +8,12 @@
     "location": "museo",
     "tag": [
       "CryptoMadonne"
-<<<<<<< HEAD
+
     ]
-=======
+
     ],
     "id": 1
->>>>>>> 2ef90804
+
   },
   {
     "domanda": "Quale metafora descrive il tuo percorso di vita?",
@@ -257,12 +257,12 @@
   },
   {
     "domanda": "Quale domanda vorresti incidere nel vento?",
-<<<<<<< HEAD
+
     "type": "poetica"
-=======
+
     "type": "poetica",
     "id": 50
->>>>>>> 2ef90804
+
   },
   {
     "domanda": "Quali strategie usi per organizzare il tuo tempo?",
