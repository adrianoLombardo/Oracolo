# API

Questa sezione descrive i moduli principali dell'Oracolo.

## `oracle.py`

Pipeline principale STT → validazione → risposta LLM → TTS.

<<<<<<< HEAD
## `hardware/local_audio.py`
=======
## `audio/local_audio.py`
>>>>>>> 6103c699

Utilità per TTS/STT locale e streaming a chunk.

Per maggiori dettagli consulta i docstring nel codice sorgente.<|MERGE_RESOLUTION|>--- conflicted
+++ resolved
@@ -6,11 +6,11 @@
 
 Pipeline principale STT → validazione → risposta LLM → TTS.
 
-<<<<<<< HEAD
+
 ## `hardware/local_audio.py`
-=======
+
 ## `audio/local_audio.py`
->>>>>>> 6103c699
+
 
 Utilità per TTS/STT locale e streaming a chunk.
 
