--- conflicted
+++ resolved
@@ -18,13 +18,13 @@
 
   Rectangle { anchors.fill: parent; color: bg }
 
-<<<<<<< HEAD
+
   // Sidebar semplificata con OrbGlow e waveform
   Column {
-=======
+
   /* Sidebar (Modalità)
   Rectangle {
->>>>>>> 2a893d32
+  
     id: sidebar
     width: 240
     anchors.top: parent.top
