--- conflicted
+++ resolved
@@ -1,13 +1,11 @@
 import QtQuick
 import QtQuick.Controls
 import QtQuick.Layouts
-<<<<<<< HEAD
 import QtQuick.Effects
 import "./Palette.js" as Palette
 import "components" as Components
-=======
 import "components"
->>>>>>> 824a976a
+
 
 ApplicationWindow {
   id: win
