--- conflicted
+++ resolved
@@ -2,11 +2,8 @@
 import QtQuick.Controls
 import QtQuick.Layouts
 import Oracolo
-<<<<<<< HEAD
 import "../Palette.js" as Palette
-=======
 import "../components"
->>>>>>> 824a976a
 
 Item {
   anchors.fill: parent
@@ -35,7 +32,7 @@
     ListView {
       id: chatView
       Layout.fillWidth: true; Layout.fillHeight: true
-<<<<<<< HEAD
+
       color: Palette.card
       Column {
         anchors.fill: parent; anchors.margins: 0; spacing: 6
@@ -50,10 +47,10 @@
           }
         }
       }
-=======
+
       model: conversationModel
       delegate: ChatBubble { text: model.text; fromUser: model.fromUser }
->>>>>>> 824a976a
+
     }
   }
 
