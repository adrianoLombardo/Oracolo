--- conflicted
+++ resolved
@@ -17,7 +17,7 @@
         topic="neuro",
         sources=[{"id": "doc1", "score": 0.9}],
     )
-<<<<<<< HEAD
+
     lines = log.read_text(encoding="utf-8").strip().splitlines()
     assert len(lines) == 1
     entry = json.loads(lines[0])
@@ -27,7 +27,6 @@
     assert entry["answer"] == "a"
     assert entry["summary"] == "a"
     assert entry["sources"] == [{"id": "doc1", "score": 0.9}]
-=======
     data = log.read_text(encoding="utf-8").strip().splitlines()
     assert len(data) == 1
     rec = json.loads(data[0])
@@ -37,4 +36,3 @@
     assert rec["question"] == "q"
     assert rec["answer"] == "a"
     assert rec["sources"] == [{"id": "doc1", "score": 0.9}]
->>>>>>> bdca7b09
