import json
import sys
from pathlib import Path

sys.path.append(str(Path(__file__).resolve().parents[1]))
from OcchioOnniveggente.src.oracle import append_log


def test_append_log_writes_metadata(tmp_path: Path):
    log = tmp_path / "log.jsonl"
    append_log(
        "q",
        "a",
        log,
        session_id="sess-1",
        lang="it",
        topic="neuro",
        sources=[{"id": "doc1", "score": 0.9}],
        session_id="sess-1",
    )

    lines = log.read_text(encoding="utf-8").strip().splitlines()
    assert len(lines) == 1
    entry = json.loads(lines[0])
    assert entry["lang"] == "it"
    assert entry["topic"] == "neuro"
    assert entry["question"] == "q"
    assert entry["answer"] == "a"
    assert entry["summary"] == "a"
    assert entry["sources"] == [{"id": "doc1", "score": 0.9}]
    data = log.read_text(encoding="utf-8").strip().splitlines()
<<<<<<< HEAD
    assert (
        data[0]
        == '"timestamp","session_id","lang","topic","question","answer","sources"'
    )
    assert "doc1:0.90" in data[1]


def test_append_log_includes_session_id(tmp_path: Path):
    log = tmp_path / "log.csv"
    sid = "sess-123"
    append_log("q1", "a1", log, session_id=sid)
    append_log("q2", "a2", log, session_id=sid)
    lines = log.read_text(encoding="utf-8").strip().splitlines()[1:]
    assert all(f'"{sid}"' in line for line in lines)
=======
    assert len(data) == 1
    rec = json.loads(data[0])
    assert rec["session_id"] == "sess-1"
    assert rec["lang"] == "it"
    assert rec["topic"] == "neuro"
    assert rec["question"] == "q"
    assert rec["answer"] == "a"
    assert rec["sources"] == [{"id": "doc1", "score": 0.9}]
>>>>>>> 1f77d89e
<|MERGE_RESOLUTION|>--- conflicted
+++ resolved
@@ -29,7 +29,7 @@
     assert entry["summary"] == "a"
     assert entry["sources"] == [{"id": "doc1", "score": 0.9}]
     data = log.read_text(encoding="utf-8").strip().splitlines()
-<<<<<<< HEAD
+
     assert (
         data[0]
         == '"timestamp","session_id","lang","topic","question","answer","sources"'
@@ -44,7 +44,6 @@
     append_log("q2", "a2", log, session_id=sid)
     lines = log.read_text(encoding="utf-8").strip().splitlines()[1:]
     assert all(f'"{sid}"' in line for line in lines)
-=======
     assert len(data) == 1
     rec = json.loads(data[0])
     assert rec["session_id"] == "sess-1"
@@ -53,4 +52,4 @@
     assert rec["question"] == "q"
     assert rec["answer"] == "a"
     assert rec["sources"] == [{"id": "doc1", "score": 0.9}]
->>>>>>> 1f77d89e
+
