--- conflicted
+++ resolved
@@ -6,23 +6,23 @@
 
 sys.path.append(str(Path(__file__).resolve().parents[1]))
 
-<<<<<<< HEAD
+
 from OcchioOnniveggente.src.hardware.audio import LocalSpeechToText, LocalTextToSpeech
-=======
+
 from OcchioOnniveggente.src.audio.protocols import (
     LocalSpeechToText,
     LocalTextToSpeech,
 )
->>>>>>> 6103c699
+
 
 
 def _import_local_audio():
     sys.modules.setdefault("sounddevice", types.SimpleNamespace())
-<<<<<<< HEAD
+
     return importlib.import_module("OcchioOnniveggente.src.hardware.local_audio")
-=======
+
     return importlib.import_module("OcchioOnniveggente.src.audio.local_audio")
->>>>>>> 6103c699
+
 
 
 def test_stt_local_transcribes(monkeypatch, tmp_path):
