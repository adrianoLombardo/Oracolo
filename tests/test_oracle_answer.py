--- conflicted
+++ resolved
@@ -4,16 +4,15 @@
 
 sys.path.append(str(Path(__file__).resolve().parents[1]))
 
-<<<<<<< HEAD
+
 from OcchioOnniveggente.src.oracle import (
     answer_and_log_followup,
     oracle_answer,
     DEFAULT_FOLLOW_UPS,
 )
-=======
+
 from OcchioOnniveggente.src.oracle import answer_and_log_followup, oracle_answer
 from OcchioOnniveggente.src.retrieval import Question
->>>>>>> b837cbc3
 
 
 class DummyResp:
