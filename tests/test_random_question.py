--- conflicted
+++ resolved
@@ -5,11 +5,11 @@
 
 from OcchioOnniveggente.src.retrieval import Context
 from OcchioOnniveggente.src.oracle import (
-<<<<<<< HEAD
+
     QUESTIONS_BY_CONTEXT,
-=======
+
     get_questions,
->>>>>>> 07a424a6
+
     random_question,
     _USED_QUESTIONS,
 )
@@ -21,17 +21,17 @@
     # reset session tracking
     _USED_QUESTIONS.clear()
 
-<<<<<<< HEAD
+
     total = len(QUESTIONS_BY_CONTEXT[context][category])
     seen = set()
     for _ in range(total):
         q = random_question(category, context)
-=======
+
     total = len(get_questions()[category])
     seen = set()
     for _ in range(total):
         q = random_question(category)
->>>>>>> 07a424a6
+
         assert q.domanda not in seen
         seen.add(q.domanda)
 
@@ -39,11 +39,11 @@
     assert len(_USED_QUESTIONS[(context, category)]) == total
 
     # After exhausting all questions, the next call should reset the set
-<<<<<<< HEAD
+
     q = random_question(category, context)
     assert q.domanda in seen
     assert len(_USED_QUESTIONS[(context, category)]) == 1
-=======
+
     q = random_question(category)
     assert q.domanda in seen
     assert len(_USED_QUESTIONS[category]) == 1
@@ -57,4 +57,3 @@
         seen_second_cycle.add(q.domanda)
 
     assert len(_USED_QUESTIONS[category]) == total
->>>>>>> 07a424a6
