import sys
import types
import time
import threading
import importlib
from pathlib import Path


def test_get_whisper_thread_safety(monkeypatch):
    sys.path.insert(0, str(Path(__file__).resolve().parents[1]))
    dummy_sc = types.ModuleType("service_container")
    dummy_sc.container = types.SimpleNamespace()
    monkeypatch.setitem(
        sys.modules, "OcchioOnniveggente.src.service_container", dummy_sc
    )
    monkeypatch.setitem(sys.modules, "sounddevice", types.ModuleType("sounddevice"))
    monkeypatch.setitem(sys.modules, "soundfile", types.ModuleType("soundfile"))

<<<<<<< HEAD
    local_audio = importlib.import_module("OcchioOnniveggente.src.hardware.local_audio")
=======
    local_audio = importlib.import_module("OcchioOnniveggente.src.audio.local_audio")
>>>>>>> 6103c699
    local_audio._WHISPER_CACHE.clear()

    created = []

    class DummyModel:
        def __init__(self, model_name, device, compute_type):
            created.append((model_name, device, compute_type))
            time.sleep(0.1)

    dummy_module = types.ModuleType("faster_whisper")
    dummy_module.WhisperModel = DummyModel
    monkeypatch.setitem(sys.modules, "faster_whisper", dummy_module)

    results = []

    def call():
        results.append(local_audio._get_whisper("base", "cpu", "int8"))

    threads = [threading.Thread(target=call) for _ in range(5)]
    for t in threads:
        t.start()
    for t in threads:
        t.join()

    assert len(created) == 1
    assert len({id(r) for r in results}) == 1
<|MERGE_RESOLUTION|>--- conflicted
+++ resolved
@@ -16,11 +16,11 @@
     monkeypatch.setitem(sys.modules, "sounddevice", types.ModuleType("sounddevice"))
     monkeypatch.setitem(sys.modules, "soundfile", types.ModuleType("soundfile"))
 
-<<<<<<< HEAD
+
     local_audio = importlib.import_module("OcchioOnniveggente.src.hardware.local_audio")
-=======
+
     local_audio = importlib.import_module("OcchioOnniveggente.src.audio.local_audio")
->>>>>>> 6103c699
+
     local_audio._WHISPER_CACHE.clear()
 
     created = []
