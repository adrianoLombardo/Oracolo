# Oracolo – Guida rapida

Assistente vocale in italiano/inglese basato su OpenAI, con filtri linguistici, gestione dei documenti e controllo luci (Art-Net/sACN o WLED).

```
OcchioOnniveggente/
├── src/              # codice applicativo
├── scripts/          # utility (ingestione documenti, server realtime, dummy server)
├── data/             # filtri lingua, log, file temporanei
├── DataBase/         # archivio documenti indicizzati
└── tests/            # test automatici (pytest)
```

## Gestione delle chiavi

Le credenziali richieste (es. `OPENAI_API_KEY`) sono lette da variabili
d'ambiente. Puoi salvarle in un file `.env` caricato automaticamente con
`python-dotenv` oppure utilizzare un secret manager esterno. Il file `.env` è
escluso dal controllo versione per evitare di committare chiavi sensibili.

## Estensibilità e modularità

### Plugin backend

Registri di plugin consentono ora di estendere i provider STT/TTS/LLM tramite
entry point Python.  I backend predefiniti sono registrati automaticamente ma è
possibile aggiungerne altri definendo gli entry point `oracolo.stt`,
`oracolo.tts` e `oracolo.llm`.

### GUI modulare

Il front‑end è stato separato in componenti riusabili che espongono un'unica
API `run()`.  I wrapper `CLIFrontend` e `WebFrontend` permettono di integrare
facilmente l'interfaccia a riga di comando o quella web/REST.

### Configurazione

Lo schema completo delle impostazioni è generabile tramite lo script
`scripts/generate_settings_schema.py` che produce
`docs/settings.schema.json` con tutti i parametri validi e i relativi valori di
default.

## Domande fuori tema

Il file `data/domande_oracolo.json` contiene anche quesiti marcati con
`"type": "off_topic"`.  Ogni voce include una `categoria` (poetica, didattica,
evocativa o orientamento) che identifica il motivo del rifiuto.  Quando una
di queste domande viene selezionata, è possibile passare la categoria a
`oracle_answer(off_topic_category="poetica")` per ottenere una risposta di
cortese rifiuto adeguata al contesto.

## Sequenza delle categorie di domande

Il sottopacchetto `conversation` offre la classe `QuestionSession` per gestire la
scelta delle categorie quando non ne viene specificata una esplicitamente e per
memorizzare le risposte fornite dall'utente.  Di default le categorie vengono
proposte in rotazione **round‑robin**, evitando ripetizioni immediate.  È
possibile modificare le probabilità di estrazione definendo delle "pesature" in
`settings.yaml` oppure passando un dizionario `weights` al costruttore:

```python
from OcchioOnniveggente.src.conversation import QuestionSession

session = QuestionSession(weights={"poetica": 0.7, "didattica": 0.2, "orientamento": 0.1})
next_q = session.next_question()  # sceglie la categoria in base alle pesature
```

Esempio di configurazione nel file di impostazioni:

```yaml
question_weights:
  poetica: 0.5
  evocativa: 0.3
  didattica: 0.2
```

Quando le pesature non sono specificate, `QuestionSession` ruota le categorie
in ordine deterministico.

Le risposte e gli eventuali commenti dell'utente possono essere registrati
tramite `record_answer`:

```python
session.record_answer("risposta del sistema", reply="grazie")
print(session.answers, session.replies)
```

## Aggiornamenti backend

- **MetadataStore**: nuovo archivio dei metadati basato su SQLite FTS o PostgreSQL, con supporto opzionale al vector store FAISS.
- Le chiamate OpenAI utilizzano ora il client asincrono nativo (`openai.AsyncOpenAI`), eliminando il thread pool e semplificando l'integrazione.
<<<<<<< HEAD
- Funzioni TTS/STT locali con utilità di streaming a chunk in `hardware/local_audio.py`.
=======
- Funzioni TTS/STT locali con utilità di streaming a chunk in `audio/local_audio.py`.
>>>>>>> 6103c699
- Backend LLM locale opzionale tramite `llm_backend=local` con fallback automatico a OpenAI.

## Monitoraggio risorse

Il modulo `src.metrics` registra periodicamente lo stato di GPU e CPU e
aggiorna tre metriche Prometheus:

- `gpu_memory_bytes` – memoria GPU allocata.
- `gpu_utilization_percent` – percentuale di utilizzo GPU.
- `cpu_usage_percent` – uso medio della CPU.

Il server realtime avvia automaticamente la raccolta e pubblica i valori
sull'endpoint `/metrics`, interrogabile con strumenti come Prometheus:

```bash
curl http://localhost:8000/metrics
```

Per limitare l'accesso è possibile impostare la variabile d'ambiente
`METRICS_TOKEN` e inviare il relativo bearer token nelle richieste
(`Authorization: Bearer <token>`). In alternativa proteggi l'endpoint tramite
un reverse proxy con autenticazione dedicata.

Nel log (livello `DEBUG`) sono visibili gli stessi dati. La funzione
`resolve_device` utilizza `gpu_utilization_percent` per dirottare le nuove
richieste sulla CPU quando l'uso della GPU supera il 90%.

Per ambienti **production** è possibile avviare un piccolo server di
esportazione con:

```python
from OcchioOnniveggente.src.metrics import metrics_loop, start_metrics_server

# espone le metriche su http://localhost:9000/metrics
start_metrics_server(9000)

# raccolta periodica CPU/GPU
asyncio.create_task(metrics_loop())
```

Le metriche possono quindi essere acquisite da Prometheus o da un collector
OpenTelemetry/OTLP e utilizzate come sorgente per sistemi di *autoscaling*.
La classe `Autoscaler` offre un semplice esempio di scalatore basato sull'uso
della CPU:

```python
from OcchioOnniveggente.src.metrics import Autoscaler

def scale_up():
    subprocess.run(["kubectl", "scale", "--replicas=3", "deploy/oracolo"])

def scale_down():
    subprocess.run(["kubectl", "scale", "--replicas=1", "deploy/oracolo"])

autoscaler = Autoscaler(scale_up, scale_down, high=80.0, low=20.0)
asyncio.create_task(autoscaler.run())
```

Su **Kubernetes** è possibile agganciare le metriche a un `HorizontalPodAutoscaler`
tramite il Prometheus Adapter. In **Docker Swarm** si può eseguire uno script
simile al precedente per regolare il numero di repliche in funzione dei valori
raccolti.

## LLM locale

Per usare un modello eseguito in locale è possibile impostare `llm_backend: local`
e indicare in `openai.llm_model` il percorso del modello. Il wrapper utilizza
`transformers` (o `llama-cpp`) e supporta diversi livelli di precisione per
riduire il consumo di memoria.

Requisiti indicativi:

- **fp32/fp16/bf16** – precisione piena o a 16 bit, richiede una GPU con almeno
  ~8‑16 GB di VRAM a seconda delle dimensioni del modello.
- **int4** – quantizzazione a 4 bit tramite `bitsandbytes`, consente di eseguire
  un modello 7B con ~4 GB di VRAM.

La precisione si seleziona in `settings.yaml` tramite `compute.llm.precision`:

```yaml
compute:
  llm:
    device: cuda         # auto | cpu | cuda
    precision: int4      # fp32 | fp16 | bf16 | int4
```

### Modelli ONNX

Per ridurre la latenza su CPU è possibile usare modelli convertiti in formato
ONNX tramite `onnxruntime`. Abilitare il supporto impostando
`compute.use_onnx: true` e indicando i percorsi dei file ONNX nei modelli:

```yaml
compute:
  use_onnx: true
  device: cpu
  stt:
    device: cpu
  llm:
    device: cpu
```

I modelli possono essere convertiti con `scripts/convert_to_onnx.py`:

```bash
# LLM
python scripts/convert_to_onnx.py --model gpt2 --output models/gpt2.onnx --type llm

# Whisper
python scripts/convert_to_onnx.py --model base --output models/whisper-base.onnx --type whisper
```

L'esecuzione tramite ONNX Runtime può offrire un miglioramento del 20‑30 % delle
prestazioni su CPU rispetto all'uso diretto di PyTorch.

In caso di errore il sistema effettua automaticamente il fallback al backend
OpenAI.

## Modalità streaming

È possibile ricevere la risposta dell'LLM in tempo reale utilizzando la nuova
funzione `stream_generate` in `src/oracle.py`. La funzione restituisce un
iteratore che emette piccoli chunk di testo man mano che vengono prodotti dal
modello, permettendo di aggiornare l'interfaccia senza attese.

Esempio minimo in modalità testuale:

```python
from OcchioOnniveggente.src.oracle import stream_generate
from OcchioOnniveggente.src.cli import stream_say
from openai import OpenAI

client = OpenAI()
tokens = stream_generate("Ciao?", "it", client, "gpt-4o", "")
stream_say(tokens)
```

Lo streaming può essere interrotto impostando un `threading.Event`, passando
un parametro `timeout` oppure premendo `CTRL+C` nella CLI.


## Protocollo di comunicazione con la UI

Il processo principale comunica con l'interfaccia inviando su **stdout** linee
JSON strutturate. I messaggi di chat hanno la forma:

```json
{"type": "chat", "role": "assistant", "text": "..."}
```

Ogni altra linea è interpretata come log e mostrata nel pannello di debug.
Script e test che leggono l'output devono quindi decodificare le linee JSON per
estrarre il testo della conversazione.


---

## 1. Installazione

```bash
pip install -r requirements.txt        # librerie principali
pip install pytest                     # necessario per eseguire i test
```

Servono inoltre:
- **Python 3.10+**
- Un'API key OpenAI (`OPENAI_API_KEY`)
- Motore TTS locale `pyttsx3` e VAD adattivo `webrtcvad` inclusi in `requirements.txt`.
- (Opzionale) GPU NVIDIA con ≥4 GB di VRAM per usare modelli Whisper locali; in assenza viene usata la CPU (più lenta).
  La selezione del device è gestita da `resolve_device` e può essere
  personalizzata impostando `compute.device` in `settings.yaml` o la
  variabile d'ambiente `ORACOLO_DEVICE` (`auto`, `cpu`, `cuda`). La soglia
  minima di VRAM (4 GB di default) è configurabile tramite
  `ORACOLO_MIN_CUDA_GB`.

---

## 2. Configurazione

Le impostazioni Pydantic si trovano in `settings.yaml` (parametri generali).
È possibile creare profili aggiuntivi copiando il file in
`settings.<nome>.yaml` e selezionandolo con la variabile d'ambiente
`ORACOLO_ENV=<nome>` (es. `ORACOLO_ENV=local`). I valori definiti nel profilo
scelto sovrascrivono quelli di base e qualsiasi parametro può essere
personalizzato (`debug`, `openai.api_key`, `audio.input_device`...).

Esempio minimale di `settings.yaml`:

```yaml
debug: true
stt_backend: openai  # openai | whisper
openai:
  stt_model: gpt-4o-mini-transcribe
```

`stt_backend` permette di usare l'API (`openai`) oppure una trascrizione
locale tramite `faster-whisper` (`whisper`).

Per avviare con dispositivi audio diversi:

```yaml
audio:
  input_device: 2   # indice input (da sounddevice.query_devices)
  output_device: 5
openai:
  tts_voice: alloy   # voce TTS locale (pyttsx3)

recording:
  use_webrtcvad: true
  vad_sensitivity: 2  # 0=più sensibile, 3=più severo
```

Per aggiungere un profilo dedicato (ad esempio `museo`):

```yaml
# settings.museo.yaml
debug: false
audio:
  input_device: "USB Microphone"
openai:
  api_key: "sk-..."
```

e attivalo esportando la variabile d'ambiente:

```bash
export ORACOLO_ENV=museo
```

Il file include inoltre sezioni per l'attivazione tramite **hotword** e per
definire più **profili** preconfigurati. Ad esempio:

```yaml
wake:
  enabled: true
  single_turn: false
  idle_timeout: 60
  it_phrases: ["ciao oracolo"]

profiles:
  Museo:
    oracle_system: "Sei l'oracolo del museo…"
    docstore_path: DataBase/museo.json
```

Queste opzioni permettono di risvegliare l'Oracolo con una frase chiave e di
passare rapidamente tra preset completi (prompt, dominio, archivio e memoria
della chat).

### Persona

In `settings.yaml` puoi anche configurare diverse **personalità** che definiscono tono e stile della risposta:

```yaml
persona:
  current: saggia
  profiles:
    saggia:
      tone: solenne
      style: poetico
    scherzosa:
      tone: allegro
      style: colloquiale
```

La personalità attiva viene inserita nel prompt di sistema. Durante la conversazione puoi dire (o digitare) `cambia personalità in scherzosa` per rendere l'Oracolo più leggero e informale.

---

## 3. Avvio dell'Oracolo

### Modalità standard (CLI)

Da `OcchioOnniveggente/`:

```bash
python -m src.main
```

Opzioni principali:
- `--autostart` avvia subito l'ascolto senza prompt
- `--quiet` nasconde i log dalla console (vista conversazione pulita)

Per separare conversazione e log in due "viewport" da terminale:

```bash
python -m src.main --quiet       # terminale principale, solo conversazione
tail -f data/logs/oracolo.log    # secondo terminale o pannello tmux per i log
```

Se si sviluppa un'interfaccia web, prevedere due componenti: una per la chat in tempo reale e una seconda, comprimibile, per mostrare i log solo all'occorrenza.

In Windows è disponibile uno script PS:

```powershell
.\run.ps1
```

### Interfaccia grafica (Tk)

```
python -m src.ui
```

Dal menu **Impostazioni** è possibile:
- Selezionare input/output audio
- Configurare modalità luce (sACN o WLED)
- Gestire i documenti indicizzati

La GUI offre inoltre:
- Scheda **Chat** con rendering Markdown e comandi slash (`/reset`,
  `/profile`, `/topic`, `/docs`, `/realtime`)
- Indicatori di livello audio in tempo reale e pulsanti per avviare/fermare
  il client WebSocket Realtime
- Dal menu **Server** è possibile avviare o fermare il server WebSocket
  realtime (`scripts/realtime_server.py`)
- Menu **Strumenti** per esportare la conversazione (TXT/MD/JSON), salvare le
  risposte in audio (WAV/MP3) e scaricare log o profili da condividere

### Front-end Qt/QML (sperimentale)

Per un'interfaccia moderna è incluso uno scheletro di client Qt/QML in
`src/frontend_qt`. Utilizza `QWebSocket` per la conversazione realtime e
riproduce l'audio PCM in streaming con `QAudioOutput`.

Compilazione e avvio:

```bash
cd OcchioOnniveggente/src/frontend_qt
mkdir build && cd build
cmake .. && cmake --build .
./oracolo_client
```

Il client espone le tab **Chat**, **Documenti** e **Impostazioni** oltre a un
menu a tendina per selezionare la modalità (Museo, Galleria, Conferenze,
Didattica).

---

## 4. Modalità Realtime (WebSocket)

### Server

- **Server completo**:
  ```bash
  python scripts/realtime_server.py
  ```
  (richiede chiave OpenAI, microfono e impostazioni valide in `settings.yaml`)
  Può essere avviato/fermato anche dal menu **Server** della GUI.

- **Server dummy di test**:
  ```bash
  python scripts/realtime_dummy_server.py
  ```

### Client

```
python -m src.realtime_oracolo
```

Variabili utili:
- `ORACOLO_WS_URL` – URL del server (default `ws://localhost:8765`)
- `--sr` – sample-rate, `--in-dev` e `--out-dev` per dispositivi audio.

### Modalità vocale

All'avvio il client carica le domande da `data/domande_oracolo.json`,
separandole tra **buone** e **off_topic**. Quando una nuova sessione inizia,
viene scelta una domanda buona casuale e letta tramite sintesi vocale locale.
Dopo ogni risposta valida l'Oracolo propone una micro‑domanda di follow‑up.
Esempio:

```
Domanda: "Chi sei?"
Risposta: "Sono un oracolo virtuale."
Follow-up: "Vuoi sapere come funziono?"
```
Se la trascrizione dell'utente corrisponde a una voce off-topic, il sistema
risponde con un cortese rifiuto generato dall'Oracolo e non propone follow‑up.

---

## 5. Gestione documenti (RAG)

Gli archivi consultati dall'Oracolo risiedono in `DataBase/`.
Per popolare l'indice predefinito `DataBase/index.json` inserisci i tuoi
documenti (ad esempio file di testo) nella cartella e genera l'indice con:

```bash
python scripts/ingest_docs.py --add DataBase
```

Il percorso dell'indice può essere personalizzato tramite `docstore_path` in
`settings.yaml`.

Script di ingestione/rimozione:

```bash
# Aggiunge singolo file o cartella
python scripts/ingest_docs.py --add path/to/file_or_dir

# Rimuove documenti dall'indice
python scripts/ingest_docs.py --remove path/to/file_or_dir

# Rigenera l'indice rileggendo i file già noti
python scripts/ingest_docs.py --reindex

# Svuota completamente l'indice
python scripts/ingest_docs.py --clear
```

Lo script `scripts/ingest_docs.py` ora rileva automaticamente un percorso con estensione `.db` o un DSN (`sqlite:///` o `postgresql://`) e utilizza il nuovo `MetadataStore` con indice FTS.
Prima di `--remove`, `--clear` o `--reindex` lo script crea un backup
`index.json.bak`. Per ripristinare l'indice basta copiare il file di backup
al nome originale:

```bash
cp index.json.bak index.json
```

È possibile saltare la creazione del backup aggiungendo il flag `--no-backup`.
Il recupero ora combina **BM25 + embedding** e, se configurato, applica un
mini **cross-encoder** per il reranking. Prima della ricerca la query può
essere riscritta automaticamente in 1–2 varianti (IT/EN) per migliorarne la
pertinenza.

Nell'interfaccia grafica sono disponibili le nuove finestre **Dominio…** e
**Conoscenza…**: la prima consente di definire parole chiave, prompt
oracolare e rigidità del filtro; la seconda permette di scegliere l'indice,
impostare il `top-k` e testare le query di recupero. Queste opzioni rendono
l'Oracolo adattabile a mostre, conferenze e installazioni, semplificando la
gestione dei documenti e migliorando la pertinenza delle risposte.

È possibile importare rapidamente nuovi file trascinandoli nella finestra
**Conoscenza…**, e durante le risposte viene mostrata un'anteprima dei
documenti/chunk utilizzati. Inoltre i profili di dominio possono essere
salvati e ricaricati come preset con un clic.

---

## 6. Chat, profili ed esportazione

La conversazione è multi-turno e può essere salvata in `data/logs/chat_sessions.jsonl`.
È possibile fissare messaggi, cambiare topic e passare da un profilo all'altro
anche da riga di comando (`/reset`, `/profile`, `/topic…`).

Dal menu **Strumenti** si possono esportare:
- la chat corrente in testo, Markdown o JSON;
- l'ultima risposta sintetizzata in audio (WAV/MP3);
- il log delle interazioni e le configurazioni di profilo, utili per la collaborazione.

## 7. Test

Esecuzione completa con pytest:

```bash
pytest
```

I test includono:
- validazione della configurazione (`tests/test_config.py`)
- funzioni del filtro linguistico (`tests/test_filters.py`)
- datastore di esempio (`tests/test_docstore.py`)

---

## 8. Moduli principali

| Modulo | Scopo |
| ------ | ----- |
| `hardware/audio.py` | Registrazione audio basata su VAD e riproduzione con pulsazione luci |
| `filters.py` | Filtro volgarità (IT/EN) con normalizzazione, wildcard e frasi multiple |
| `oracle.py` | Pipeline STT → validazione dominio → risposta LLM → TTS → log |
| `hardware/lights.py` / `hardware/wled_client.py` | Driver per sACN e WLED, con effetti pulsanti |
| `domain.py` | Controllo pertinenza domanda (keyword overlap + embeddings) |
| `retrieval.py` | BM25/fallback token overlap per recupero dei documenti |
| `realtime_oracolo.py` / `realtime_ws.py` | Client Realtime WS (microfono ↔ TTS) |
| `config.py` | Modelli Pydantic delle impostazioni e loader YAML con validazione |
| `ui.py` | Interfaccia grafica Tk interattiva (config, log, gestione documenti) |

---

## 9. Note rapide

- I file `data/filters/en_blacklist.txt` e `it_blacklist.txt` definiscono le parole/frasi bandite.
- `data/logs/dialoghi.csv` raccoglie cronologia delle conversazioni.
- `data/logs/chat_sessions.jsonl` salva le chat multi-turno.
- `tests/data/filters/*.txt` fornisce dizionari di esempio per i test.
- Alcuni script richiedono librerie opzionali (`pypdf`, `python-docx`, `rank-bm25`, `rapidfuzz`); installarle se necessarie per l'uso esteso.

## 10. Domande fuori tema

Il file `OcchioOnniveggente/data/domande_oracolo.json` include voci con
`"type": "off_topic"` e una `categoria` (poetica, didattica, evocativa,
orientamento). La funzione `load_questions` le carica e il modulo `oracle`
risponde con un rifiuto cortese specifico per categoria.

---

Con questo README hai una panoramica completa del progetto, delle sue funzionalità e dei comandi per avviare l'Oracolo, eseguire i test e gestire l'indice dei documenti. Buon divertimento!
<|MERGE_RESOLUTION|>--- conflicted
+++ resolved
@@ -89,11 +89,11 @@
 
 - **MetadataStore**: nuovo archivio dei metadati basato su SQLite FTS o PostgreSQL, con supporto opzionale al vector store FAISS.
 - Le chiamate OpenAI utilizzano ora il client asincrono nativo (`openai.AsyncOpenAI`), eliminando il thread pool e semplificando l'integrazione.
-<<<<<<< HEAD
+
 - Funzioni TTS/STT locali con utilità di streaming a chunk in `hardware/local_audio.py`.
-=======
+
 - Funzioni TTS/STT locali con utilità di streaming a chunk in `audio/local_audio.py`.
->>>>>>> 6103c699
+
 - Backend LLM locale opzionale tramite `llm_backend=local` con fallback automatico a OpenAI.
 
 ## Monitoraggio risorse
