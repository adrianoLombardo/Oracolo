# Oracolo

Assistente vocale basato su OpenAI con filtri di linguaggio e controlli per le luci.

## Installazione

```bash
pip install -r OcchioOnniveggente/requirements.txt
```

## Avvio

Dal repository "OcchioOnniveggente" eseguire:

```bash
python -m src.main
```

Per una semplice interfaccia grafica in stile futuristico è possibile avviare:

```bash
python -m src.ui
```

L'interfaccia offre un menu **Impostazioni** per scegliere i dispositivi audio
e modificare i parametri di illuminazione (Art-Net/sACN o WLED).

## Modalità realtime

<<<<<<< HEAD
L'interfaccia grafica offre i pulsanti **Avvia WS** e **Ferma WS** per aprire
una sessione WebSocket verso il backend realtime. Il microfono viene trasmesso
in tempo reale e nel log compaiono trascrizioni parziali e risposte TTS.

È inoltre disponibile un client da riga di comando:
=======
È disponibile un client WebSocket sperimentale che trasmette audio PCM dal
microfono e riceve trascrizioni parziali e risposta TTS a flusso continuo. Dal
repository "OcchioOnniveggente" eseguire:
>>>>>>> e0aa4377

```bash
python -m src.realtime_oracolo
```

Impostare la variabile d'ambiente `ORACOLO_WS_URL` con l'indirizzo del backend
realtime se diverso da `ws://localhost:8765`.

## Gestione documenti

Il menu **Documenti** consente di inserire o rimuovere file dal datastore.
Dopo ogni modifica utilizzare il pulsante **Aggiorna indice** per rigenerare
l'indice di ricerca.

I documenti vengono salvati nella cartella predefinita `DataBase`. È possibile
personalizzare il percorso modificando il parametro `docstore_path` in
`OcchioOnniveggente/settings.yaml`.
<|MERGE_RESOLUTION|>--- conflicted
+++ resolved
@@ -27,17 +27,7 @@
 
 ## Modalità realtime
 
-<<<<<<< HEAD
-L'interfaccia grafica offre i pulsanti **Avvia WS** e **Ferma WS** per aprire
-una sessione WebSocket verso il backend realtime. Il microfono viene trasmesso
-in tempo reale e nel log compaiono trascrizioni parziali e risposte TTS.
 
-È inoltre disponibile un client da riga di comando:
-=======
-È disponibile un client WebSocket sperimentale che trasmette audio PCM dal
-microfono e riceve trascrizioni parziali e risposta TTS a flusso continuo. Dal
-repository "OcchioOnniveggente" eseguire:
->>>>>>> e0aa4377
 
 ```bash
 python -m src.realtime_oracolo
